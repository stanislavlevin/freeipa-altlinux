#
# Copyright (C) 2016  FreeIPA Contributors see COPYING for license
#
from __future__ import print_function

import os
import pprint
import shutil
import sys
import tempfile

import pytest

from ipalib import api
from ipalib.cli import cli_plugins
import ipatests.util

try:
    import ipaplatform  # pylint: disable=unused-import
except ImportError:
    ipaplatform = None


HERE = os.path.dirname(os.path.abspath(__file__))

pytest_plugins = [
    'ipatests.pytest_ipa.additional_config',
    'ipatests.pytest_ipa.slicing',
    'ipatests.pytest_ipa.beakerlib',
    'ipatests.pytest_ipa.declarative',
    'ipatests.pytest_ipa.nose_compat',
<<<<<<< HEAD
    'ipatests.pytest_ipa.integration',
    'pytester',
=======
    'ipatests.pytest_ipa.integration'
>>>>>>> 2b0a76e6
]


MARKERS = [
    'tier0: basic unit tests and critical functionality',
    'tier1: functional API tests',
    'cs_acceptance: Acceptance test suite for Dogtag Certificate Server',
    'ds_acceptance: Acceptance test suite for 389 Directory Server',
    'skip_ipaclient_unittest: Skip in ipaclient unittest mode',
    'needs_ipaapi: Test needs IPA API',
]


NO_RECURSE_DIRS = [
    # build directories
    'ipaclient/build',
    'ipalib/build',
    'ipaplatform/build',
    'ipapython/build',
    'ipaserver/build',
    'ipatests/build',
    # install/share/wsgi.py
    'install/share',
    # integration plugin imports from ipaplatform
    'ipatests/pytest_ipa',
]


INIVALUES = {
    'python_classes': ['test_', 'Test'],
    'python_files': ['test_*.py'],
    'python_functions': ['test_*'],
}


def pytest_configure(config):
    # add pytest markers
    for marker in MARKERS:
        config.addinivalue_line('markers', marker)

    # do not recurse into build directories or install/share directory.
    for norecursedir in NO_RECURSE_DIRS:
        config.addinivalue_line('norecursedirs', norecursedir)

    # addinivalue_line() adds duplicated entries and does not remove existing.
    for name, values in INIVALUES.items():
        current = config.getini(name)
        current[:] = values

    # set default JUnit prefix
    if config.option.junitprefix is None:
        config.option.junitprefix = 'ipa'

    # always run doc tests
    config.option.doctestmodules = True

    # apply global options
    ipatests.util.SKIP_IPAAPI = config.option.skip_ipaapi
    ipatests.util.IPACLIENT_UNITTESTS = config.option.ipaclient_unittests
    ipatests.util.PRETTY_PRINT = config.option.pretty_print


def pytest_addoption(parser):
    group = parser.getgroup("IPA integration tests")
    group.addoption(
        '--ipaclient-unittests',
        help='Run ipaclient unit tests only (no RPC and ipaserver)',
        action='store_true'
    )
    group.addoption(
        '--skip-ipaapi',
        help='Do not run tests that depends on IPA API',
        action='store_true',
    )


def pytest_cmdline_main(config):
    kwargs = dict(
        context=u'cli', in_server=False, in_tree=True, fallback=False
    )
    if not os.path.isfile(os.path.expanduser('~/.ipa/default.conf')):
        # dummy domain/host for machines without ~/.ipa/default.conf
        kwargs.update(domain=u'ipa.test', server=u'master.ipa.test')

    api.bootstrap(**kwargs)
    for klass in cli_plugins:
        api.add_plugin(klass)

    # XXX workaround until https://fedorahosted.org/freeipa/ticket/6408 has
    # been resolved.
    if os.path.isfile(api.env.conf_default):
        api.finalize()

    if config.option.verbose:
        print('api.env: ')
        pprint.pprint({k: api.env[k] for k in api.env})
        print("uname: {}".format(os.uname()))
        print("euid: {}, egid: {}".format(os.geteuid(), os.getegid()))
        print("working dir: {}".format(os.path.abspath(os.getcwd())))
        print('sys.version: {}'.format(sys.version))


def pytest_runtest_setup(item):
    if isinstance(item, pytest.Function):
        # pytest 3.6 has deprecated get_marker in 3.6. The method was
        # removed in 4.x and replaced with get_closest_marker.
        if hasattr(item, 'get_closest_marker'):
            get_marker = item.get_closest_marker  # pylint: disable=no-member
        else:
            get_marker = item.get_marker  # pylint: disable=no-member
        if get_marker('skip_ipaclient_unittest'):
            # pylint: disable=no-member
            if item.config.option.ipaclient_unittests:
                pytest.skip("Skip in ipaclient unittest mode")
        if get_marker('needs_ipaapi'):
            # pylint: disable=no-member
            if item.config.option.skip_ipaapi:
                pytest.skip("Skip tests that needs an IPA API")


@pytest.fixture
def tempdir(request):
    tempdir = tempfile.mkdtemp()

    def fin():
        shutil.rmtree(tempdir)

    request.addfinalizer(fin)
    return tempdir<|MERGE_RESOLUTION|>--- conflicted
+++ resolved
@@ -29,12 +29,8 @@
     'ipatests.pytest_ipa.beakerlib',
     'ipatests.pytest_ipa.declarative',
     'ipatests.pytest_ipa.nose_compat',
-<<<<<<< HEAD
     'ipatests.pytest_ipa.integration',
     'pytester',
-=======
-    'ipatests.pytest_ipa.integration'
->>>>>>> 2b0a76e6
 ]
 
 

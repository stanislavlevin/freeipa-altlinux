--- conflicted
+++ resolved
@@ -8,11 +8,7 @@
 variables:
 - template: templates/variables-common.yml
 # platform specific variables, links to
-<<<<<<< HEAD
-- template: templates/variables.yml
-=======
 - template: ${{ parameters.VARIABLES_FILE }}
->>>>>>> aa58fad8
 
 jobs:
 - job: Build
@@ -99,13 +95,6 @@
     options: --cap-add=SYS_PTRACE --security-opt seccomp=unconfined --privileged --env container=docker
   steps:
     - template: templates/${{ variables.PREPARE_BUILD_TEMPLATE }}
-<<<<<<< HEAD
-    - task: UsePythonVersion@0
-      inputs:
-        versionSpec: ${{ variables.AZURE_PYTHON_VERSION }}
-        architecture: x64
-=======
->>>>>>> aa58fad8
     - template: templates/${{ variables.PREPARE_TOX_TEMPLATE }}
     - script: |
         set -e
@@ -113,11 +102,7 @@
         export LANG=en_US.utf8
         export LC_CTYPE=en_US.utf8
         locale
-<<<<<<< HEAD
-        $(TOX_COMMAND) -e py3,pypi,pylint3
-=======
         $(TOX_COMMAND) -e py3,pypi,pylint3 -vv
->>>>>>> aa58fad8
       displayName: Tox
     - task: PublishTestResults@2
       inputs:
@@ -133,13 +118,6 @@
     options: --cap-add=SYS_PTRACE --security-opt seccomp=unconfined --privileged --env container=docker
   steps:
     - template: templates/${{ variables.PREPARE_BUILD_TEMPLATE }}
-<<<<<<< HEAD
-    - task: UsePythonVersion@0
-      inputs:
-        versionSpec: ${{ variables.AZURE_PYTHON_VERSION }}
-        architecture: x64
-=======
->>>>>>> aa58fad8
     - template: templates/${{ variables.PREPARE_WEBUI_TEMPLATE }}
     - script: |
         set -e

# Authors:
#   Rob Crittenden <rcritten@redhat.com>
#
# Copyright (C) 2009  Red Hat
# see file 'COPYING' for use and warranty information
#
# This program is free software; you can redistribute it and/or modify
# it under the terms of the GNU General Public License as published by
# the Free Software Foundation, either version 3 of the License, or
# (at your option) any later version.
#
# This program is distributed in the hope that it will be useful,
# but WITHOUT ANY WARRANTY; without even the implied warranty of
# MERCHANTABILITY or FITNESS FOR A PARTICULAR PURPOSE.  See the
# GNU General Public License for more details.
#
# You should have received a copy of the GNU General Public License
# along with this program.  If not, see <http://www.gnu.org/licenses/>.
"""
Test the `ipaserver/install/ldapupdate.py` module.
"""

from __future__ import absolute_import

import os

import pytest

from ipalib import api
from ipalib import errors
from ipalib.constants import FQDN
from ipaserver.install.ldapupdate import LDAPUpdate, BadSyntax
from ipapython import ipaldap
from ipaplatform.constants import constants as platformconstants
from ipapython.dn import DN

"""
The updater works through files only so this is just a thin-wrapper controlling
which file we test at any given point.

IMPORTANT NOTE: It is easy for these tests to get out of sync. Any changes
made to the update files may require changes to the test cases as well.
Some cases pull records from LDAP and do comparisons to ensure that updates
have occurred as expected.

The DM password needs to be set in ~/.ipa/.dmpw
"""


@pytest.mark.tier0
@pytest.mark.needs_ipaapi
class TestUpdate:
    """
    Test the LDAP updater.
    """

    @pytest.fixture(autouse=True)
    def update_setup(self, request):
<<<<<<< HEAD
        fqdn = installutils.get_fqdn()
=======
>>>>>>> aa58fad8
        pwfile = api.env.dot_ipa + os.sep + ".dmpw"
        if os.path.isfile(pwfile):
            with open(pwfile, "r") as fp:
                self.dm_password = fp.read().rstrip()
        else:
            pytest.skip("No directory manager password")
<<<<<<< HEAD
        self.updater = LDAPUpdate(dm_password=self.dm_password, sub_dict={})
        self.ld = ipaldap.LDAPClient.from_hostname_secure(fqdn)
=======
        self.updater = LDAPUpdate()
        self.ld = ipaldap.LDAPClient.from_hostname_secure(FQDN)
>>>>>>> aa58fad8
        self.ld.simple_bind(bind_dn=ipaldap.DIRMAN_DN,
                            bind_password=self.dm_password)
        self.testdir = os.path.abspath(os.path.dirname(__file__))
        if not os.path.isfile(os.path.join(self.testdir,
                                                "0_reset.update")):
            pytest.skip("Unable to find test update files")

        self.container_dn = DN(self.updater._template_str('cn=test, cn=accounts, $SUFFIX'))
        self.user_dn = DN(self.updater._template_str('uid=tuser, cn=test, cn=accounts, $SUFFIX'))

        def fin():
            if self.ld:
                self.ld.unbind()
        request.addfinalizer(fin)

    def test_0_reset(self):
        """
        Reset the updater test data to a known initial state (test_0_reset)
        """
        try:
            modified = self.updater.update([os.path.join(self.testdir,
                                                         "0_reset.update")])
        except errors.NotFound:
            # Just means the entry doesn't exist yet
            modified = True

        assert modified

        with pytest.raises(errors.NotFound):
            self.ld.get_entries(
                self.container_dn, self.ld.SCOPE_BASE, 'objectclass=*', ['*'])

        with pytest.raises(errors.NotFound):
            self.ld.get_entries(
                self.user_dn, self.ld.SCOPE_BASE, 'objectclass=*', ['*'])

    def test_1_add(self):
        """
        Test the updater with an add directive (test_1_add)
        """
        modified = self.updater.update([os.path.join(self.testdir,
                                                     "1_add.update")])

        assert modified

        entries = self.ld.get_entries(
            self.container_dn, self.ld.SCOPE_BASE, 'objectclass=*', ['*'])
        assert len(entries) == 1
        entry = entries[0]

        objectclasses = entry.get('objectclass')
        for item in ('top', 'nsContainer'):
            assert item in objectclasses

        assert entry.single_value['cn'] == 'test'

        entries = self.ld.get_entries(
            self.user_dn, self.ld.SCOPE_BASE, 'objectclass=*', ['*'])
        assert len(entries) == 1
        entry = entries[0]

        objectclasses = entry.get('objectclass')
        for item in ('top', 'person', 'posixaccount', 'krbprincipalaux', 'inetuser'):
            assert item in objectclasses

        actual = entry.single_value['loginshell']
        assert actual == platformconstants.DEFAULT_ADMIN_SHELL
        assert entry.single_value['sn'] == 'User'
        assert entry.single_value['uid'] == 'tuser'
        assert entry.single_value['cn'] == 'Test User'


    def test_2_update(self):
        """
        Test the updater when adding an attribute to an existing entry (test_2_update)
        """
        modified = self.updater.update([os.path.join(self.testdir,
                                                     "2_update.update")])
        assert modified

        entries = self.ld.get_entries(
            self.user_dn, self.ld.SCOPE_BASE, 'objectclass=*', ['*'])
        assert len(entries) == 1
        entry = entries[0]
        assert entry.single_value['gecos'] == 'Test User'

    def test_3_update(self):
        """
        Test the updater forcing an attribute to a given value (test_3_update)
        """
        modified = self.updater.update([os.path.join(self.testdir,
                                                     "3_update.update")])
        assert modified

        entries = self.ld.get_entries(
            self.user_dn, self.ld.SCOPE_BASE, 'objectclass=*', ['*'])
        assert len(entries) == 1
        entry = entries[0]
        assert entry.single_value['gecos'] == 'Test User New'

    def test_4_update(self):
        """
        Test the updater adding a new value to a single-valued attribute (test_4_update)
        """
        modified = self.updater.update([os.path.join(self.testdir,
                                                     "4_update.update")])
        assert modified

        entries = self.ld.get_entries(
            self.user_dn, self.ld.SCOPE_BASE, 'objectclass=*', ['*'])
        assert len(entries) == 1
        entry = entries[0]
        assert entry.single_value['gecos'] == 'Test User New2'

    def test_5_update(self):
        """
        Test the updater adding a new value to a multi-valued attribute (test_5_update)
        """
        modified = self.updater.update([os.path.join(self.testdir,
                                                     "5_update.update")])
        assert modified

        entries = self.ld.get_entries(
            self.user_dn, self.ld.SCOPE_BASE, 'objectclass=*', ['*'])
        assert len(entries) == 1
        entry = entries[0]
        actual = sorted(entry.get('cn'))
        expected = sorted(['Test User', 'Test User New'])
        assert actual == expected

    def test_6_update(self):
        """
        Test the updater removing a value from a multi-valued attribute (test_6_update)
        """
        modified = self.updater.update([os.path.join(self.testdir,
                                                     "6_update.update")])
        assert modified

        entries = self.ld.get_entries(
            self.user_dn, self.ld.SCOPE_BASE, 'objectclass=*', ['*'])
        assert len(entries) == 1
        entry = entries[0]
        assert sorted(entry.get('cn')) == sorted(['Test User'])

    def test_6_update_1(self):
        """
        Test the updater removing a non-existent value from a multi-valued attribute (test_6_update_1)
        """
        modified = self.updater.update([os.path.join(self.testdir,
                                                     "6_update.update")])
        assert not modified

        entries = self.ld.get_entries(
            self.user_dn, self.ld.SCOPE_BASE, 'objectclass=*', ['*'])
        assert len(entries) == 1
        entry = entries[0]
        assert sorted(entry.get('cn')) == sorted(['Test User'])

    def test_7_cleanup(self):
        """
        Reset the test data to a known initial state (test_7_cleanup)
        """
        try:
            modified = self.updater.update([os.path.join(self.testdir,
                                                         "0_reset.update")])
        except errors.NotFound:
            # Just means the entry doesn't exist yet
            modified = True

        assert modified

        with pytest.raises(errors.NotFound):
            self.ld.get_entries(
                self.container_dn, self.ld.SCOPE_BASE, 'objectclass=*', ['*'])

        with pytest.raises(errors.NotFound):
            self.ld.get_entries(
                self.user_dn, self.ld.SCOPE_BASE, 'objectclass=*', ['*'])

    def test_8_badsyntax(self):
        """
        Test the updater with an unknown keyword (test_8_badsyntax)
        """
        with pytest.raises(BadSyntax):
            self.updater.update(
                [os.path.join(self.testdir, "8_badsyntax.update")])

    def test_9_badsyntax(self):
        """
        Test the updater with an incomplete line (test_9_badsyntax)
        """
        with pytest.raises(BadSyntax):
            self.updater.update(
                [os.path.join(self.testdir, "9_badsyntax.update")])<|MERGE_RESOLUTION|>--- conflicted
+++ resolved
@@ -56,23 +56,14 @@
 
     @pytest.fixture(autouse=True)
     def update_setup(self, request):
-<<<<<<< HEAD
-        fqdn = installutils.get_fqdn()
-=======
->>>>>>> aa58fad8
         pwfile = api.env.dot_ipa + os.sep + ".dmpw"
         if os.path.isfile(pwfile):
             with open(pwfile, "r") as fp:
                 self.dm_password = fp.read().rstrip()
         else:
             pytest.skip("No directory manager password")
-<<<<<<< HEAD
-        self.updater = LDAPUpdate(dm_password=self.dm_password, sub_dict={})
-        self.ld = ipaldap.LDAPClient.from_hostname_secure(fqdn)
-=======
         self.updater = LDAPUpdate()
         self.ld = ipaldap.LDAPClient.from_hostname_secure(FQDN)
->>>>>>> aa58fad8
         self.ld.simple_bind(bind_dn=ipaldap.DIRMAN_DN,
                             bind_password=self.dm_password)
         self.testdir = os.path.abspath(os.path.dirname(__file__))

--- conflicted
+++ resolved
@@ -14,10 +14,6 @@
 import os
 
 import pytest
-<<<<<<< HEAD
-from contextlib import contextmanager
-=======
->>>>>>> aa58fad8
 
 from ipatests.test_integration.base import IntegrationTest
 from ipatests.pytest_ipa.integration import tasks
@@ -65,9 +61,9 @@
         cls.smbclient = cls.clients[1]
         cls.ad_user = '{}@{}'.format(cls.ad_user_login, cls.ad.domain.name)
 
-<<<<<<< HEAD
-        tasks.config_host_resolvconf_with_master_data(cls.master,
-                                                      cls.smbclient)
+        for h in [cls.smbserver, cls.smbclient]:
+            tasks.config_host_resolvconf_with_master_data(cls.master, h)
+
         tasks.install_adtrust(cls.master)
         tasks.configure_dns_for_trust(cls.master, cls.ad)
         tasks.configure_windows_dns_for_trust(cls.ad, cls.master)
@@ -81,37 +77,6 @@
         # Trigger creation of home directories on the SMB server
         for user in [cls.ipa_user1, cls.ipa_user2, cls.ad_user]:
             tasks.run_command_as_user(cls.smbserver, user, ['stat', '.'])
-
-    @pytest.fixture
-    def enable_smb_client_dns_lookup_kdc(self):
-        @contextmanager
-        def _enable_for(smbclient):
-            with tasks.FileBackup(smbclient, paths.KRB5_CONF):
-                krb5_conf = smbclient.get_file_contents(
-                    paths.KRB5_CONF, encoding='utf-8')
-                krb5_conf = krb5_conf.replace(
-                    'dns_lookup_kdc = false', 'dns_lookup_kdc = true')
-                smbclient.put_file_contents(paths.KRB5_CONF, krb5_conf)
-                yield
-        return _enable_for
-=======
-        for h in [cls.smbserver, cls.smbclient]:
-            tasks.config_host_resolvconf_with_master_data(cls.master, h)
-
-        tasks.install_adtrust(cls.master)
-        tasks.configure_dns_for_trust(cls.master, cls.ad)
-        tasks.configure_windows_dns_for_trust(cls.ad, cls.master)
-        tasks.establish_trust_with_ad(cls.master, cls.ad.domain.name,
-                                      extra_args=['--two-way=true'])
-
-        tasks.create_active_user(cls.master, cls.ipa_user1,
-                                 password=cls.ipa_user1_password)
-        tasks.create_active_user(cls.master, cls.ipa_user2,
-                                 password=cls.ipa_user2_password)
-        # Trigger creation of home directories on the SMB server
-        for user in [cls.ipa_user1, cls.ipa_user2, cls.ad_user]:
-            tasks.run_command_as_user(cls.smbserver, user, ['stat', '.'])
->>>>>>> aa58fad8
 
     @pytest.fixture
     def samba_share_public(self):
@@ -251,41 +216,11 @@
         self.smbclient.run_command(['umount', mountpoint], raiseonerr=False)
         self.smbclient.run_command(['rmdir', mountpoint], raiseonerr=False)
 
-<<<<<<< HEAD
-    def smb_cifs_principal_alias_check(self):
-        netbiosname = self.smbserver.hostname.split('.')[0].upper() + '$'
-        copier = tasks.KerberosKeyCopier(self.smbserver)
-
-        principal = 'cifs/{hostname}@{realm}'.format(
-            hostname=self.smbserver.hostname, realm=copier.realm)
-        alias = '{netbiosname}@{realm}'.format(
-            netbiosname=netbiosname, realm=copier.realm)
-        replacement = {principal: alias}
-
-        result = self.smbserver.run_command(['mktemp'])
-        # klist/ktutil will fail with 0-sized file
-        # so we just use the temporary file as a prefix
-        tmpname = result.stdout_text.strip() + '.keytab'
-
-        copier.copy_keys('/etc/samba/samba.keytab',
-                         tmpname, principal=principal, replacement=replacement)
-        self.smbserver.run_command(['kinit', '-kt', tmpname, netbiosname],
-                                   raiseonerr=True)
-        self.smbserver.run_command(['rm', '-f', tmpname])
-        self.smbserver.run_command(['rm', '-f', tmpname[:-7]])
-
     def test_samba_uninstallation_without_installation(self):
         res = self.smbserver.run_command(
             ['ipa-client-samba', '--uninstall', '-U'])
         assert res.stdout_text == 'Samba domain member is not configured yet\n'
 
-=======
-    def test_samba_uninstallation_without_installation(self):
-        res = self.smbserver.run_command(
-            ['ipa-client-samba', '--uninstall', '-U'])
-        assert res.stdout_text == 'Samba domain member is not configured yet\n'
-
->>>>>>> aa58fad8
     def test_install_samba(self):
         samba_install_result = self.smbserver.run_command(
             ['ipa-client-samba', '-U'])
@@ -294,11 +229,6 @@
             result = self.smbserver.run_command(
                 ['systemctl', 'status', service], raiseonerr=False)
             assert result.returncode == 3
-<<<<<<< HEAD
-        # Validate that we can authenticate with the service alias principal
-        self.smb_cifs_principal_alias_check()
-=======
->>>>>>> aa58fad8
         self.smbserver.run_command([
             'systemctl', 'enable', '--now', 'smb', 'winbind'
         ])
@@ -312,7 +242,30 @@
         # started - this way we prevent other tests from failing
         self.smb_installation_check(samba_install_result)
 
-<<<<<<< HEAD
+    def test_authentication_with_smb_cifs_principal_alias(self):
+        """Test that we can auth as NetBIOS alias
+
+        cifs/... principal on SMB server side has NetBIOS name of the SMB
+        server as its alias. Test that we can actually initialize credentials
+        using this alias. We don't need to use it anywhere in Samba, just
+        verify that alias works.
+        Test for  https://pagure.io/freeipa/issue/8291"""
+        netbiosname = self.smbserver.hostname.split('.')[0].upper() + '$'
+        copier = tasks.KerberosKeyCopier(self.smbserver)
+
+        principal = 'cifs/{hostname}@{realm}'.format(
+            hostname=self.smbserver.hostname, realm=copier.realm)
+        alias = '{netbiosname}@{realm}'.format(
+            netbiosname=netbiosname, realm=copier.realm)
+        replacement = {principal: alias}
+        tmpname = tasks.create_temp_file(self.smbserver, create_file=False)
+        try:
+            copier.copy_keys(paths.SAMBA_KEYTAB, tmpname, principal=principal,
+                             replacement=replacement)
+            self.smbserver.run_command(['kinit', '-kt', tmpname, netbiosname])
+        finally:
+            self.smbserver.run_command(['rm', '-f', tmpname])
+
     def test_samba_service_listed(self):
         """Check samba service is listed.
 
@@ -350,17 +303,15 @@
         self.check_smb_access_at_ipa_client(
             self.ipa_user1, self.ipa_user1_password, samba_share)
 
-    def test_smb_access_for_ad_user_at_ipa_client(
-            self, enable_smb_client_dns_lookup_kdc):
-        with enable_smb_client_dns_lookup_kdc(self.smbclient):
-            samba_share = {
-                'name': 'homes',
-                'server_path': '/home/{}/{}'.format(self.ad.domain.name,
-                                                    self.ad_user_login),
-                'unc': '//{}/homes'.format(self.smbserver.hostname)
-            }
-            self.check_smb_access_at_ipa_client(
-                self.ad_user, self.ad_user_password, samba_share)
+    def test_smb_access_for_ad_user_at_ipa_client(self):
+        samba_share = {
+            'name': 'homes',
+            'server_path': '/home/{}/{}'.format(self.ad.domain.name,
+                                                self.ad_user_login),
+            'unc': '//{}/homes'.format(self.smbserver.hostname)
+        }
+        self.check_smb_access_at_ipa_client(
+            self.ad_user, self.ad_user_password, samba_share)
 
     def test_smb_mount_and_access_by_different_users(self, samba_share_public):
         user1 = self.ipa_user1
@@ -380,101 +331,6 @@
         finally:
             self.cleanup_mount(mount_point)
 
-    def test_smb_service_s4u2self(
-            self, enable_smb_client_dns_lookup_kdc):
-        """Test S4U2Self operation by IPA service
-           against both AD and IPA users
-        """
-=======
-    def test_authentication_with_smb_cifs_principal_alias(self):
-        """Test that we can auth as NetBIOS alias
-
-        cifs/... principal on SMB server side has NetBIOS name of the SMB
-        server as its alias. Test that we can actually initialize credentials
-        using this alias. We don't need to use it anywhere in Samba, just
-        verify that alias works.
-        Test for  https://pagure.io/freeipa/issue/8291"""
-        netbiosname = self.smbserver.hostname.split('.')[0].upper() + '$'
-        copier = tasks.KerberosKeyCopier(self.smbserver)
-
-        principal = 'cifs/{hostname}@{realm}'.format(
-            hostname=self.smbserver.hostname, realm=copier.realm)
-        alias = '{netbiosname}@{realm}'.format(
-            netbiosname=netbiosname, realm=copier.realm)
-        replacement = {principal: alias}
-        tmpname = tasks.create_temp_file(self.smbserver, create_file=False)
-        try:
-            copier.copy_keys(paths.SAMBA_KEYTAB, tmpname, principal=principal,
-                             replacement=replacement)
-            self.smbserver.run_command(['kinit', '-kt', tmpname, netbiosname])
-        finally:
-            self.smbserver.run_command(['rm', '-f', tmpname])
-
-    def test_samba_service_listed(self):
-        """Check samba service is listed.
-
-        Regression test for https://bugzilla.redhat.com/show_bug.cgi?id=1731433
-        """
-        service_name = 'cifs/{}@{}'.format(
-            self.smbserver.hostname, self.smbserver.domain.name.upper())
-        tasks.kinit_admin(self.master)
-        res = self.master.run_command(
-            ['ipa', 'service-show', '--raw', service_name])
-        expected_output = 'krbprincipalname: {}\n'.format(service_name)
-        assert expected_output in res.stdout_text
-        res = self.master.run_command(
-            ['ipa', 'service-find', '--raw', service_name])
-        assert expected_output in res.stdout_text
-
-    def check_smb_access_at_ipa_client(self, user, password, samba_share):
-        mount_point = '/mnt/smb'
-
-        self.mount_smb_share(user, password, samba_share, mount_point)
-        try:
-            tasks.run_command_as_user(self.smbclient, user, ['kdestroy', '-A'])
-            tasks.run_command_as_user(self.smbclient, user, ['kinit', user],
-                                      stdin_text=password + '\n')
-            self.smb_sanity_check(user, mount_point, samba_share)
-        finally:
-            self.cleanup_mount(mount_point)
-
-    def test_smb_access_for_ipa_user_at_ipa_client(self):
-        samba_share = {
-            'name': 'homes',
-            'server_path': '/home/{}'.format(self.ipa_user1),
-            'unc': '//{}/homes'.format(self.smbserver.hostname)
-        }
-        self.check_smb_access_at_ipa_client(
-            self.ipa_user1, self.ipa_user1_password, samba_share)
-
-    def test_smb_access_for_ad_user_at_ipa_client(self):
-        samba_share = {
-            'name': 'homes',
-            'server_path': '/home/{}/{}'.format(self.ad.domain.name,
-                                                self.ad_user_login),
-            'unc': '//{}/homes'.format(self.smbserver.hostname)
-        }
-        self.check_smb_access_at_ipa_client(
-            self.ad_user, self.ad_user_password, samba_share)
-
-    def test_smb_mount_and_access_by_different_users(self, samba_share_public):
-        user1 = self.ipa_user1
-        password1 = self.ipa_user1_password
-        user2 = self.ipa_user2
-        password2 = self.ipa_user2_password
-        mount_point = '/mnt/smb'
-
-        try:
-            self.mount_smb_share(user1, password1, samba_share_public,
-                                 mount_point)
-            tasks.run_command_as_user(self.smbclient, user2,
-                                      ['kdestroy', '-A'])
-            tasks.run_command_as_user(self.smbclient, user2, ['kinit', user2],
-                                      stdin_text=password2 + '\n')
-            self.smb_sanity_check(user2, mount_point, samba_share_public)
-        finally:
-            self.cleanup_mount(mount_point)
-
     @pytest.mark.skipif(
         osinfo.id == 'fedora' and osinfo.version_number <= (31,),
         reason='Test requires krb 1.18')
@@ -482,7 +338,6 @@
         """Test S4U2Self operation by IPA service
            against both AD and IPA users
         """
->>>>>>> aa58fad8
         script = textwrap.dedent("""export KRB5_TRACE=/dev/stderr
         kdestroy -A
         kinit -kt /etc/samba/samba.keytab {principal}
@@ -490,27 +345,6 @@
         {print_pac} -k /etc/samba/samba.keytab -E impersonate {user_princ}
         klist -f
         """)
-<<<<<<< HEAD
-        with enable_smb_client_dns_lookup_kdc(self.smbserver):
-            principal = 'cifs/{hostname}'.format(
-                hostname=self.smbserver.hostname)
-            # Copy ipa-print-pac to SMB server
-            # We can do so because Samba and GSSAPI libraries
-            # are present there
-            print_pac = self.master.get_file_contents(
-                os.path.join(paths.LIBEXEC_IPA_DIR, "ipa-print-pac"))
-            result = self.smbserver.run_command(['mktemp'])
-            tmpname = result.stdout_text.strip()
-            self.smbserver.put_file_contents(tmpname, print_pac)
-            self.smbserver.run_command(['chmod', 'a+x', tmpname])
-            for user in (self.ad_user, self.ipa_user1,):
-                shell_script = script.format(principal=principal,
-                                             user_princ=user,
-                                             print_pac=tmpname)
-                self.smbserver.run_command(['/bin/bash', '-s', '-e'],
-                                           stdin_text=shell_script)
-            self.smbserver.run_command(['rm', '-f', tmpname])
-=======
         principal = 'cifs/{hostname}'.format(
             hostname=self.smbserver.hostname)
         # Copy ipa-print-pac to SMB server
@@ -529,7 +363,6 @@
             self.smbserver.run_command(['/bin/bash', '-s', '-e'],
                                        stdin_text=shell_script)
         self.smbserver.run_command(['rm', '-f', tmpname])
->>>>>>> aa58fad8
         tasks.kdestroy_all(self.smbserver)
 
     def test_smb_mount_fails_without_kerberos_ticket(self, samba_share_public):

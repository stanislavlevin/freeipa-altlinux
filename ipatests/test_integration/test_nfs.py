--- conflicted
+++ resolved
@@ -294,11 +294,7 @@
     ):
 
         # In order to get a more pure sum, one that ignores the Generated
-<<<<<<< HEAD
-        # header and any white space we have to do a bit of work...
-=======
         # header and any whitespace we have to do a bit of work...
->>>>>>> aa58fad8
         sha256nsswitch_cmd = \
             'egrep -v "Generated|^$" /etc/nsswitch.conf | sed "s/\\s//g" ' \
             '| sort | sha256sum'

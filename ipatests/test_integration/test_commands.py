#
# Copyright (C) 2018  FreeIPA Contributors see COPYING for license
#
"""Misc test for 'ipa' CLI regressions
"""
from __future__ import absolute_import

import base64
import re
import os
import logging
import random
import shlex
import ssl
from itertools import chain, repeat
import textwrap
import time
import pytest
from subprocess import CalledProcessError

from cryptography.hazmat.backends import default_backend
from cryptography import x509
from datetime import datetime, timedelta

from ipalib.constants import IPAAPI_USER

from ipaplatform.paths import paths

from ipapython.dn import DN

from ipapython.certdb import get_ca_nickname

from ipatests.test_integration.base import IntegrationTest

from ipatests.pytest_ipa.integration import tasks
from ipaplatform.tasks import tasks as platform_tasks
from ipatests.create_external_ca import ExternalCA
from ipatests.test_ipalib.test_x509 import good_pkcs7, badcert
from ipapython.ipautil import realm_to_suffix, ipa_generate_password
from ipaserver.install.installutils import realm_to_serverid

logger = logging.getLogger(__name__)

# from ipaserver.masters
CONFIGURED_SERVICE = u'configuredService'
ENABLED_SERVICE = u'enabledService'
HIDDEN_SERVICE = u'hiddenService'

DIRSRV_SLEEP = 5

isrgrootx1 = (
    b'-----BEGIN CERTIFICATE-----\n'
    b'MIIFazCCA1OgAwIBAgIRAIIQz7DSQONZRGPgu2OCiwAwDQYJKoZIhvcNAQELBQAw\n'
    b'TzELMAkGA1UEBhMCVVMxKTAnBgNVBAoTIEludGVybmV0IFNlY3VyaXR5IFJlc2Vh\n'
    b'cmNoIEdyb3VwMRUwEwYDVQQDEwxJU1JHIFJvb3QgWDEwHhcNMTUwNjA0MTEwNDM4\n'
    b'WhcNMzUwNjA0MTEwNDM4WjBPMQswCQYDVQQGEwJVUzEpMCcGA1UEChMgSW50ZXJu\n'
    b'ZXQgU2VjdXJpdHkgUmVzZWFyY2ggR3JvdXAxFTATBgNVBAMTDElTUkcgUm9vdCBY\n'
    b'MTCCAiIwDQYJKoZIhvcNAQEBBQADggIPADCCAgoCggIBAK3oJHP0FDfzm54rVygc\n'
    b'h77ct984kIxuPOZXoHj3dcKi/vVqbvYATyjb3miGbESTtrFj/RQSa78f0uoxmyF+\n'
    b'0TM8ukj13Xnfs7j/EvEhmkvBioZxaUpmZmyPfjxwv60pIgbz5MDmgK7iS4+3mX6U\n'
    b'A5/TR5d8mUgjU+g4rk8Kb4Mu0UlXjIB0ttov0DiNewNwIRt18jA8+o+u3dpjq+sW\n'
    b'T8KOEUt+zwvo/7V3LvSye0rgTBIlDHCNAymg4VMk7BPZ7hm/ELNKjD+Jo2FR3qyH\n'
    b'B5T0Y3HsLuJvW5iB4YlcNHlsdu87kGJ55tukmi8mxdAQ4Q7e2RCOFvu396j3x+UC\n'
    b'B5iPNgiV5+I3lg02dZ77DnKxHZu8A/lJBdiB3QW0KtZB6awBdpUKD9jf1b0SHzUv\n'
    b'KBds0pjBqAlkd25HN7rOrFleaJ1/ctaJxQZBKT5ZPt0m9STJEadao0xAH0ahmbWn\n'
    b'OlFuhjuefXKnEgV4We0+UXgVCwOPjdAvBbI+e0ocS3MFEvzG6uBQE3xDk3SzynTn\n'
    b'jh8BCNAw1FtxNrQHusEwMFxIt4I7mKZ9YIqioymCzLq9gwQbooMDQaHWBfEbwrbw\n'
    b'qHyGO0aoSCqI3Haadr8faqU9GY/rOPNk3sgrDQoo//fb4hVC1CLQJ13hef4Y53CI\n'
    b'rU7m2Ys6xt0nUW7/vGT1M0NPAgMBAAGjQjBAMA4GA1UdDwEB/wQEAwIBBjAPBgNV\n'
    b'HRMBAf8EBTADAQH/MB0GA1UdDgQWBBR5tFnme7bl5AFzgAiIyBpY9umbbjANBgkq\n'
    b'hkiG9w0BAQsFAAOCAgEAVR9YqbyyqFDQDLHYGmkgJykIrGF1XIpu+ILlaS/V9lZL\n'
    b'ubhzEFnTIZd+50xx+7LSYK05qAvqFyFWhfFQDlnrzuBZ6brJFe+GnY+EgPbk6ZGQ\n'
    b'3BebYhtF8GaV0nxvwuo77x/Py9auJ/GpsMiu/X1+mvoiBOv/2X/qkSsisRcOj/KK\n'
    b'NFtY2PwByVS5uCbMiogziUwthDyC3+6WVwW6LLv3xLfHTjuCvjHIInNzktHCgKQ5\n'
    b'ORAzI4JMPJ+GslWYHb4phowim57iaztXOoJwTdwJx4nLCgdNbOhdjsnvzqvHu7Ur\n'
    b'TkXWStAmzOVyyghqpZXjFaH3pO3JLF+l+/+sKAIuvtd7u+Nxe5AW0wdeRlN8NwdC\n'
    b'jNPElpzVmbUq4JUagEiuTDkHzsxHpFKVK7q4+63SM1N95R1NbdWhscdCb+ZAJzVc\n'
    b'oyi3B43njTOQ5yOf+1CceWxG1bQVs5ZufpsMljq4Ui0/1lvh+wjChP4kqKOJ2qxq\n'
    b'4RgqsahDYVvTH9w7jXbyLeiNdd8XM2w9U/t7y0Ff/9yi0GE44Za4rF2LN9d11TPA\n'
    b'mRGunUHBcnWEvgJBQl9nJEiU0Zsnvgc/ubhPgXRR4Xq37Z0j4r7g1SgEEzwxA57d\n'
    b'emyPxgcYxn/eR44/KJ4EBs+lVDR3veyJm+kXQ99b21/+jh5Xos1AnX5iItreGCc=\n'
    b'-----END CERTIFICATE-----\n'
)
isrgrootx1_nick = 'CN=ISRG Root X1,O=Internet Security Research Group,C=US'

# This sub-CA expires on Oct 6, 2021 but it is functional for our
# purposes of testing, the date validity is not considered (yet).
letsencryptauthorityx3 = (
    b'-----BEGIN CERTIFICATE-----\n'
    b'MIIFjTCCA3WgAwIBAgIRANOxciY0IzLc9AUoUSrsnGowDQYJKoZIhvcNAQELBQAw\n'
    b'TzELMAkGA1UEBhMCVVMxKTAnBgNVBAoTIEludGVybmV0IFNlY3VyaXR5IFJlc2Vh\n'
    b'cmNoIEdyb3VwMRUwEwYDVQQDEwxJU1JHIFJvb3QgWDEwHhcNMTYxMDA2MTU0MzU1\n'
    b'WhcNMjExMDA2MTU0MzU1WjBKMQswCQYDVQQGEwJVUzEWMBQGA1UEChMNTGV0J3Mg\n'
    b'RW5jcnlwdDEjMCEGA1UEAxMaTGV0J3MgRW5jcnlwdCBBdXRob3JpdHkgWDMwggEi\n'
    b'MA0GCSqGSIb3DQEBAQUAA4IBDwAwggEKAoIBAQCc0wzwWuUuR7dyXTeDs2hjMOrX\n'
    b'NSYZJeG9vjXxcJIvt7hLQQWrqZ41CFjssSrEaIcLo+N15Obzp2JxunmBYB/XkZqf\n'
    b'89B4Z3HIaQ6Vkc/+5pnpYDxIzH7KTXcSJJ1HG1rrueweNwAcnKx7pwXqzkrrvUHl\n'
    b'Npi5y/1tPJZo3yMqQpAMhnRnyH+lmrhSYRQTP2XpgofL2/oOVvaGifOFP5eGr7Dc\n'
    b'Gu9rDZUWfcQroGWymQQ2dYBrrErzG5BJeC+ilk8qICUpBMZ0wNAxzY8xOJUWuqgz\n'
    b'uEPxsR/DMH+ieTETPS02+OP88jNquTkxxa/EjQ0dZBYzqvqEKbbUC8DYfcOTAgMB\n'
    b'AAGjggFnMIIBYzAOBgNVHQ8BAf8EBAMCAYYwEgYDVR0TAQH/BAgwBgEB/wIBADBU\n'
    b'BgNVHSAETTBLMAgGBmeBDAECATA/BgsrBgEEAYLfEwEBATAwMC4GCCsGAQUFBwIB\n'
    b'FiJodHRwOi8vY3BzLnJvb3QteDEubGV0c2VuY3J5cHQub3JnMB0GA1UdDgQWBBSo\n'
    b'SmpjBH3duubRObemRWXv86jsoTAzBgNVHR8ELDAqMCigJqAkhiJodHRwOi8vY3Js\n'
    b'LnJvb3QteDEubGV0c2VuY3J5cHQub3JnMHIGCCsGAQUFBwEBBGYwZDAwBggrBgEF\n'
    b'BQcwAYYkaHR0cDovL29jc3Aucm9vdC14MS5sZXRzZW5jcnlwdC5vcmcvMDAGCCsG\n'
    b'AQUFBzAChiRodHRwOi8vY2VydC5yb290LXgxLmxldHNlbmNyeXB0Lm9yZy8wHwYD\n'
    b'VR0jBBgwFoAUebRZ5nu25eQBc4AIiMgaWPbpm24wDQYJKoZIhvcNAQELBQADggIB\n'
    b'ABnPdSA0LTqmRf/Q1eaM2jLonG4bQdEnqOJQ8nCqxOeTRrToEKtwT++36gTSlBGx\n'
    b'A/5dut82jJQ2jxN8RI8L9QFXrWi4xXnA2EqA10yjHiR6H9cj6MFiOnb5In1eWsRM\n'
    b'UM2v3e9tNsCAgBukPHAg1lQh07rvFKm/Bz9BCjaxorALINUfZ9DD64j2igLIxle2\n'
    b'DPxW8dI/F2loHMjXZjqG8RkqZUdoxtID5+90FgsGIfkMpqgRS05f4zPbCEHqCXl1\n'
    b'eO5HyELTgcVlLXXQDgAWnRzut1hFJeczY1tjQQno6f6s+nMydLN26WuU4s3UYvOu\n'
    b'OsUxRlJu7TSRHqDC3lSE5XggVkzdaPkuKGQbGpny+01/47hfXXNB7HntWNZ6N2Vw\n'
    b'p7G6OfY+YQrZwIaQmhrIqJZuigsrbe3W+gdn5ykE9+Ky0VgVUsfxo52mwFYs1JKY\n'
    b'2PGDuWx8M6DlS6qQkvHaRUo0FMd8TsSlbF0/v965qGFKhSDeQoMpYnwcmQilRh/0\n'
    b'ayLThlHLN81gSkJjVrPI0Y8xCVPB4twb1PFUd2fPM3sA1tJ83sZ5v8vgFv2yofKR\n'
    b'PB0t6JzUA81mSqM3kxl5e+IZwhYAyO0OTg3/fs8HqGTNKd9BqoUwSRBzp06JMg5b\n'
    b'rUCGwbCUDI0mxadJ3Bz4WxR6fyNpBK2yAinWEsikxqEt\n'
    b'-----END CERTIFICATE-----\n'
)
le_x3_nick = "CN=Let's Encrypt Authority X3,O=Let's Encrypt,C=US"


class TestIPACommand(IntegrationTest):
    """
    A lot of commands can be executed against a single IPA installation
    so provide a generic class to execute one-off commands that need to be
    tested without having to fire up a full server to run one command.
    """
    topology = 'line'
    num_replicas = 1
    num_clients = 1

    @pytest.fixture
    def pwpolicy_global(self):
        """Fixture to change global password history policy and reset it"""
        tasks.kinit_admin(self.master)
        self.master.run_command(
            ["ipa", "pwpolicy-mod", "--history=5", "--minlife=0"],
        )
        yield
        self.master.run_command(
            ["ipa", "pwpolicy-mod", "--history=0", "--minlife=1"],
        )

    @pytest.fixture
    def pwpolicy_global(self):
        """Fixture to change global password history policy and reset it"""
        tasks.kinit_admin(self.master)
        self.master.run_command(
            ["ipa", "pwpolicy-mod", "--history=5", "--minlife=0"],
        )
        yield
        self.master.run_command(
            ["ipa", "pwpolicy-mod", "--history=0", "--minlife=1"],
        )

    def get_cert_base64(self, host, path):
        """Retrieve cert and return content as single line, base64 encoded
        """
        cacrt = host.get_file_contents(path, encoding='ascii')
        cader = ssl.PEM_cert_to_DER_cert(cacrt)
        return base64.b64encode(cader).decode('ascii')

    def test_aes_sha_kerberos_enctypes(self):
        """Test AES SHA 256 and 384 Kerberos enctypes enabled

        AES SHA 256 and 384-bit enctypes supported by MIT kerberos but
        was not enabled in IPA. This test is to check if these types are
        enabled.

        related: https://pagure.io/freeipa/issue/8110
        """
        tasks.kinit_admin(self.master)
        dn = DN(("cn", self.master.domain.realm), ("cn", "kerberos"),
                realm_to_suffix(self.master.domain.realm))
        result = tasks.ldapsearch_dm(self.master, str(dn),
                                     ["krbSupportedEncSaltTypes"],
                                     scope="base")
        assert "aes128-sha2:normal" in result.stdout_text
        assert "aes128-sha2:special" in result.stdout_text
        assert "aes256-sha2:normal" in result.stdout_text
        assert "aes256-sha2:special" in result.stdout_text

    def test_certmap_match_issue7520(self):
        # https://pagure.io/freeipa/issue/7520
        tasks.kinit_admin(self.master)
        result = self.master.run_command(
            ['ipa', 'certmap-match', paths.IPA_CA_CRT],
            raiseonerr=False
        )
        assert result.returncode == 1
        assert not result.stderr_text
        assert "0 users matched" in result.stdout_text

        cab64 = self.get_cert_base64(self.master, paths.IPA_CA_CRT)
        result = self.master.run_command(
            ['ipa', 'certmap-match', '--certificate', cab64],
            raiseonerr=False
        )
        assert result.returncode == 1
        assert not result.stderr_text
        assert "0 users matched" in result.stdout_text

    def test_cert_find_issue7520(self):
        # https://pagure.io/freeipa/issue/7520
        tasks.kinit_admin(self.master)
        subject = 'CN=Certificate Authority,O={}'.format(
            self.master.domain.realm)

        # by cert file
        result = self.master.run_command(
            ['ipa', 'cert-find', '--file', paths.IPA_CA_CRT]
        )
        assert subject in result.stdout_text
        assert '1 certificate matched' in result.stdout_text

        # by base64 cert
        cab64 = self.get_cert_base64(self.master, paths.IPA_CA_CRT)
        result = self.master.run_command(
            ['ipa', 'cert-find', '--certificate', cab64]
        )
        assert subject in result.stdout_text
        assert '1 certificate matched' in result.stdout_text

    def test_add_permission_failure_issue5923(self):
        # https://pagure.io/freeipa/issue/5923
        # error response used to contain bytes instead of text

        tasks.kinit_admin(self.master)
        # neither privilege nor permission exists
        result = self.master.run_command(
            ["ipa", "privilege-add-permission", "loc",
             "--permission='System: Show IPA Locations"],
            raiseonerr=False
        )
        assert result.returncode == 2
        err = result.stderr_text.strip()
        assert err == "ipa: ERROR: loc: privilege not found"
        # add privilege
        result = self.master.run_command(
            ["ipa", "privilege-add", "loc"],
        )
        assert 'Added privilege "loc"' in result.stdout_text
        # permission is still missing
        result = self.master.run_command(
            ["ipa", "privilege-add-permission", "loc",
             "--permission='System: Show IPA Locations"],
            raiseonerr=False
        )
        assert result.returncode == 1
        assert "Number of permissions added 0" in result.stdout_text

    def test_change_sysaccount_password_issue7561(self):
        sysuser = 'system'
        original_passwd = 'Secret123'
        new_passwd = 'userPasswd123'

        master = self.master

        base_dn = str(master.domain.basedn)
        entry_ldif = textwrap.dedent("""
            dn: uid={sysuser},cn=sysaccounts,cn=etc,{base_dn}
            changetype: add
            objectclass: account
            objectclass: simplesecurityobject
            uid: {sysuser}
            userPassword: {original_passwd}
            passwordExpirationTime: 20380119031407Z
            nsIdleTimeout: 0
        """).format(
            base_dn=base_dn,
            original_passwd=original_passwd,
            sysuser=sysuser)
        tasks.ldapmodify_dm(master, entry_ldif)

        tasks.ldappasswd_sysaccount_change(sysuser, original_passwd,
                                           new_passwd, master)

    def get_krbinfo(self, user):
        base_dn = str(self.master.domain.basedn)
        result = tasks.ldapsearch_dm(
            self.master,
            'uid={user},cn=users,cn=accounts,{base_dn}'.format(
                user=user, base_dn=base_dn),
            ['krblastpwdchange', 'krbpasswordexpiration'],
            scope='base'
        )
        output = result.stdout_text.lower()

        # extract krblastpwdchange and krbpasswordexpiration
        krbchg_pattern = 'krblastpwdchange: (.+)\n'
        krbexp_pattern = 'krbpasswordexpiration: (.+)\n'
        krblastpwdchange = re.findall(krbchg_pattern, output)[0]
        krbexp = re.findall(krbexp_pattern, output)[0]
        return krblastpwdchange, krbexp

    def test_ldapmodify_password_issue7601(self):
        user = 'ipauser'
        original_passwd = 'Secret123'
        new_passwd = 'userPasswd123'
        new_passwd2 = 'mynewPwd123'
        master = self.master
        base_dn = str(master.domain.basedn)

        # Create a user with a password
        tasks.kinit_admin(master)
        add_password_stdin_text = "{pwd}\n{pwd}".format(pwd=original_passwd)
        master.run_command(['ipa', 'user-add', user,
                            '--first', user,
                            '--last', user,
                            '--password'],
                           stdin_text=add_password_stdin_text)
        # kinit as that user in order to modify the pwd
        user_kinit_stdin_text = "{old}\n%{new}\n%{new}\n".format(
            old=original_passwd,
            new=original_passwd)
        master.run_command(['kinit', user], stdin_text=user_kinit_stdin_text)
        # Retrieve krblastpwdchange and krbpasswordexpiration
        krblastpwdchange, krbexp = self.get_krbinfo(user)

        # sleep 1 sec (krblastpwdchange and krbpasswordexpiration have at most
        # a 1s precision)
        time.sleep(1)
        # perform ldapmodify on userpassword as dir mgr
        entry_ldif = textwrap.dedent("""
            dn: uid={user},cn=users,cn=accounts,{base_dn}
            changetype: modify
            replace: userpassword
            userpassword: {new_passwd}
        """).format(
            user=user,
            base_dn=base_dn,
            new_passwd=new_passwd)
        tasks.ldapmodify_dm(master, entry_ldif)

        # Test new password with kinit
        master.run_command(['kinit', user], stdin_text=new_passwd)

        # both should have changed
        newkrblastpwdchange, newkrbexp = self.get_krbinfo(user)
        assert newkrblastpwdchange != krblastpwdchange
        assert newkrbexp != krbexp

        # Now test passwd modif with ldappasswd
        time.sleep(1)
        master.run_command([
            paths.LDAPPASSWD,
            '-D', str(master.config.dirman_dn),
            '-w', master.config.dirman_password,
            '-a', new_passwd,
            '-s', new_passwd2,
            '-x', '-ZZ',
            '-H', 'ldap://{hostname}'.format(hostname=master.hostname),
            'uid={user},cn=users,cn=accounts,{base_dn}'.format(
                user=user, base_dn=base_dn)]
        )
        # Test new password with kinit
        master.run_command(['kinit', user], stdin_text=new_passwd2)

        # both should have changed
        newkrblastpwdchange2, newkrbexp2 = self.get_krbinfo(user)
        assert newkrblastpwdchange != newkrblastpwdchange2
        assert newkrbexp != newkrbexp2

    def test_change_sysaccount_pwd_history_issue7181(self, pwpolicy_global):
        """
        Test that a sysacount user maintains no password history
        because they do not have a Kerberos identity.
        """
        sysuser = 'sysuser'
        original_passwd = 'Secret123'
        new_passwd = 'userPasswd123'

        master = self.master

        # Add a system account and add it to a group managed by the policy
        base_dn = str(master.domain.basedn)  # pylint: disable=no-member
        entry_ldif = textwrap.dedent("""
            dn: uid={account_name},cn=sysaccounts,cn=etc,{base_dn}
            changetype: add
            objectclass: account
            objectclass: simplesecurityobject
            uid: {account_name}
            userPassword: {original_passwd}
            passwordExpirationTime: 20380119031407Z
            nsIdleTimeout: 0
        """).format(
            account_name=sysuser,
            base_dn=base_dn,
            original_passwd=original_passwd)

        tasks.ldapmodify_dm(master, entry_ldif)

        # Now change the password. It should succeed since password
        # policy doesn't apply to non-Kerberos users.
        tasks.ldappasswd_sysaccount_change(sysuser, original_passwd,
                                           new_passwd, master)
        tasks.ldappasswd_sysaccount_change(sysuser, new_passwd,
                                           original_passwd, master)
        tasks.ldappasswd_sysaccount_change(sysuser, original_passwd,
                                           new_passwd, master)

    def test_change_user_pwd_history_issue7181(self, pwpolicy_global):
        """
        Test that password history for a normal IPA user is honored.
        """
        user = 'user1'
        original_passwd = 'Secret123'
        new_passwd = 'userPasswd123'

        master = self.master

        tasks.user_add(master, user, password=original_passwd)

        tasks.ldappasswd_user_change(user, original_passwd,
                                     new_passwd, master)
        tasks.ldappasswd_user_change(user, new_passwd,
                                     original_passwd, master)
        try:
            tasks.ldappasswd_user_change(user, original_passwd,
                                         new_passwd, master)
        except CalledProcessError as e:
            if e.returncode != 1:
                raise
        else:
            pytest.fail("Password change violating policy did not fail")

    def test_dm_change_user_pwd_history_issue7181(self, pwpolicy_global):
        """
        Test that password policy is not applied with Directory Manager.

        The minimum lifetime of the password is set to 1 hour. Confirm
        that the user cannot re-change their password immediately but
        the DM can.
        """
        user = 'user1'
        original_passwd = 'Secret123'
        new_passwd = 'newPasswd123'

        master = self.master

        # reset minimum life to 1 hour.
        self.master.run_command(
            ["ipa", "pwpolicy-mod", "--minlife=1"],
        )

        try:
            tasks.ldappasswd_user_change(user, original_passwd,
                                         new_passwd, master)
        except CalledProcessError as e:
            if e.returncode != 1:
                raise
        else:
            pytest.fail("Password change violating policy did not fail")

        # DM should be able to change any password regardless of policy
        try:
            tasks.ldappasswd_user_change(user, new_passwd,
                                         original_passwd, master,
                                         use_dirman=True)
        except CalledProcessError:
            pytest.fail("Password change failed when it should not")

    def test_huge_password(self):
        user = 'toolonguser'
        hostname = 'toolong.{}'.format(self.master.domain.name)
        huge_password = ipa_generate_password(min_len=1536)
        original_passwd = 'Secret123'
        master = self.master
        base_dn = str(master.domain.basedn)

        # Create a user with a password that is too long
        tasks.kinit_admin(master)
        add_password_stdin_text = "{pwd}\n{pwd}".format(pwd=huge_password)
        result = master.run_command(['ipa', 'user-add', user,
                                     '--first', user,
                                     '--last', user,
                                     '--password'],
                                    stdin_text=add_password_stdin_text,
                                    raiseonerr=False)
        assert result.returncode != 0

        # Try again with a normal password
        add_password_stdin_text = "{pwd}\n{pwd}".format(pwd=original_passwd)
        master.run_command(['ipa', 'user-add', user,
                            '--first', user,
                            '--last', user,
                            '--password'],
                           stdin_text=add_password_stdin_text)

        # kinit as that user in order to modify the pwd
        user_kinit_stdin_text = "{old}\n%{new}\n%{new}\n".format(
            old=original_passwd,
            new=original_passwd)
        master.run_command(['kinit', user], stdin_text=user_kinit_stdin_text)
        # sleep 1 sec (krblastpwdchange and krbpasswordexpiration have at most
        # a 1s precision)
        time.sleep(1)
        # perform ldapmodify on userpassword as dir mgr
        entry_ldif = textwrap.dedent("""
            dn: uid={user},cn=users,cn=accounts,{base_dn}
            changetype: modify
            replace: userpassword
            userpassword: {new_passwd}
        """).format(
            user=user,
            base_dn=base_dn,
            new_passwd=huge_password)

        result = tasks.ldapmodify_dm(master, entry_ldif, raiseonerr=False)
        assert result.returncode != 0

        # ask_password in ipa-getkeytab will complain about too long password
        keytab_file = os.path.join(self.master.config.test_dir,
                                   'user.keytab')
        password_stdin_text = "{pwd}\n{pwd}".format(pwd=huge_password)
        result = self.master.run_command(['ipa-getkeytab',
                                          '-p', user,
                                          '-P',
                                          '-k', keytab_file,
                                          '-s', self.master.hostname],
                                         stdin_text=password_stdin_text,
                                         raiseonerr=False)
        assert result.returncode != 0
        assert "clear-text password is too long" in result.stderr_text

        # Create a host with a user-set OTP that is too long
        tasks.kinit_admin(master)
        result = master.run_command(['ipa', 'host-add', '--force',
                                     hostname,
                                     '--password', huge_password],
                                    raiseonerr=False)
        assert result.returncode != 0

        # Try again with a valid password
        result = master.run_command(['ipa', 'host-add', '--force',
                                     hostname,
                                     '--password', original_passwd],
                                    raiseonerr=False)
        assert result.returncode == 0

    def test_cleartext_password_httpd_log(self):
        """Test to check password leak in apache error log

        Host enrollment with OTP used to log the password in cleartext
        to apache error log. This test ensures that the password should
        not be log in cleartext.

        related: https://pagure.io/freeipa/issue/8017
        """
        hostname = 'test.{}'.format(self.master.domain.name)
        passwd = 'Secret123'

        self.master.run_command(['ipa', 'host-add', '--force',
                                 hostname, '--password', passwd])

        # remove added host i.e cleanup
        self.master.run_command(['ipa', 'host-del', hostname])

        result = self.master.run_command(['grep', hostname,
                                          paths.VAR_LOG_HTTPD_ERROR])
        assert passwd not in result.stdout_text

    def test_change_selinuxusermaporder(self):
        """
        An update file meant to ensure a more sane default was
        overriding any customization done to the order.
        """
        maporder = "unconfined_u:s0-s0:c0.c1023"

        # set a new default
        tasks.kinit_admin(self.master)
        result = self.master.run_command(
            ["ipa", "config-mod",
             "--ipaselinuxusermaporder={}".format(maporder)],
            raiseonerr=False
        )
        assert result.returncode == 0

        # apply the update
        result = self.master.run_command(
            ["ipa-server-upgrade"],
            raiseonerr=False
        )
        assert result.returncode == 0

        # ensure result is the same
        result = self.master.run_command(
            ["ipa", "config-show"],
            raiseonerr=False
        )
        assert result.returncode == 0
        assert "SELinux user map order: {}".format(
            maporder) in result.stdout_text

    def test_ipa_console(self):
        tasks.kinit_admin(self.master)
        result = self.master.run_command(
            ["ipa", "console"],
            stdin_text="api.env"
        )
        assert "ipalib.config.Env" in result.stdout_text

        filename = tasks.upload_temp_contents(
            self.master,
            "print(api.env)\n"
        )
        result = self.master.run_command(
            ["ipa", "console", filename],
        )
        assert "ipalib.config.Env" in result.stdout_text

    def test_list_help_topics(self):
        tasks.kinit_admin(self.master)
        result = self.master.run_command(
            ["ipa", "help", "topics"],
            raiseonerr=False
        )
        assert result.returncode == 0

    def test_ssh_key_connection(self, tmpdir):
        """
        Integration test for https://pagure.io/SSSD/sssd/issue/3747
        """

        test_user = 'test-ssh'

        pub_keys = []

        for i in range(40):
            ssh_key_pair = tasks.generate_ssh_keypair()
            pub_keys.append(ssh_key_pair[1])
            with open(os.path.join(
                    tmpdir, 'ssh_priv_{}'.format(i)), 'w') as fp:
                fp.write(ssh_key_pair[0])
                fp.write(os.linesep)

        tasks.kinit_admin(self.master)
        self.master.run_command(['ipa', 'user-add', test_user,
                                 '--first=tester', '--last=tester'])

        keys_opts = ' '.join(['--ssh "{}"'.format(k) for k in pub_keys])
        self.master.run_command(
            shlex.split('ipa user-mod {} {}'.format(test_user, keys_opts))
        )

        # connect with first SSH key
        first_priv_key_path = os.path.join(tmpdir, 'ssh_priv_1')
        # change private key permission to comply with SS rules
        os.chmod(first_priv_key_path, 0o600)

<<<<<<< HEAD
=======
        # start to look at logs a bit before "now"
        # https://pagure.io/freeipa/issue/8432
        since = time.strftime(
            '%H:%M:%S', (datetime.now() - timedelta(seconds=10)).timetuple()
        )

>>>>>>> aa58fad8
        tasks.run_ssh_cmd(
            to_host=self.master.external_hostname, username=test_user,
            auth_method="key", private_key_path=first_priv_key_path
        )
<<<<<<< HEAD
=======

        expected_missing_msg = "exited on signal 13"
        # closing session marker(depends on PAM stack of sshd)
        expected_msgs = [
            f"session closed for user {test_user}",
            f"Disconnected from user {test_user}",
        ]

        def test_cb(stdout):
            # check if expected message logged and expected missing one not
            return (
                any(m in stdout for m in expected_msgs)
                and expected_missing_msg not in stdout
            )
>>>>>>> aa58fad8

        # sshd don't flush its logs to syslog immediately
        cmd = ["journalctl", "-u", "sshd", f"--since={since}"]
        tasks.run_repeatedly(self.master, command=cmd, test=test_cb)

        # cleanup
        self.master.run_command(['ipa', 'user-del', test_user])

    def test_ssh_leak(self):
        """
        Integration test for https://pagure.io/SSSD/sssd/issue/3794
        """

        def count_pipes():

            res = self.master.run_command(['pidof', 'sssd_ssh'])
            pid = res.stdout_text.strip()
            proc_path = '/proc/{}/fd'.format(pid)
            res = self.master.run_command(['ls', '-la', proc_path])
            fds_text = res.stdout_text.strip()
            return sum((1 for _ in re.finditer(r'pipe', fds_text)))

        test_user = 'test-ssh'

        tasks.kinit_admin(self.master)
        self.master.run_command(['ipa', 'user-add', test_user,
                                 '--first=tester', '--last=tester'])

        certs = []

        # we are ok with whatever certificate for this test
        external_ca = ExternalCA()
        for _dummy in range(3):
            cert = external_ca.create_ca()
            cert = tasks.strip_cert_header(cert.decode('utf-8'))
            certs.append('"{}"'.format(cert))

        cert_args = list(
            chain.from_iterable(list(zip(repeat('--certificate'), certs))))
        cmd = 'ipa user-add-cert {} {}'.format(test_user, ' '.join(cert_args))
        self.master.run_command(cmd)

        tasks.clear_sssd_cache(self.master)

        num_of_pipes = count_pipes()

        for _dummy in range(3):
            self.master.run_command([paths.SSS_SSH_AUTHORIZEDKEYS, test_user])
            current_num_of_pipes = count_pipes()
            assert current_num_of_pipes == num_of_pipes

        # cleanup
        self.master.run_command(['ipa', 'user-del', test_user])

    def test_certificate_out_write_to_file(self):
        # commands to test; name of temporary file will be appended
        commands = [
            ['ipa', 'cert-show', '1', '--certificate-out'],
            ['ipa', 'cert-show', '1', '--chain', '--certificate-out'],
            ['ipa', 'ca-show', 'ipa', '--certificate-out'],
            ['ipa', 'ca-show', 'ipa', '--chain', '--certificate-out'],
        ]

        for command in commands:
            cmd = self.master.run_command(['mktemp'])
            filename = cmd.stdout_text.strip()

            self.master.run_command(command + [filename])

            # Check that a PEM file was written.  If --chain was
            # used, load_pem_x509_certificate will return the
            # first certificate, which is fine for this test.
            data = self.master.get_file_contents(filename)
            x509.load_pem_x509_certificate(data, backend=default_backend())

            self.master.run_command(['rm', '-f', filename])

    def test_sssd_ifp_access_ipaapi(self):
        # check that ipaapi is allowed to access sssd-ifp for smartcard auth
        # https://pagure.io/freeipa/issue/7751
        username = 'admin'
        # get UID for user
        result = self.master.run_command(['ipa', 'user-show', username])
        mo = re.search(r'UID: (\d+)', result.stdout_text)
        assert mo is not None, result.stdout_text
        uid = mo.group(1)

        cmd = [
            'dbus-send',
            '--print-reply', '--system',
            '--dest=org.freedesktop.sssd.infopipe',
            '/org/freedesktop/sssd/infopipe/Users',
            'org.freedesktop.sssd.infopipe.Users.FindByName',
            'string:{}'.format(username)
        ]
        # test IFP as root
        result = self.master.run_command(cmd)
        assert uid in result.stdout_text

        # test IFP as ipaapi
        result = self.master.run_command(
            ['runuser', '-u', IPAAPI_USER, '--'] + cmd
        )
        assert uid in result.stdout_text

    def test_ipa_cacert_manage_install(self):
        # Re-install the IPA CA
        self.master.run_command([
            paths.IPA_CACERT_MANAGE,
            'install',
            paths.IPA_CA_CRT])

        # Test a non-existent file
        result = self.master.run_command([
            paths.IPA_CACERT_MANAGE,
            'install',
            '/run/cert_not_found'], raiseonerr=False)
        assert result.returncode == 1

        cmd = self.master.run_command(['mktemp'])
        filename = cmd.stdout_text.strip()

        for contents in (good_pkcs7,):
            self.master.put_file_contents(filename, contents)
            result = self.master.run_command([
                paths.IPA_CACERT_MANAGE,
                'install',
                filename])

        for contents in (badcert,):
            self.master.put_file_contents(filename, contents)
            result = self.master.run_command([
                paths.IPA_CACERT_MANAGE,
                'install',
                filename], raiseonerr=False)
            assert result.returncode == 1

        self.master.run_command(['rm', '-f', filename])

    def test_hbac_systemd_user(self):
        # https://pagure.io/freeipa/issue/7831
        tasks.kinit_admin(self.master)
        # check for presence
        self.master.run_command(
            ['ipa', 'hbacsvc-show', 'systemd-user']
        )
        result = self.master.run_command(
            ['ipa', 'hbacrule-show', 'allow_systemd-user', '--all']
        )
        lines = set(l.strip() for l in result.stdout_text.split('\n'))
        assert 'User category: all' in lines
        assert 'Host category: all' in lines
        assert 'Enabled: TRUE' in lines
        assert 'HBAC Services: systemd-user' in lines
        assert 'accessruletype: allow' in lines

        # delete both
        self.master.run_command(
            ['ipa', 'hbacrule-del', 'allow_systemd-user']
        )
        self.master.run_command(
            ['ipa', 'hbacsvc-del', 'systemd-user']
        )

        # run upgrade
        result = self.master.run_command(['ipa-server-upgrade'])
        assert 'Created hbacsvc systemd-user' in result.stderr_text
        assert 'Created hbac rule allow_systemd-user' in result.stderr_text

        # check for presence
        result = self.master.run_command(
            ['ipa', 'hbacrule-show', 'allow_systemd-user', '--all']
        )
        lines = set(l.strip() for l in result.stdout_text.split('\n'))
        assert 'User category: all' in lines
        assert 'Host category: all' in lines
        assert 'Enabled: TRUE' in lines
        assert 'HBAC Services: systemd-user' in lines
        assert 'accessruletype: allow' in lines

        self.master.run_command(
            ['ipa', 'hbacsvc-show', 'systemd-user']
        )

        # only delete rule
        self.master.run_command(
            ['ipa', 'hbacrule-del', 'allow_systemd-user']
        )

        # run upgrade
        result = self.master.run_command(['ipa-server-upgrade'])
        assert (
            'hbac service systemd-user already exists' in result.stderr_text
        )
        assert (
            'Created hbac rule allow_systemd-user' not in result.stderr_text
        )
        result = self.master.run_command(
            ['ipa', 'hbacrule-show', 'allow_systemd-user'],
            raiseonerr=False
        )
        assert result.returncode != 0
        assert 'HBAC rule not found' in result.stderr_text

    def test_config_show_configured_services(self):
        # https://pagure.io/freeipa/issue/7929
        states = {CONFIGURED_SERVICE, ENABLED_SERVICE, HIDDEN_SERVICE}
        dn = DN(
            ('cn', 'HTTP'), ('cn', self.master.hostname), ('cn', 'masters'),
            ('cn', 'ipa'), ('cn', 'etc'),
            self.master.domain.basedn
        )

        conn = self.master.ldap_connect()
        entry = conn.get_entry(dn)  # pylint: disable=no-member

        # original setting and all settings without state
        orig_cfg = list(entry['ipaConfigString'])
        other_cfg = [item for item in orig_cfg if item not in states]

        try:
            # test with hidden
            cfg = [HIDDEN_SERVICE]
            cfg.extend(other_cfg)
            entry['ipaConfigString'] = cfg
            conn.update_entry(entry)  # pylint: disable=no-member
            self.master.run_command(['ipa', 'config-show'])

            # test with configured
            cfg = [CONFIGURED_SERVICE]
            cfg.extend(other_cfg)
            entry['ipaConfigString'] = cfg
            conn.update_entry(entry)  # pylint: disable=no-member
            self.master.run_command(['ipa', 'config-show'])
        finally:
            # reset
            entry['ipaConfigString'] = orig_cfg
            conn.update_entry(entry)  # pylint: disable=no-member

    def test_ssh_from_controller(self):
        """https://pagure.io/SSSD/sssd/issue/3979
        Test ssh from test controller after adding
        ldap_deref_threshold=0 to sssd.conf on master

        Steps:
        1. setup a master
        2. add ldap_deref_threshold=0 to sssd.conf on master
        3. add an ipa user
        4. ssh from controller to master using the user created in step 3
        """

        cmd = self.master.run_command(['sssd', '--version'])
        sssd_version = platform_tasks.parse_ipa_version(
            cmd.stdout_text.strip())
        if sssd_version < platform_tasks.parse_ipa_version('2.2.0'):
            pytest.xfail(reason="sssd 2.2.0 unavailable in F29 nightly")

        # add ldap_deref_threshold=0 to /etc/sssd/sssd.conf
        sssd_conf_backup = tasks.FileBackup(self.master, paths.SSSD_CONF)
        with tasks.remote_sssd_config(self.master) as sssd_config:
            sssd_config.edit_domain(
                self.master.domain, 'ldap_deref_threshold', 0)

        test_user = "testuser" + str(random.randint(200000, 9999999))
        password = "Secret123"
        try:
            self.master.run_command(['systemctl', 'restart', 'sssd.service'])

            # kinit admin
            tasks.kinit_admin(self.master)

            # add ipa user
            tasks.create_active_user(
                self.master, test_user, password=password
            )
            tasks.kdestroy_all(self.master)
            tasks.kinit_as_user(
                self.master, test_user, password
            )
            tasks.kdestroy_all(self.master)

            tasks.run_ssh_cmd(
                to_host=self.master.external_hostname, username=test_user,
                auth_method="password", password=password
            )

        finally:
            sssd_conf_backup.restore()
            self.master.run_command(['systemctl', 'restart', 'sssd.service'])

    def test_user_mod_change_capitalization_issue5879(self):
        """
        Test that an existing user which has been modified using ipa user-mod
        and has the first and last name beginning with caps does not
        throw the error 'ipa: ERROR: Type or value exists:' and
        instead gets modified

        This is a test case for Pagure issue
        https://pagure.io/freeipa/issue/5879

        Steps:
        1. setup a master
        2. add ipa user on master
        3. now run ipa user-mod and specifying capital letters in names
        4. user details should be modified
        5. ipa: ERROR: Type or value exists is not displayed on console.
        """
        # Create an ipa-user
        tasks.kinit_admin(self.master)
        ipauser = 'ipauser1'
        first = 'ipauser'
        modfirst = 'IpaUser'
        last = 'test'
        modlast = 'Test'
        password = 'Secret123'
        self.master.run_command(
            ['ipa', 'user-add', ipauser, '--first', first, '--last', last,
             '--password'],
            stdin_text="%s\n%s\n" % (password, password))
        cmd = self.master.run_command(
            ['ipa', 'user-mod', ipauser, '--first', modfirst,
             '--last', modlast])
        assert 'Modified user "%s"' % (ipauser) in cmd.stdout_text
        assert 'First name: %s' % (modfirst) in cmd.stdout_text
        assert 'Last name: %s' % (modlast) in cmd.stdout_text

    @pytest.mark.skip_if_platform(
        "debian", reason="Crypto policy is not supported on Debian"
    )
    def test_enabled_tls_protocols(self):
        """Check Apache has same TLS versions enabled as crypto policy

        This is the regression test for issue
        https://pagure.io/freeipa/issue/7995.
        """
        def is_tls_version_enabled(tls_version):
            res = self.master.run_command(
                ['openssl', 's_client',
                 '-connect', '{}:443'.format(self.master.hostname),
                 '-{}'.format(tls_version)],
                stdin_text='\n',
                ok_returncode=[0, 1]
            )
            return res.returncode == 0

        # get minimum version from current crypto-policy
        openssl_cnf = self.master.get_file_contents(
<<<<<<< HEAD
            "/etc/crypto-policies/back-ends/opensslcnf.config",
=======
            paths.CRYPTO_POLICY_OPENSSLCNF_FILE,
>>>>>>> aa58fad8
            encoding="utf-8"
        )
        mo = re.search(r"MinProtocol\s*=\s*(TLSv[0-9.]+)", openssl_cnf)
        assert mo
        min_tls = mo.group(1)
        # Fedora DEFAULT has TLS 1.0 enabled, NEXT has TLS 1.2
        # even FUTURE crypto policy has TLS 1.2 as minimum version
        assert min_tls in {"TLSv1", "TLSv1.2"}

        # On Fedora FreeIPA still disables TLS 1.0 and 1.1 in ssl.conf.

        assert not is_tls_version_enabled('tls1')
        assert not is_tls_version_enabled('tls1_1')
        assert is_tls_version_enabled('tls1_2')
        assert is_tls_version_enabled('tls1_3')

    def test_sss_ssh_authorizedkeys(self):
        """Login via Ssh using private-key for ipa-user should work.

        Test for : https://pagure.io/SSSD/sssd/issue/3937
        Steps:
        1) setup user with ssh-key and certificate stored in ipaserver
        2) simulate p11_child timeout
        3) try to login via ssh using private key.
        """
        user = 'testsshuser'
        passwd = 'Secret123'
        user_key = tasks.create_temp_file(self.master, create_file=False)
        pem_file = tasks.create_temp_file(self.master)
        # Create a user with a password
        tasks.create_active_user(self.master, user, passwd, extra_args=[
            '--homedir', '/home/{}'.format(user)])
        tasks.kinit_admin(self.master)
        tasks.run_command_as_user(
            self.master, user, ['ssh-keygen', '-N', '',
                                '-f', user_key])
        ssh_pub_key = self.master.get_file_contents('{}.pub'.format(
            user_key), encoding='utf-8')
        openssl_cmd = [
            'openssl', 'req', '-x509', '-newkey', 'rsa:2048', '-days', '365',
            '-nodes', '-out', pem_file, '-subj', '/CN=' + user]
        self.master.run_command(openssl_cmd)
        cert_b64 = self.get_cert_base64(self.master, pem_file)
        sssd_p11_child = '/usr/libexec/sssd/p11_child'
        backup = tasks.FileBackup(self.master, sssd_p11_child)
        try:
            content = '#!/bin/bash\nsleep 999999'
            # added sleep to simulate the timeout for p11_child
            self.master.put_file_contents(sssd_p11_child, content)
            self.master.run_command(
                ['ipa', 'user-mod', user, '--ssh', ssh_pub_key])
            self.master.run_command([
                'ipa', 'user-add-cert', user, '--certificate', cert_b64])
            # clear cache to avoid SSSD to check the user in old lookup
            tasks.clear_sssd_cache(self.master)
            result = self.master.run_command(
                [paths.SSS_SSH_AUTHORIZEDKEYS, user])
            assert ssh_pub_key in result.stdout_text
            # login to the system
            self.master.run_command(
                ['ssh', '-v', '-o', 'PasswordAuthentication=no',
                 '-o', 'IdentitiesOnly=yes', '-o', 'StrictHostKeyChecking=no',
                 '-o', 'ConnectTimeout=10', '-l', user, '-i', user_key,
                 self.master.hostname, 'true'])
        finally:
            # cleanup
            self.master.run_command(['ipa', 'user-del', user])
            backup.restore()
            self.master.run_command(['rm', '-f', pem_file, user_key,
                                     '{}.pub'.format(user_key)])

    def test_cacert_manage(self):
        """Exercise ipa-cacert-manage delete"""

        # deletion without nickname
        result = self.master.run_command(
            ['ipa-cacert-manage', 'delete'],
            raiseonerr=False
        )
        assert result.returncode != 0

        # deletion with an unknown nickname
        result = self.master.run_command(
            ['ipa-cacert-manage', 'delete', 'unknown'],
            raiseonerr=False
        )
        assert result.returncode != 0
        assert "Unknown CA 'unknown'" in result.stderr_text

        # deletion of IPA CA
        ipa_ca_nickname = get_ca_nickname(self.master.domain.realm)
        result = self.master.run_command(
            ['ipa-cacert-manage', 'delete', ipa_ca_nickname],
            raiseonerr=False
        )
        assert result.returncode != 0
        assert 'The IPA CA cannot be removed with this tool' in \
               result.stderr_text

        # Install 3rd party CA's, Let's Encrypt in this case
        for cert in (isrgrootx1, letsencryptauthorityx3):
            certfile = os.path.join(self.master.config.test_dir, 'cert.pem')
            self.master.put_file_contents(certfile, cert)
            result = self.master.run_command(
                ['ipa-cacert-manage', 'install', certfile],
            )

        # deletion of a root CA needed by a subCA, without -f option
        result = self.master.run_command(
            ['ipa-cacert-manage', 'delete', isrgrootx1_nick],
            raiseonerr=False
        )
        assert result.returncode != 0
        assert "Verifying \'%s\' failed. Removing part of the " \
               "chain? certutil: certificate is invalid: Peer's " \
               "Certificate issuer is not recognized." \
               % isrgrootx1_nick in result.stderr_text

        # deletion of a root CA needed by a subCA, with -f option
        result = self.master.run_command(
            ['ipa-cacert-manage', 'delete', isrgrootx1_nick, '-f'],
            raiseonerr=False
        )
        assert result.returncode == 0

        # deletion of a subca
        result = self.master.run_command(
            ['ipa-cacert-manage', 'delete', le_x3_nick],
            raiseonerr=False
        )
        assert result.returncode == 0

    def test_ipa_adtrust_install_with_locale_issue8066(self):
        """
        This test checks that ipa-adtrust-install command runs successfully
        on a system with locale en_IN.UTF-8 without displaying error below
        'IndexError: list index out of range'
        This is a testcase for Pagure issue
        https://pagure.io/freeipa/issue/8066
        """
        # Set locale to en_IN.UTF-8 in .bashrc file to avoid reboot
        tasks.kinit_admin(self.master)
        BASHRC_CFG = "/root/.bashrc"
        bashrc_backup = tasks.FileBackup(self.master, BASHRC_CFG)
        exp_msg = "en_IN.UTF-8"
        try:
            self.master.run_command(
                'echo "export LC_TIME=en_IN.UTF-8" >> ' + BASHRC_CFG
            )
            result = self.master.run_command('echo "$LC_TIME"')
            assert result.stdout_text.rstrip() == exp_msg
            # Install ipa-server-adtrust and check status
            msg1 = (
                "Unexpected error - see /var/log/ipaserver-install.log"
                "for details"
            )
            msg2 = "IndexError: list index out of range"
            tasks.install_packages(self.master, ["*ipa-server-trust-ad"])
            result = self.master.run_command(
                ["ipa-adtrust-install", "-U"], raiseonerr=False
            )
            assert msg1 not in result.stderr_text
            assert msg2 not in result.stderr_text
        finally:
            bashrc_backup.restore()

    @pytest.fixture
    def user_creation_deletion(self):
        # create user
        self.testuser = 'testuser'
        tasks.create_active_user(self.master, self.testuser, 'Secret123')

        yield

        # cleanup
        tasks.kinit_admin(self.master)
        self.master.run_command(['ipa', 'user-del', self.testuser])

    def test_login_wrong_password(self, user_creation_deletion):
        """Test ipa user login with wrong password

        When ipa user login to machine using wrong password, it
        should log proper message

        related: https://github.com/SSSD/sssd/issues/5139
        """
        # try to login with wrong password
        sssd_version = tasks.get_sssd_version(self.master)
        if (sssd_version < tasks.parse_version('2.3.0')):
            pytest.xfail('Fix is part of sssd 2.3.0 and is'
                         ' available from fedora32 onwards')

        # start to look at logs a bit before "now"
        # https://pagure.io/freeipa/issue/8432
        since = time.strftime(
            '%H:%M:%S', (datetime.now() - timedelta(seconds=10)).timetuple()
        )

        password = 'WrongPassword'

        tasks.run_ssh_cmd(
            to_host=self.master.external_hostname, username=self.testuser,
            auth_method="password", password=password,
            expect_auth_failure=True
        )

<<<<<<< HEAD
        # check if proper message logged
        exp_msg = ("pam_sss(sshd:auth): received for user {}: 7"
                   " (Authentication failure)".format(self.testuser))
        result = self.master.run_command(['journalctl',
                                          '-u', 'sshd',
                                          '--since={}'.format(since)])
        assert exp_msg in result.stdout_text
=======
        expected_msg = (
            f"pam_sss(sshd:auth): received for user {self.testuser}: 7"
            " (Authentication failure)"
        )

        def test_cb(stdout):
            # check if proper message logged
            return expected_msg in stdout

        # sshd don't flush its logs to syslog immediately
        cmd = ["journalctl", "-u", "sshd", f"--since={since}"]
        tasks.run_repeatedly(self.master, command=cmd, test=test_cb)
>>>>>>> aa58fad8

    def get_dirsrv_id(self):
        serverid = realm_to_serverid(self.master.domain.realm)
        return("dirsrv@%s.service" % serverid)

    def test_ipa_nis_manage_enable(self):
        """
        This testcase checks if ipa-nis-manage enable
        command enables plugin on an IPA master
        """
        dirsrv_service = self.get_dirsrv_id()
        console_msg = (
            "Enabling plugin\n"
            "This setting will not take effect until "
            "you restart Directory Server.\n"
            "The rpcbind service may need to be started"
        )
        status_msg = "Plugin is enabled"
        tasks.kinit_admin(self.master)
        result = self.master.run_command(
            ["ipa-nis-manage", "enable"],
            stdin_text=self.master.config.admin_password,
        )
        assert console_msg in result.stdout_text
        # verify using backend
        conn = self.master.ldap_connect()  # pylint: disable=no-member
        dn = DN(('cn', 'NIS Server'), ('cn', 'plugins'), ('cn', 'config'))
        entry = conn.get_entry(dn)  # pylint: disable=no-member
        nispluginstring = entry.get('nsslapd-pluginEnabled')
        assert 'on' in nispluginstring
        # restart for changes to take effect
        self.master.run_command(["systemctl", "restart", dirsrv_service])
        self.master.run_command(["systemctl", "restart", "rpcbind"])
        time.sleep(DIRSRV_SLEEP)
        # check status msg on the console
        result = self.master.run_command(
            ["ipa-nis-manage", "status"],
            stdin_text=self.master.config.admin_password,
        )
        assert status_msg in result.stdout_text

    def test_ipa_nis_manage_disable(self):
        """
        This testcase checks if ipa-nis-manage disable
        command disable plugin on an IPA Master
        """
        dirsrv_service = self.get_dirsrv_id()
        msg = (
            "This setting will not take effect "
            "until you restart Directory Server."
        )
        status_msg = "Plugin is not enabled"
        tasks.kinit_admin(self.master)
        result = self.master.run_command(
            ["ipa-nis-manage", "disable"],
            stdin_text=self.master.config.admin_password,
        )
        assert msg in result.stdout_text
        # verify using backend
        conn = self.master.ldap_connect()  # pylint: disable=no-member
        dn = DN(('cn', 'NIS Server'), ('cn', 'plugins'), ('cn', 'config'))
        entry = conn.get_entry(dn)  # pylint: disable=no-member
        nispluginstring = entry.get('nsslapd-pluginEnabled')
        assert 'off' in nispluginstring
        # restart dirsrv for changes to take effect
        self.master.run_command(["systemctl", "restart", dirsrv_service])
        time.sleep(DIRSRV_SLEEP)
        # check status msg on the console
        result = self.master.run_command(
            ["ipa-nis-manage", "status"],
            stdin_text=self.master.config.admin_password,
            raiseonerr=False,
        )
        assert result.returncode == 4
        assert status_msg in result.stdout_text

    def test_ipa_nis_manage_enable_incorrect_password(self):
        """
        This testcase checks if ipa-nis-manage enable
        command throws error on console for invalid DS admin password
        """
<<<<<<< HEAD
        msg = (
            "Insufficient access: Invalid credentials "
            "Invalid credentials\n"
        )
=======
        msg1 = "Insufficient access: "
        msg2 = "Invalid credentials"
>>>>>>> aa58fad8
        result = self.master.run_command(
            ["ipa-nis-manage", "enable"],
            stdin_text='Invalid_pwd',
            raiseonerr=False,
        )
        assert result.returncode == 1
<<<<<<< HEAD
        assert msg in result.stderr_text
=======
        assert msg1 in result.stderr_text
        assert msg2 in result.stderr_text

    def test_pkispawn_log_is_present(self):
        """
        This testcase checks if pkispawn logged properly.
        It is a candidate from being moved out of test_commands.
        """
        result = self.master.run_command(
            ["ls", "/var/log/pki/"]
        )
        pkispawnlogfile = None
        for file in result.stdout_text.splitlines():
            if file.startswith("pki-ca-spawn"):
                pkispawnlogfile = file
                break
        assert pkispawnlogfile is not None
        pkispawnlogfile = os.path.sep.join(("/var/log/pki", pkispawnlogfile))
        pkispawnlog = self.master.get_file_contents(
            pkispawnlogfile, encoding='utf-8'
        )
        # Totally arbitrary. pkispawn debug logs tend to be > 10KiB.
        assert len(pkispawnlog) > 1024
        assert "DEBUG" in pkispawnlog
        assert "INFO" in pkispawnlog

    def test_reset_password_unlock(self):
        """
        Test that when a user is also unlocked when their password
        is administratively reset.
        """
        user = 'tuser'
        original_passwd = 'Secret123'
        new_passwd = 'newPasswd123'
        bad_passwd = 'foo'

        tasks.kinit_admin(self.master)
        tasks.user_add(self.master, user, password=original_passwd)
        tasks.kinit_user(
            self.master, user,
            '{0}\n{1}\n{1}\n'.format(original_passwd, new_passwd)
        )

        # Lock out the user on master
        for _i in range(0, 7):
            tasks.kinit_user(self.master, user, bad_passwd, raiseonerr=False)

        tasks.kinit_admin(self.replicas[0])
        # Administrative reset on a different server
        self.replicas[0].run_command(
            ['ipa', 'passwd', user],
            stdin_text='{0}\n{0}\n'.format(original_passwd)
        )

        ldap = self.master.ldap_connect()
        tasks.wait_for_replication(ldap)

        # The user can log in again
        tasks.kinit_user(
            self.master, user,
            '{0}\n{1}\n{1}\n'.format(original_passwd, new_passwd)
        )

    def test_certupdate_no_schema(self):
        """Test that certupdate without existing API schema.

           With no existing credentials the API schema download
           would cause the whole command to fail.
        """
        tasks.kdestroy_all(self.master)

        self.master.run_command(
            ["rm", "-rf",
             "/root/.cache/ipa/servers",
             "/root/.cache/ipa/schema"]
        )

        # It first has to retrieve schema then can run
        self.master.run_command(["ipa-certupdate"])

        # Run it again for good measure
        self.master.run_command(["ipa-certupdate"])

    def test_proxycommand_invalid_shell(self):
        """Test that ssh works with a user with an invalid shell.

           Specifically for this use-case:
           # getent passwd test
           test:x:1001:1001::/home/test:/sbin/nologin
           # sudo -u user ssh -v root@ipa.example.test

           ruser is our restricted user
           tuser1 is a regular user we ssh to remotely as
        """
        password = 'Secret123'
        restricted_user = 'ruser'
        regular_user = 'tuser1'

        tasks.kinit_admin(self.master)
        tasks.user_add(self.master, restricted_user,
                       extra_args=["--shell", "/sbin/nologin"],
                       password=password)
        tasks.user_add(self.master, regular_user,
                       password=password)

        user_kinit = "{password}\n{password}\n{password}\n".format(
            password=password)
        self.clients[0].run_command([
            'kinit', regular_user],
            stdin_text=user_kinit)
        self.clients[0].run_command([
            'kinit', restricted_user],
            stdin_text=user_kinit)
        tasks.kdestroy_all(self.clients[0])

        # ssh as a restricted user to a user with a valid shell should
        # work
        self.clients[0].run_command(
            ['sudo', '-u', restricted_user,
             'sshpass', '-p', password,
             'ssh', '-v',
             '-o', 'StrictHostKeyChecking=no',
             'tuser1@%s' % self.master.hostname, 'cat /etc/hosts'],
        )

        # Some versions of nologin do not support the -c option.
        # ssh will still fail in a Match properly since it will return
        # non-zero but we don't get the account failure message.
        nologin = self.clients[0].run_command(
            ['nologin', '-c', '/bin/true',],
            raiseonerr=False
        )

        # ssh as a restricted user to a restricted user should fail
        result = self.clients[0].run_command(
            ['sudo', '-u', restricted_user,
             'sshpass', '-p', password,
             'ssh', '-v',
             '-o', 'StrictHostKeyChecking=no',
             'ruser@%s' % self.master.hostname, 'cat /etc/hosts'],
            raiseonerr=False
        )
        assert result.returncode == 1

        if 'invalid option' not in nologin.stderr_text:
            assert 'This account is currently not available' in \
                result.stdout_text
>>>>>>> aa58fad8
<|MERGE_RESOLUTION|>--- conflicted
+++ resolved
@@ -144,18 +144,6 @@
             ["ipa", "pwpolicy-mod", "--history=0", "--minlife=1"],
         )
 
-    @pytest.fixture
-    def pwpolicy_global(self):
-        """Fixture to change global password history policy and reset it"""
-        tasks.kinit_admin(self.master)
-        self.master.run_command(
-            ["ipa", "pwpolicy-mod", "--history=5", "--minlife=0"],
-        )
-        yield
-        self.master.run_command(
-            ["ipa", "pwpolicy-mod", "--history=0", "--minlife=1"],
-        )
-
     def get_cert_base64(self, host, path):
         """Retrieve cert and return content as single line, base64 encoded
         """
@@ -651,21 +639,16 @@
         # change private key permission to comply with SS rules
         os.chmod(first_priv_key_path, 0o600)
 
-<<<<<<< HEAD
-=======
         # start to look at logs a bit before "now"
         # https://pagure.io/freeipa/issue/8432
         since = time.strftime(
             '%H:%M:%S', (datetime.now() - timedelta(seconds=10)).timetuple()
         )
 
->>>>>>> aa58fad8
         tasks.run_ssh_cmd(
             to_host=self.master.external_hostname, username=test_user,
             auth_method="key", private_key_path=first_priv_key_path
         )
-<<<<<<< HEAD
-=======
 
         expected_missing_msg = "exited on signal 13"
         # closing session marker(depends on PAM stack of sshd)
@@ -680,7 +663,6 @@
                 any(m in stdout for m in expected_msgs)
                 and expected_missing_msg not in stdout
             )
->>>>>>> aa58fad8
 
         # sshd don't flush its logs to syslog immediately
         cmd = ["journalctl", "-u", "sshd", f"--since={since}"]
@@ -1028,11 +1010,7 @@
 
         # get minimum version from current crypto-policy
         openssl_cnf = self.master.get_file_contents(
-<<<<<<< HEAD
-            "/etc/crypto-policies/back-ends/opensslcnf.config",
-=======
             paths.CRYPTO_POLICY_OPENSSLCNF_FILE,
->>>>>>> aa58fad8
             encoding="utf-8"
         )
         mo = re.search(r"MinProtocol\s*=\s*(TLSv[0-9.]+)", openssl_cnf)
@@ -1239,15 +1217,6 @@
             expect_auth_failure=True
         )
 
-<<<<<<< HEAD
-        # check if proper message logged
-        exp_msg = ("pam_sss(sshd:auth): received for user {}: 7"
-                   " (Authentication failure)".format(self.testuser))
-        result = self.master.run_command(['journalctl',
-                                          '-u', 'sshd',
-                                          '--since={}'.format(since)])
-        assert exp_msg in result.stdout_text
-=======
         expected_msg = (
             f"pam_sss(sshd:auth): received for user {self.testuser}: 7"
             " (Authentication failure)"
@@ -1260,7 +1229,6 @@
         # sshd don't flush its logs to syslog immediately
         cmd = ["journalctl", "-u", "sshd", f"--since={since}"]
         tasks.run_repeatedly(self.master, command=cmd, test=test_cb)
->>>>>>> aa58fad8
 
     def get_dirsrv_id(self):
         serverid = realm_to_serverid(self.master.domain.realm)
@@ -1342,24 +1310,14 @@
         This testcase checks if ipa-nis-manage enable
         command throws error on console for invalid DS admin password
         """
-<<<<<<< HEAD
-        msg = (
-            "Insufficient access: Invalid credentials "
-            "Invalid credentials\n"
-        )
-=======
         msg1 = "Insufficient access: "
         msg2 = "Invalid credentials"
->>>>>>> aa58fad8
         result = self.master.run_command(
             ["ipa-nis-manage", "enable"],
             stdin_text='Invalid_pwd',
             raiseonerr=False,
         )
         assert result.returncode == 1
-<<<<<<< HEAD
-        assert msg in result.stderr_text
-=======
         assert msg1 in result.stderr_text
         assert msg2 in result.stderr_text
 
@@ -1506,5 +1464,4 @@
 
         if 'invalid option' not in nologin.stderr_text:
             assert 'This account is currently not available' in \
-                result.stdout_text
->>>>>>> aa58fad8
+                result.stdout_text
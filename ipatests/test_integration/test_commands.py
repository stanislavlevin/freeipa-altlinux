#
# Copyright (C) 2018  FreeIPA Contributors see COPYING for license
#
"""Misc test for 'ipa' CLI regressions
"""
from __future__ import absolute_import

import base64
import re
import os
import logging
import random
import ssl
from itertools import chain, repeat
import textwrap
import time
import paramiko
import pytest
from subprocess import CalledProcessError

from cryptography.hazmat.backends import default_backend
from cryptography import x509

from ipalib.constants import IPAAPI_USER

from ipaplatform.paths import paths

from ipapython.dn import DN

from ipapython.certdb import get_ca_nickname

from ipatests.test_integration.base import IntegrationTest

from ipatests.pytest_ipa.integration import tasks
from ipaplatform.tasks import tasks as platform_tasks
from ipatests.create_external_ca import ExternalCA
from ipatests.test_ipalib.test_x509 import good_pkcs7, badcert
from ipapython.ipautil import realm_to_suffix, ipa_generate_password

logger = logging.getLogger(__name__)

# from ipaserver.masters
CONFIGURED_SERVICE = u'configuredService'
ENABLED_SERVICE = u'enabledService'
HIDDEN_SERVICE = u'hiddenService'

isrgrootx1 = (
    b'-----BEGIN CERTIFICATE-----\n'
    b'MIIFazCCA1OgAwIBAgIRAIIQz7DSQONZRGPgu2OCiwAwDQYJKoZIhvcNAQELBQAw\n'
    b'TzELMAkGA1UEBhMCVVMxKTAnBgNVBAoTIEludGVybmV0IFNlY3VyaXR5IFJlc2Vh\n'
    b'cmNoIEdyb3VwMRUwEwYDVQQDEwxJU1JHIFJvb3QgWDEwHhcNMTUwNjA0MTEwNDM4\n'
    b'WhcNMzUwNjA0MTEwNDM4WjBPMQswCQYDVQQGEwJVUzEpMCcGA1UEChMgSW50ZXJu\n'
    b'ZXQgU2VjdXJpdHkgUmVzZWFyY2ggR3JvdXAxFTATBgNVBAMTDElTUkcgUm9vdCBY\n'
    b'MTCCAiIwDQYJKoZIhvcNAQEBBQADggIPADCCAgoCggIBAK3oJHP0FDfzm54rVygc\n'
    b'h77ct984kIxuPOZXoHj3dcKi/vVqbvYATyjb3miGbESTtrFj/RQSa78f0uoxmyF+\n'
    b'0TM8ukj13Xnfs7j/EvEhmkvBioZxaUpmZmyPfjxwv60pIgbz5MDmgK7iS4+3mX6U\n'
    b'A5/TR5d8mUgjU+g4rk8Kb4Mu0UlXjIB0ttov0DiNewNwIRt18jA8+o+u3dpjq+sW\n'
    b'T8KOEUt+zwvo/7V3LvSye0rgTBIlDHCNAymg4VMk7BPZ7hm/ELNKjD+Jo2FR3qyH\n'
    b'B5T0Y3HsLuJvW5iB4YlcNHlsdu87kGJ55tukmi8mxdAQ4Q7e2RCOFvu396j3x+UC\n'
    b'B5iPNgiV5+I3lg02dZ77DnKxHZu8A/lJBdiB3QW0KtZB6awBdpUKD9jf1b0SHzUv\n'
    b'KBds0pjBqAlkd25HN7rOrFleaJ1/ctaJxQZBKT5ZPt0m9STJEadao0xAH0ahmbWn\n'
    b'OlFuhjuefXKnEgV4We0+UXgVCwOPjdAvBbI+e0ocS3MFEvzG6uBQE3xDk3SzynTn\n'
    b'jh8BCNAw1FtxNrQHusEwMFxIt4I7mKZ9YIqioymCzLq9gwQbooMDQaHWBfEbwrbw\n'
    b'qHyGO0aoSCqI3Haadr8faqU9GY/rOPNk3sgrDQoo//fb4hVC1CLQJ13hef4Y53CI\n'
    b'rU7m2Ys6xt0nUW7/vGT1M0NPAgMBAAGjQjBAMA4GA1UdDwEB/wQEAwIBBjAPBgNV\n'
    b'HRMBAf8EBTADAQH/MB0GA1UdDgQWBBR5tFnme7bl5AFzgAiIyBpY9umbbjANBgkq\n'
    b'hkiG9w0BAQsFAAOCAgEAVR9YqbyyqFDQDLHYGmkgJykIrGF1XIpu+ILlaS/V9lZL\n'
    b'ubhzEFnTIZd+50xx+7LSYK05qAvqFyFWhfFQDlnrzuBZ6brJFe+GnY+EgPbk6ZGQ\n'
    b'3BebYhtF8GaV0nxvwuo77x/Py9auJ/GpsMiu/X1+mvoiBOv/2X/qkSsisRcOj/KK\n'
    b'NFtY2PwByVS5uCbMiogziUwthDyC3+6WVwW6LLv3xLfHTjuCvjHIInNzktHCgKQ5\n'
    b'ORAzI4JMPJ+GslWYHb4phowim57iaztXOoJwTdwJx4nLCgdNbOhdjsnvzqvHu7Ur\n'
    b'TkXWStAmzOVyyghqpZXjFaH3pO3JLF+l+/+sKAIuvtd7u+Nxe5AW0wdeRlN8NwdC\n'
    b'jNPElpzVmbUq4JUagEiuTDkHzsxHpFKVK7q4+63SM1N95R1NbdWhscdCb+ZAJzVc\n'
    b'oyi3B43njTOQ5yOf+1CceWxG1bQVs5ZufpsMljq4Ui0/1lvh+wjChP4kqKOJ2qxq\n'
    b'4RgqsahDYVvTH9w7jXbyLeiNdd8XM2w9U/t7y0Ff/9yi0GE44Za4rF2LN9d11TPA\n'
    b'mRGunUHBcnWEvgJBQl9nJEiU0Zsnvgc/ubhPgXRR4Xq37Z0j4r7g1SgEEzwxA57d\n'
    b'emyPxgcYxn/eR44/KJ4EBs+lVDR3veyJm+kXQ99b21/+jh5Xos1AnX5iItreGCc=\n'
    b'-----END CERTIFICATE-----\n'
)
isrgrootx1_nick = 'CN=ISRG Root X1,O=Internet Security Research Group,C=US'

# This sub-CA expires on Oct 6, 2021 but it is functional for our
# purposes of testing, the date validity is not considered (yet).
letsencryptauthorityx3 = (
    b'-----BEGIN CERTIFICATE-----\n'
    b'MIIFjTCCA3WgAwIBAgIRANOxciY0IzLc9AUoUSrsnGowDQYJKoZIhvcNAQELBQAw\n'
    b'TzELMAkGA1UEBhMCVVMxKTAnBgNVBAoTIEludGVybmV0IFNlY3VyaXR5IFJlc2Vh\n'
    b'cmNoIEdyb3VwMRUwEwYDVQQDEwxJU1JHIFJvb3QgWDEwHhcNMTYxMDA2MTU0MzU1\n'
    b'WhcNMjExMDA2MTU0MzU1WjBKMQswCQYDVQQGEwJVUzEWMBQGA1UEChMNTGV0J3Mg\n'
    b'RW5jcnlwdDEjMCEGA1UEAxMaTGV0J3MgRW5jcnlwdCBBdXRob3JpdHkgWDMwggEi\n'
    b'MA0GCSqGSIb3DQEBAQUAA4IBDwAwggEKAoIBAQCc0wzwWuUuR7dyXTeDs2hjMOrX\n'
    b'NSYZJeG9vjXxcJIvt7hLQQWrqZ41CFjssSrEaIcLo+N15Obzp2JxunmBYB/XkZqf\n'
    b'89B4Z3HIaQ6Vkc/+5pnpYDxIzH7KTXcSJJ1HG1rrueweNwAcnKx7pwXqzkrrvUHl\n'
    b'Npi5y/1tPJZo3yMqQpAMhnRnyH+lmrhSYRQTP2XpgofL2/oOVvaGifOFP5eGr7Dc\n'
    b'Gu9rDZUWfcQroGWymQQ2dYBrrErzG5BJeC+ilk8qICUpBMZ0wNAxzY8xOJUWuqgz\n'
    b'uEPxsR/DMH+ieTETPS02+OP88jNquTkxxa/EjQ0dZBYzqvqEKbbUC8DYfcOTAgMB\n'
    b'AAGjggFnMIIBYzAOBgNVHQ8BAf8EBAMCAYYwEgYDVR0TAQH/BAgwBgEB/wIBADBU\n'
    b'BgNVHSAETTBLMAgGBmeBDAECATA/BgsrBgEEAYLfEwEBATAwMC4GCCsGAQUFBwIB\n'
    b'FiJodHRwOi8vY3BzLnJvb3QteDEubGV0c2VuY3J5cHQub3JnMB0GA1UdDgQWBBSo\n'
    b'SmpjBH3duubRObemRWXv86jsoTAzBgNVHR8ELDAqMCigJqAkhiJodHRwOi8vY3Js\n'
    b'LnJvb3QteDEubGV0c2VuY3J5cHQub3JnMHIGCCsGAQUFBwEBBGYwZDAwBggrBgEF\n'
    b'BQcwAYYkaHR0cDovL29jc3Aucm9vdC14MS5sZXRzZW5jcnlwdC5vcmcvMDAGCCsG\n'
    b'AQUFBzAChiRodHRwOi8vY2VydC5yb290LXgxLmxldHNlbmNyeXB0Lm9yZy8wHwYD\n'
    b'VR0jBBgwFoAUebRZ5nu25eQBc4AIiMgaWPbpm24wDQYJKoZIhvcNAQELBQADggIB\n'
    b'ABnPdSA0LTqmRf/Q1eaM2jLonG4bQdEnqOJQ8nCqxOeTRrToEKtwT++36gTSlBGx\n'
    b'A/5dut82jJQ2jxN8RI8L9QFXrWi4xXnA2EqA10yjHiR6H9cj6MFiOnb5In1eWsRM\n'
    b'UM2v3e9tNsCAgBukPHAg1lQh07rvFKm/Bz9BCjaxorALINUfZ9DD64j2igLIxle2\n'
    b'DPxW8dI/F2loHMjXZjqG8RkqZUdoxtID5+90FgsGIfkMpqgRS05f4zPbCEHqCXl1\n'
    b'eO5HyELTgcVlLXXQDgAWnRzut1hFJeczY1tjQQno6f6s+nMydLN26WuU4s3UYvOu\n'
    b'OsUxRlJu7TSRHqDC3lSE5XggVkzdaPkuKGQbGpny+01/47hfXXNB7HntWNZ6N2Vw\n'
    b'p7G6OfY+YQrZwIaQmhrIqJZuigsrbe3W+gdn5ykE9+Ky0VgVUsfxo52mwFYs1JKY\n'
    b'2PGDuWx8M6DlS6qQkvHaRUo0FMd8TsSlbF0/v965qGFKhSDeQoMpYnwcmQilRh/0\n'
    b'ayLThlHLN81gSkJjVrPI0Y8xCVPB4twb1PFUd2fPM3sA1tJ83sZ5v8vgFv2yofKR\n'
    b'PB0t6JzUA81mSqM3kxl5e+IZwhYAyO0OTg3/fs8HqGTNKd9BqoUwSRBzp06JMg5b\n'
    b'rUCGwbCUDI0mxadJ3Bz4WxR6fyNpBK2yAinWEsikxqEt\n'
    b'-----END CERTIFICATE-----\n'
)
le_x3_nick = "CN=Let's Encrypt Authority X3,O=Let's Encrypt,C=US"


class TestIPACommand(IntegrationTest):
    """
    A lot of commands can be executed against a single IPA installation
    so provide a generic class to execute one-off commands that need to be
    tested without having to fire up a full server to run one command.
    """
    topology = 'line'

    @pytest.fixture
    def pwpolicy_global(self):
        """Fixture to change global password history policy and reset it"""
        tasks.kinit_admin(self.master)
        self.master.run_command(
            ["ipa", "pwpolicy-mod", "--history=5", "--minlife=0"],
        )
        yield
        self.master.run_command(
            ["ipa", "pwpolicy-mod", "--history=0", "--minlife=1"],
        )

    def get_cert_base64(self, host, path):
        """Retrieve cert and return content as single line, base64 encoded
        """
        cacrt = host.get_file_contents(path, encoding='ascii')
        cader = ssl.PEM_cert_to_DER_cert(cacrt)
        return base64.b64encode(cader).decode('ascii')

    def test_aes_sha_kerberos_enctypes(self):
        """Test AES SHA 256 and 384 Kerberos enctypes enabled

        AES SHA 256 and 384-bit enctypes supported by MIT kerberos but
        was not enabled in IPA. This test is to check if these types are
        enabled.

        related: https://pagure.io/freeipa/issue/8110
        """
        tasks.kinit_admin(self.master)
        dn = DN(("cn", self.master.domain.realm), ("cn", "kerberos"),
                realm_to_suffix(self.master.domain.realm))
        result = tasks.ldapsearch_dm(self.master, str(dn),
                                     ["krbSupportedEncSaltTypes"],
                                     scope="base")
        assert "aes128-sha2:normal" in result.stdout_text
        assert "aes128-sha2:special" in result.stdout_text
        assert "aes256-sha2:normal" in result.stdout_text
        assert "aes256-sha2:special" in result.stdout_text

    def test_certmap_match_issue7520(self):
        # https://pagure.io/freeipa/issue/7520
        tasks.kinit_admin(self.master)
        result = self.master.run_command(
            ['ipa', 'certmap-match', paths.IPA_CA_CRT],
            raiseonerr=False
        )
        assert result.returncode == 1
        assert not result.stderr_text
        assert "0 users matched" in result.stdout_text

        cab64 = self.get_cert_base64(self.master, paths.IPA_CA_CRT)
        result = self.master.run_command(
            ['ipa', 'certmap-match', '--certificate', cab64],
            raiseonerr=False
        )
        assert result.returncode == 1
        assert not result.stderr_text
        assert "0 users matched" in result.stdout_text

    def test_cert_find_issue7520(self):
        # https://pagure.io/freeipa/issue/7520
        tasks.kinit_admin(self.master)
        subject = 'CN=Certificate Authority,O={}'.format(
            self.master.domain.realm)

        # by cert file
        result = self.master.run_command(
            ['ipa', 'cert-find', '--file', paths.IPA_CA_CRT]
        )
        assert subject in result.stdout_text
        assert '1 certificate matched' in result.stdout_text

        # by base64 cert
        cab64 = self.get_cert_base64(self.master, paths.IPA_CA_CRT)
        result = self.master.run_command(
            ['ipa', 'cert-find', '--certificate', cab64]
        )
        assert subject in result.stdout_text
        assert '1 certificate matched' in result.stdout_text

    def test_add_permission_failure_issue5923(self):
        # https://pagure.io/freeipa/issue/5923
        # error response used to contain bytes instead of text

        tasks.kinit_admin(self.master)
        # neither privilege nor permission exists
        result = self.master.run_command(
            ["ipa", "privilege-add-permission", "loc",
             "--permission='System: Show IPA Locations"],
            raiseonerr=False
        )
        assert result.returncode == 2
        err = result.stderr_text.strip()
        assert err == "ipa: ERROR: loc: privilege not found"
        # add privilege
        result = self.master.run_command(
            ["ipa", "privilege-add", "loc"],
        )
        assert 'Added privilege "loc"' in result.stdout_text
        # permission is still missing
        result = self.master.run_command(
            ["ipa", "privilege-add-permission", "loc",
             "--permission='System: Show IPA Locations"],
            raiseonerr=False
        )
        assert result.returncode == 1
        assert "Number of permissions added 0" in result.stdout_text

    def test_change_sysaccount_password_issue7561(self):
        sysuser = 'system'
        original_passwd = 'Secret123'
        new_passwd = 'userPasswd123'

        master = self.master

        base_dn = str(master.domain.basedn)
        entry_ldif = textwrap.dedent("""
            dn: uid={sysuser},cn=sysaccounts,cn=etc,{base_dn}
            changetype: add
            objectclass: account
            objectclass: simplesecurityobject
            uid: {sysuser}
            userPassword: {original_passwd}
            passwordExpirationTime: 20380119031407Z
            nsIdleTimeout: 0
        """).format(
            base_dn=base_dn,
            original_passwd=original_passwd,
            sysuser=sysuser)
        tasks.ldapmodify_dm(master, entry_ldif)

        tasks.ldappasswd_sysaccount_change(sysuser, original_passwd,
                                           new_passwd, master)

    def get_krbinfo(self, user):
        base_dn = str(self.master.domain.basedn)
        result = tasks.ldapsearch_dm(
            self.master,
            'uid={user},cn=users,cn=accounts,{base_dn}'.format(
                user=user, base_dn=base_dn),
            ['krblastpwdchange', 'krbpasswordexpiration'],
            scope='base'
        )
        output = result.stdout_text.lower()

        # extract krblastpwdchange and krbpasswordexpiration
        krbchg_pattern = 'krblastpwdchange: (.+)\n'
        krbexp_pattern = 'krbpasswordexpiration: (.+)\n'
        krblastpwdchange = re.findall(krbchg_pattern, output)[0]
        krbexp = re.findall(krbexp_pattern, output)[0]
        return krblastpwdchange, krbexp

    def test_ldapmodify_password_issue7601(self):
        user = 'ipauser'
        original_passwd = 'Secret123'
        new_passwd = 'userPasswd123'
        new_passwd2 = 'mynewPwd123'
        master = self.master
        base_dn = str(master.domain.basedn)

        # Create a user with a password
        tasks.kinit_admin(master)
        add_password_stdin_text = "{pwd}\n{pwd}".format(pwd=original_passwd)
        master.run_command(['ipa', 'user-add', user,
                            '--first', user,
                            '--last', user,
                            '--password'],
                           stdin_text=add_password_stdin_text)
        # kinit as that user in order to modify the pwd
        user_kinit_stdin_text = "{old}\n%{new}\n%{new}\n".format(
            old=original_passwd,
            new=original_passwd)
        master.run_command(['kinit', user], stdin_text=user_kinit_stdin_text)
        # Retrieve krblastpwdchange and krbpasswordexpiration
        krblastpwdchange, krbexp = self.get_krbinfo(user)

        # sleep 1 sec (krblastpwdchange and krbpasswordexpiration have at most
        # a 1s precision)
        time.sleep(1)
        # perform ldapmodify on userpassword as dir mgr
        entry_ldif = textwrap.dedent("""
            dn: uid={user},cn=users,cn=accounts,{base_dn}
            changetype: modify
            replace: userpassword
            userpassword: {new_passwd}
        """).format(
            user=user,
            base_dn=base_dn,
            new_passwd=new_passwd)
        tasks.ldapmodify_dm(master, entry_ldif)

        # Test new password with kinit
        master.run_command(['kinit', user], stdin_text=new_passwd)

        # both should have changed
        newkrblastpwdchange, newkrbexp = self.get_krbinfo(user)
        assert newkrblastpwdchange != krblastpwdchange
        assert newkrbexp != krbexp

        # Now test passwd modif with ldappasswd
        time.sleep(1)
        master.run_command([
            paths.LDAPPASSWD,
            '-D', str(master.config.dirman_dn),
            '-w', master.config.dirman_password,
            '-a', new_passwd,
            '-s', new_passwd2,
            '-x', '-ZZ',
            '-H', 'ldap://{hostname}'.format(hostname=master.hostname),
            'uid={user},cn=users,cn=accounts,{base_dn}'.format(
                user=user, base_dn=base_dn)]
        )
        # Test new password with kinit
        master.run_command(['kinit', user], stdin_text=new_passwd2)

        # both should have changed
        newkrblastpwdchange2, newkrbexp2 = self.get_krbinfo(user)
        assert newkrblastpwdchange != newkrblastpwdchange2
        assert newkrbexp != newkrbexp2

    def test_change_sysaccount_pwd_history_issue7181(self, pwpolicy_global):
        """
        Test that a sysacount user maintains no password history
        because they do not have a Kerberos identity.
        """
        sysuser = 'sysuser'
        original_passwd = 'Secret123'
        new_passwd = 'userPasswd123'

        master = self.master

        # Add a system account and add it to a group managed by the policy
        base_dn = str(master.domain.basedn)  # pylint: disable=no-member
        entry_ldif = textwrap.dedent("""
            dn: uid={account_name},cn=sysaccounts,cn=etc,{base_dn}
            changetype: add
            objectclass: account
            objectclass: simplesecurityobject
            uid: {account_name}
            userPassword: {original_passwd}
            passwordExpirationTime: 20380119031407Z
            nsIdleTimeout: 0
        """).format(
            account_name=sysuser,
            base_dn=base_dn,
            original_passwd=original_passwd)

        tasks.ldapmodify_dm(master, entry_ldif)

        # Now change the password. It should succeed since password
        # policy doesn't apply to non-Kerberos users.
        tasks.ldappasswd_sysaccount_change(sysuser, original_passwd,
                                           new_passwd, master)
        tasks.ldappasswd_sysaccount_change(sysuser, new_passwd,
                                           original_passwd, master)
        tasks.ldappasswd_sysaccount_change(sysuser, original_passwd,
                                           new_passwd, master)

    def test_change_user_pwd_history_issue7181(self, pwpolicy_global):
        """
        Test that password history for a normal IPA user is honored.
        """
        user = 'user1'
        original_passwd = 'Secret123'
        new_passwd = 'userPasswd123'

        master = self.master

        tasks.user_add(master, user, password=original_passwd)

        tasks.ldappasswd_user_change(user, original_passwd,
                                     new_passwd, master)
        tasks.ldappasswd_user_change(user, new_passwd,
                                     original_passwd, master)
        try:
            tasks.ldappasswd_user_change(user, original_passwd,
                                         new_passwd, master)
        except CalledProcessError as e:
            if e.returncode != 1:
                raise
        else:
            pytest.fail("Password change violating policy did not fail")

    def test_dm_change_user_pwd_history_issue7181(self, pwpolicy_global):
        """
        Test that password policy is not applied with Directory Manager.

        The minimum lifetime of the password is set to 1 hour. Confirm
        that the user cannot re-change their password immediately but
        the DM can.
        """
        user = 'user1'
        original_passwd = 'Secret123'
        new_passwd = 'newPasswd123'

        master = self.master

        # reset minimum life to 1 hour.
        self.master.run_command(
            ["ipa", "pwpolicy-mod", "--minlife=1"],
        )

        try:
            tasks.ldappasswd_user_change(user, original_passwd,
                                         new_passwd, master)
        except CalledProcessError as e:
            if e.returncode != 1:
                raise
        else:
            pytest.fail("Password change violating policy did not fail")

        # DM should be able to change any password regardless of policy
        try:
            tasks.ldappasswd_user_change(user, new_passwd,
                                         original_passwd, master,
                                         use_dirman=True)
        except CalledProcessError:
            pytest.fail("Password change failed when it should not")

    def test_huge_password(self):
        user = 'toolonguser'
        hostname = 'toolong.{}'.format(self.master.domain.name)
        huge_password = ipa_generate_password(min_len=1536)
        original_passwd = 'Secret123'
        master = self.master
        base_dn = str(master.domain.basedn)

        # Create a user with a password that is too long
        tasks.kinit_admin(master)
        add_password_stdin_text = "{pwd}\n{pwd}".format(pwd=huge_password)
        result = master.run_command(['ipa', 'user-add', user,
                                     '--first', user,
                                     '--last', user,
                                     '--password'],
                                    stdin_text=add_password_stdin_text,
                                    raiseonerr=False)
        assert result.returncode != 0

        # Try again with a normal password
        add_password_stdin_text = "{pwd}\n{pwd}".format(pwd=original_passwd)
        master.run_command(['ipa', 'user-add', user,
                            '--first', user,
                            '--last', user,
                            '--password'],
                           stdin_text=add_password_stdin_text)

        # kinit as that user in order to modify the pwd
        user_kinit_stdin_text = "{old}\n%{new}\n%{new}\n".format(
            old=original_passwd,
            new=original_passwd)
        master.run_command(['kinit', user], stdin_text=user_kinit_stdin_text)
        # sleep 1 sec (krblastpwdchange and krbpasswordexpiration have at most
        # a 1s precision)
        time.sleep(1)
        # perform ldapmodify on userpassword as dir mgr
        entry_ldif = textwrap.dedent("""
            dn: uid={user},cn=users,cn=accounts,{base_dn}
            changetype: modify
            replace: userpassword
            userpassword: {new_passwd}
        """).format(
            user=user,
            base_dn=base_dn,
            new_passwd=huge_password)

        result = tasks.ldapmodify_dm(master, entry_ldif, raiseonerr=False)
        assert result.returncode != 0

        # ask_password in ipa-getkeytab will complain about too long password
        keytab_file = os.path.join(self.master.config.test_dir,
                                   'user.keytab')
        password_stdin_text = "{pwd}\n{pwd}".format(pwd=huge_password)
        result = self.master.run_command(['ipa-getkeytab',
                                          '-p', user,
                                          '-P',
                                          '-k', keytab_file,
                                          '-s', self.master.hostname],
                                         stdin_text=password_stdin_text,
                                         raiseonerr=False)
        assert result.returncode != 0
        assert "clear-text password is too long" in result.stderr_text

        # Create a host with a user-set OTP that is too long
        tasks.kinit_admin(master)
        result = master.run_command(['ipa', 'host-add', '--force',
                                     hostname,
                                     '--password', huge_password],
                                    raiseonerr=False)
        assert result.returncode != 0

        # Try again with a valid password
        result = master.run_command(['ipa', 'host-add', '--force',
                                     hostname,
                                     '--password', original_passwd],
                                    raiseonerr=False)
        assert result.returncode == 0

<<<<<<< HEAD
=======
    def test_cleartext_password_httpd_log(self):
        """Test to check password leak in apache error log

        Host enrollment with OTP used to log the password in cleartext
        to apache error log. This test ensures that the password should
        not be log in cleartext.

        related: https://pagure.io/freeipa/issue/8017
        """
        hostname = 'test.{}'.format(self.master.domain.name)
        passwd = 'Secret123'

        self.master.run_command(['ipa', 'host-add', '--force',
                                 hostname, '--password', passwd])

        # remove added host i.e cleanup
        self.master.run_command(['ipa', 'host-del', hostname])

        result = self.master.run_command(['grep', hostname,
                                          paths.VAR_LOG_HTTPD_ERROR])
        assert passwd not in result.stdout_text

>>>>>>> 86ab7590
    def test_change_selinuxusermaporder(self):
        """
        An update file meant to ensure a more sane default was
        overriding any customization done to the order.
        """
        maporder = "unconfined_u:s0-s0:c0.c1023"

        # set a new default
        tasks.kinit_admin(self.master)
        result = self.master.run_command(
            ["ipa", "config-mod",
             "--ipaselinuxusermaporder={}".format(maporder)],
            raiseonerr=False
        )
        assert result.returncode == 0

        # apply the update
        result = self.master.run_command(
            ["ipa-server-upgrade"],
            raiseonerr=False
        )
        assert result.returncode == 0

        # ensure result is the same
        result = self.master.run_command(
            ["ipa", "config-show"],
            raiseonerr=False
        )
        assert result.returncode == 0
        assert "SELinux user map order: {}".format(
            maporder) in result.stdout_text

    def test_ipa_console(self):
        tasks.kinit_admin(self.master)
        result = self.master.run_command(
            ["ipa", "console"],
            stdin_text="api.env"
        )
        assert "ipalib.config.Env" in result.stdout_text

        filename = tasks.upload_temp_contents(
            self.master,
            "print(api.env)\n"
        )
        result = self.master.run_command(
            ["ipa", "console", filename],
        )
        assert "ipalib.config.Env" in result.stdout_text

    def test_list_help_topics(self):
        tasks.kinit_admin(self.master)
        result = self.master.run_command(
            ["ipa", "help", "topics"],
            raiseonerr=False
        )
        assert result.returncode == 0

    def test_ssh_key_connection(self, tmpdir):
        """
        Integration test for https://pagure.io/SSSD/sssd/issue/3747
        """
        if self.master.is_fips_mode:  # pylint: disable=no-member
            pytest.skip("paramiko is not compatible with FIPS mode")

        test_user = 'test-ssh'
        external_master_hostname = \
            self.master.external_hostname

        pub_keys = []

        for i in range(40):
            ssh_key_pair = tasks.generate_ssh_keypair()
            pub_keys.append(ssh_key_pair[1])
            with open(os.path.join(
                    tmpdir, 'ssh_priv_{}'.format(i)), 'w') as fp:
                fp.write(ssh_key_pair[0])

        tasks.kinit_admin(self.master)
        self.master.run_command(['ipa', 'user-add', test_user,
                                 '--first=tester', '--last=tester'])

        keys_opts = ' '.join(['--ssh "{}"'.format(k) for k in pub_keys])
        cmd = 'ipa user-mod {} {}'.format(test_user, keys_opts)
        self.master.run_command(cmd)

        # connect with first SSH key
        first_priv_key_path = os.path.join(tmpdir, 'ssh_priv_1')
        # change private key permission to comply with SS rules
        os.chmod(first_priv_key_path, 0o600)

        sshcon = paramiko.SSHClient()
        sshcon.set_missing_host_key_policy(paramiko.AutoAddPolicy())

        # first connection attempt is a workaround for
        # https://pagure.io/SSSD/sssd/issue/3669
        try:
            sshcon.connect(external_master_hostname, username=test_user,
                           key_filename=first_priv_key_path, timeout=1)
        except (paramiko.AuthenticationException, paramiko.SSHException):
            pass

        try:
            sshcon.connect(external_master_hostname, username=test_user,
                           key_filename=first_priv_key_path, timeout=1)
        except (paramiko.AuthenticationException,
                paramiko.SSHException) as e:
            pytest.fail('Authentication using SSH key not successful', e)

        journal_cmd = ['journalctl', '--since=today', '-u', 'sshd']
        result = self.master.run_command(journal_cmd)
        output = result.stdout_text
        assert not re.search('exited on signal 13', output)

        # cleanup
        self.master.run_command(['ipa', 'user-del', test_user])

    def test_ssh_leak(self):
        """
        Integration test for https://pagure.io/SSSD/sssd/issue/3794
        """

        def count_pipes():

            res = self.master.run_command(['pidof', 'sssd_ssh'])
            pid = res.stdout_text.strip()
            proc_path = '/proc/{}/fd'.format(pid)
            res = self.master.run_command(['ls', '-la', proc_path])
            fds_text = res.stdout_text.strip()
            return sum((1 for _ in re.finditer(r'pipe', fds_text)))

        test_user = 'test-ssh'

        tasks.kinit_admin(self.master)
        self.master.run_command(['ipa', 'user-add', test_user,
                                 '--first=tester', '--last=tester'])

        certs = []

        # we are ok with whatever certificate for this test
        external_ca = ExternalCA()
        for _dummy in range(3):
            cert = external_ca.create_ca()
            cert = tasks.strip_cert_header(cert.decode('utf-8'))
            certs.append('"{}"'.format(cert))

        cert_args = list(
            chain.from_iterable(list(zip(repeat('--certificate'), certs))))
        cmd = 'ipa user-add-cert {} {}'.format(test_user, ' '.join(cert_args))
        self.master.run_command(cmd)

        tasks.clear_sssd_cache(self.master)

        num_of_pipes = count_pipes()

        for _dummy in range(3):
            self.master.run_command([paths.SSS_SSH_AUTHORIZEDKEYS, test_user])
            current_num_of_pipes = count_pipes()
            assert current_num_of_pipes == num_of_pipes

        # cleanup
        self.master.run_command(['ipa', 'user-del', test_user])

    def test_certificate_out_write_to_file(self):
        # commands to test; name of temporary file will be appended
        commands = [
            ['ipa', 'cert-show', '1', '--certificate-out'],
            ['ipa', 'cert-show', '1', '--chain', '--certificate-out'],
            ['ipa', 'ca-show', 'ipa', '--certificate-out'],
            ['ipa', 'ca-show', 'ipa', '--chain', '--certificate-out'],
        ]

        for command in commands:
            cmd = self.master.run_command(['mktemp'])
            filename = cmd.stdout_text.strip()

            self.master.run_command(command + [filename])

            # Check that a PEM file was written.  If --chain was
            # used, load_pem_x509_certificate will return the
            # first certificate, which is fine for this test.
            data = self.master.get_file_contents(filename)
            x509.load_pem_x509_certificate(data, backend=default_backend())

            self.master.run_command(['rm', '-f', filename])

    def test_sssd_ifp_access_ipaapi(self):
        # check that ipaapi is allowed to access sssd-ifp for smartcard auth
        # https://pagure.io/freeipa/issue/7751
        username = 'admin'
        # get UID for user
        result = self.master.run_command(['ipa', 'user-show', username])
        mo = re.search(r'UID: (\d+)', result.stdout_text)
        assert mo is not None, result.stdout_text
        uid = mo.group(1)

        cmd = [
            'dbus-send',
            '--print-reply', '--system',
            '--dest=org.freedesktop.sssd.infopipe',
            '/org/freedesktop/sssd/infopipe/Users',
            'org.freedesktop.sssd.infopipe.Users.FindByName',
            'string:{}'.format(username)
        ]
        # test IFP as root
        result = self.master.run_command(cmd)
        assert uid in result.stdout_text

        # test IFP as ipaapi
        result = self.master.run_command(
            ['sudo', '-u', IPAAPI_USER, '--'] + cmd
        )
        assert uid in result.stdout_text

    def test_ipa_cacert_manage_install(self):
        # Re-install the IPA CA
        self.master.run_command([
            paths.IPA_CACERT_MANAGE,
            'install',
            paths.IPA_CA_CRT])

        # Test a non-existent file
        result = self.master.run_command([
            paths.IPA_CACERT_MANAGE,
            'install',
            '/run/cert_not_found'], raiseonerr=False)
        assert result.returncode == 1

        cmd = self.master.run_command(['mktemp'])
        filename = cmd.stdout_text.strip()

        for contents in (good_pkcs7,):
            self.master.put_file_contents(filename, contents)
            result = self.master.run_command([
                paths.IPA_CACERT_MANAGE,
                'install',
                filename])

        for contents in (badcert,):
            self.master.put_file_contents(filename, contents)
            result = self.master.run_command([
                paths.IPA_CACERT_MANAGE,
                'install',
                filename], raiseonerr=False)
            assert result.returncode == 1

        self.master.run_command(['rm', '-f', filename])

    def test_hbac_systemd_user(self):
        # https://pagure.io/freeipa/issue/7831
        tasks.kinit_admin(self.master)
        # check for presence
        self.master.run_command(
            ['ipa', 'hbacsvc-show', 'systemd-user']
        )
        result = self.master.run_command(
            ['ipa', 'hbacrule-show', 'allow_systemd-user', '--all']
        )
        lines = set(l.strip() for l in result.stdout_text.split('\n'))
        assert 'User category: all' in lines
        assert 'Host category: all' in lines
        assert 'Enabled: TRUE' in lines
        assert 'HBAC Services: systemd-user' in lines
        assert 'accessruletype: allow' in lines

        # delete both
        self.master.run_command(
            ['ipa', 'hbacrule-del', 'allow_systemd-user']
        )
        self.master.run_command(
            ['ipa', 'hbacsvc-del', 'systemd-user']
        )

        # run upgrade
        result = self.master.run_command(['ipa-server-upgrade'])
        assert 'Created hbacsvc systemd-user' in result.stderr_text
        assert 'Created hbac rule allow_systemd-user' in result.stderr_text

        # check for presence
        result = self.master.run_command(
            ['ipa', 'hbacrule-show', 'allow_systemd-user', '--all']
        )
        lines = set(l.strip() for l in result.stdout_text.split('\n'))
        assert 'User category: all' in lines
        assert 'Host category: all' in lines
        assert 'Enabled: TRUE' in lines
        assert 'HBAC Services: systemd-user' in lines
        assert 'accessruletype: allow' in lines

        self.master.run_command(
            ['ipa', 'hbacsvc-show', 'systemd-user']
        )

        # only delete rule
        self.master.run_command(
            ['ipa', 'hbacrule-del', 'allow_systemd-user']
        )

        # run upgrade
        result = self.master.run_command(['ipa-server-upgrade'])
        assert (
            'hbac service systemd-user already exists' in result.stderr_text
        )
        assert (
            'Created hbac rule allow_systemd-user' not in result.stderr_text
        )
        result = self.master.run_command(
            ['ipa', 'hbacrule-show', 'allow_systemd-user'],
            raiseonerr=False
        )
        assert result.returncode != 0
        assert 'HBAC rule not found' in result.stderr_text

    def test_config_show_configured_services(self):
        # https://pagure.io/freeipa/issue/7929
        states = {CONFIGURED_SERVICE, ENABLED_SERVICE, HIDDEN_SERVICE}
        dn = DN(
            ('cn', 'HTTP'), ('cn', self.master.hostname), ('cn', 'masters'),
            ('cn', 'ipa'), ('cn', 'etc'),
            self.master.domain.basedn
        )

        conn = self.master.ldap_connect()
        entry = conn.get_entry(dn)  # pylint: disable=no-member

        # original setting and all settings without state
        orig_cfg = list(entry['ipaConfigString'])
        other_cfg = [item for item in orig_cfg if item not in states]

        try:
            # test with hidden
            cfg = [HIDDEN_SERVICE]
            cfg.extend(other_cfg)
            entry['ipaConfigString'] = cfg
            conn.update_entry(entry)  # pylint: disable=no-member
            self.master.run_command(['ipa', 'config-show'])

            # test with configured
            cfg = [CONFIGURED_SERVICE]
            cfg.extend(other_cfg)
            entry['ipaConfigString'] = cfg
            conn.update_entry(entry)  # pylint: disable=no-member
            self.master.run_command(['ipa', 'config-show'])
        finally:
            # reset
            entry['ipaConfigString'] = orig_cfg
            conn.update_entry(entry)  # pylint: disable=no-member

    def test_ssh_from_controller(self):
        """https://pagure.io/SSSD/sssd/issue/3979
        Test ssh from test controller after adding
        ldap_deref_threshold=0 to sssd.conf on master

        Steps:
        1. setup a master
        2. add ldap_deref_threshold=0 to sssd.conf on master
        3. add an ipa user
        4. ssh from controller to master using the user created in step 3
        """
        if self.master.is_fips_mode:  # pylint: disable=no-member
            pytest.skip("paramiko is not compatible with FIPS mode")

        cmd = self.master.run_command(['sssd', '--version'])
        sssd_version = platform_tasks.parse_ipa_version(
            cmd.stdout_text.strip())
        if sssd_version < platform_tasks.parse_ipa_version('2.2.0'):
            pytest.xfail(reason="sssd 2.2.0 unavailable in F29 nightly")

        username = "testuser" + str(random.randint(200000, 9999999))
        # add ldap_deref_threshold=0 to /etc/sssd/sssd.conf
        sssd_conf_backup = tasks.FileBackup(self.master, paths.SSSD_CONF)
        with tasks.remote_sssd_config(self.master) as sssd_config:
            sssd_config.edit_domain(
                self.master.domain, 'ldap_deref_threshold', 0)
        try:
            self.master.run_command(['systemctl', 'restart', 'sssd.service'])

            # kinit admin
            tasks.kinit_admin(self.master)

            # add ipa user
            cmd = ['ipa', 'user-add',
                   '--first', username,
                   '--last', username,
                   '--password', username]
            input_passwd = 'Secret123\nSecret123\n'
            cmd_output = self.master.run_command(cmd, stdin_text=input_passwd)
            assert 'Added user "%s"' % username in cmd_output.stdout_text
            input_passwd = 'Secret123\nSecret123\nSecret123\n'
            self.master.run_command(['kinit', username],
                                    stdin_text=input_passwd)

            client = paramiko.SSHClient()
            client.set_missing_host_key_policy(paramiko.AutoAddPolicy())
            client.connect(self.master.hostname,
                           username=username,
                           password='Secret123')
            client.close()
        finally:
            sssd_conf_backup.restore()
            self.master.run_command(['systemctl', 'restart', 'sssd.service'])

    def test_user_mod_change_capitalization_issue5879(self):
        """
        Test that an existing user which has been modified using ipa user-mod
        and has the first and last name beginning with caps does not
        throw the error 'ipa: ERROR: Type or value exists:' and
        instead gets modified

        This is a test case for Pagure issue
        https://pagure.io/freeipa/issue/5879

        Steps:
        1. setup a master
        2. add ipa user on master
        3. now run ipa user-mod and specifying capital letters in names
        4. user details should be modified
        5. ipa: ERROR: Type or value exists is not displayed on console.
        """
        # Create an ipa-user
        tasks.kinit_admin(self.master)
        ipauser = 'ipauser1'
        first = 'ipauser'
        modfirst = 'IpaUser'
        last = 'test'
        modlast = 'Test'
        password = 'Secret123'
        self.master.run_command(
            ['ipa', 'user-add', ipauser, '--first', first, '--last', last,
             '--password'],
            stdin_text="%s\n%s\n" % (password, password))
        cmd = self.master.run_command(
            ['ipa', 'user-mod', ipauser, '--first', modfirst,
             '--last', modlast])
        assert 'Modified user "%s"' % (ipauser) in cmd.stdout_text
        assert 'First name: %s' % (modfirst) in cmd.stdout_text
        assert 'Last name: %s' % (modlast) in cmd.stdout_text

    @pytest.mark.skip_if_platform(
        "debian", reason="Crypto policy is not supported on Debian"
    )
    def test_enabled_tls_protocols(self):
        """Check Apache has same TLS versions enabled as crypto policy

        This is the regression test for issue
        https://pagure.io/freeipa/issue/7995.
        """
        def is_tls_version_enabled(tls_version):
            res = self.master.run_command(
                ['openssl', 's_client',
                 '-connect', '{}:443'.format(self.master.hostname),
                 '-{}'.format(tls_version)],
                stdin_text='\n',
                ok_returncode=[0, 1]
            )
            return res.returncode == 0

        # get minimum version from current crypto-policy
        openssl_cnf = self.master.get_file_contents(
            "/etc/crypto-policies/back-ends/opensslcnf.config",
            encoding="utf-8"
        )
        mo = re.search(r"MinProtocol\s*=\s*(TLSv[0-9.]+)", openssl_cnf)
        assert mo
        min_tls = mo.group(1)
        # Fedora DEFAULT has TLS 1.0 enabled, NEXT has TLS 1.2
        # even FUTURE crypto policy has TLS 1.2 as minimum version
        assert min_tls in {"TLSv1", "TLSv1.2"}

        # On Fedora FreeIPA still disables TLS 1.0 and 1.1 in ssl.conf.

        assert not is_tls_version_enabled('tls1')
        assert not is_tls_version_enabled('tls1_1')
        assert is_tls_version_enabled('tls1_2')
        assert is_tls_version_enabled('tls1_3')

    @pytest.mark.skip(reason='https://pagure.io/freeipa/issue/8151')
    def test_sss_ssh_authorizedkeys(self):
        """Login via Ssh using private-key for ipa-user should work.

        Test for : https://pagure.io/SSSD/sssd/issue/3937
        Steps:
        1) setup user with ssh-key and certificate stored in ipaserver
        2) simulate p11_child timeout
        3) try to login via ssh using private key.
        """
        user = 'testsshuser'
        passwd = 'Secret123'
        user_key = tasks.create_temp_file(self.master, create_file=False)
        pem_file = tasks.create_temp_file(self.master)
        # Create a user with a password
        tasks.create_active_user(self.master, user, passwd, extra_args=[
            '--homedir', '/home/{}'.format(user)])
        tasks.kinit_admin(self.master)
        tasks.run_command_as_user(
            self.master, user, ['ssh-keygen', '-N', '',
                                '-f', user_key])
        ssh_pub_key = self.master.get_file_contents('{}.pub'.format(
            user_key), encoding='utf-8')
        openssl_cmd = [
            'openssl', 'req', '-x509', '-newkey', 'rsa:2048', '-days', '365',
            '-nodes', '-out', pem_file, '-subj', '/CN=' + user]
        self.master.run_command(openssl_cmd)
        cert_b64 = self.get_cert_base64(self.master, pem_file)
        sssd_p11_child = '/usr/libexec/sssd/p11_child'
        backup = tasks.FileBackup(self.master, sssd_p11_child)
        try:
            content = '#!/bin/bash\nsleep 999999'
            # added sleep to simulate the timeout for p11_child
            self.master.put_file_contents(sssd_p11_child, content)
            self.master.run_command(
                ['ipa', 'user-mod', user, '--ssh', ssh_pub_key])
            self.master.run_command([
                'ipa', 'user-add-cert', user, '--certificate', cert_b64])
            # clear cache to avoid SSSD to check the user in old lookup
            tasks.clear_sssd_cache(self.master)
            result = self.master.run_command(
                [paths.SSS_SSH_AUTHORIZEDKEYS, user])
            assert ssh_pub_key in result.stdout_text
            # login to the system
            self.master.run_command(
                ['ssh', '-o', 'PasswordAuthentication=no',
                 '-o', 'IdentitiesOnly=yes', '-o', 'StrictHostKeyChecking=no',
                 '-o', 'ConnectTimeout=10', '-l', user, '-i', user_key,
                 self.master.hostname, 'true'])
        finally:
            # cleanup
            self.master.run_command(['ipa', 'user-del', user])
            backup.restore()
            self.master.run_command(['rm', '-f', pem_file, user_key,
                                     '{}.pub'.format(user_key)])

    def test_cacert_manage(self):
        """Exercise ipa-cacert-manage delete"""

        # deletion without nickname
        result = self.master.run_command(
            ['ipa-cacert-manage', 'delete'],
            raiseonerr=False
        )
        assert result.returncode != 0

        # deletion with an unknown nickname
        result = self.master.run_command(
            ['ipa-cacert-manage', 'delete', 'unknown'],
            raiseonerr=False
        )
        assert result.returncode != 0
        assert "Unknown CA 'unknown'" in result.stderr_text

        # deletion of IPA CA
        ipa_ca_nickname = get_ca_nickname(self.master.domain.realm)
        result = self.master.run_command(
            ['ipa-cacert-manage', 'delete', ipa_ca_nickname],
            raiseonerr=False
        )
        assert result.returncode != 0
        assert 'The IPA CA cannot be removed with this tool' in \
               result.stderr_text

        # Install 3rd party CA's, Let's Encrypt in this case
        for cert in (isrgrootx1, letsencryptauthorityx3):
            certfile = os.path.join(self.master.config.test_dir, 'cert.pem')
            self.master.put_file_contents(certfile, cert)
            result = self.master.run_command(
                ['ipa-cacert-manage', 'install', certfile],
            )

        # deletion of a root CA needed by a subCA, without -f option
        result = self.master.run_command(
            ['ipa-cacert-manage', 'delete', isrgrootx1_nick],
            raiseonerr=False
        )
        assert result.returncode != 0
        assert "Verifying \'%s\' failed. Removing part of the " \
               "chain? certutil: certificate is invalid: Peer's " \
               "Certificate issuer is not recognized." \
               % isrgrootx1_nick in result.stderr_text

        # deletion of a root CA needed by a subCA, with -f option
        result = self.master.run_command(
            ['ipa-cacert-manage', 'delete', isrgrootx1_nick, '-f'],
            raiseonerr=False
        )
        assert result.returncode == 0

        # deletion of a subca
        result = self.master.run_command(
            ['ipa-cacert-manage', 'delete', le_x3_nick],
            raiseonerr=False
        )
        assert result.returncode == 0

    def test_ipa_adtrust_install_with_locale_issue8066(self):
        """
        This test checks that ipa-adtrust-install command runs successfully
        on a system with locale en_IN.UTF-8 without displaying error below
        'IndexError: list index out of range'
        This is a testcase for Pagure issue
        https://pagure.io/freeipa/issue/8066
        """
        # Set locale to en_IN.UTF-8 in .bashrc file to avoid reboot
        tasks.kinit_admin(self.master)
        BASHRC_CFG = "/root/.bashrc"
        bashrc_backup = tasks.FileBackup(self.master, BASHRC_CFG)
        exp_msg = "en_IN.UTF-8"
        try:
            self.master.run_command(
                'echo "export LC_TIME=en_IN.UTF-8" >> ' + BASHRC_CFG
            )
            result = self.master.run_command('echo "$LC_TIME"')
            assert result.stdout_text.rstrip() == exp_msg
            # Install ipa-server-adtrust and check status
            msg1 = (
                "Unexpected error - see /var/log/ipaserver-install.log"
                "for details"
            )
            msg2 = "IndexError: list index out of range"
            tasks.install_packages(self.master, ["*ipa-server-trust-ad"])
            result = self.master.run_command(
                ["ipa-adtrust-install", "-U"], raiseonerr=False
            )
            assert msg1 not in result.stderr_text
            assert msg2 not in result.stderr_text
        finally:
            bashrc_backup.restore()<|MERGE_RESOLUTION|>--- conflicted
+++ resolved
@@ -523,8 +523,6 @@
                                     raiseonerr=False)
         assert result.returncode == 0
 
-<<<<<<< HEAD
-=======
     def test_cleartext_password_httpd_log(self):
         """Test to check password leak in apache error log
 
@@ -547,7 +545,6 @@
                                           paths.VAR_LOG_HTTPD_ERROR])
         assert passwd not in result.stdout_text
 
->>>>>>> 86ab7590
     def test_change_selinuxusermaporder(self):
         """
         An update file meant to ensure a more sane default was

--- conflicted
+++ resolved
@@ -21,11 +21,8 @@
 
 from ipalib import x509
 from ipalib.constants import DOMAIN_LEVEL_0
-<<<<<<< HEAD
-=======
 from ipalib.constants import IPA_CA_RECORD
 from ipalib.sysrestore import SYSRESTORE_STATEFILE, SYSRESTORE_INDEXFILE
->>>>>>> aa58fad8
 from ipapython.dn import DN
 from ipaplatform.constants import constants
 from ipaplatform.osinfo import osinfo
@@ -37,10 +34,7 @@
 from ipatests.test_integration.base import IntegrationTest
 from ipatests.test_integration.test_caless import CALessBase, ipa_certs_cleanup
 from ipaplatform import services
-<<<<<<< HEAD
-=======
 from ipaserver.install import krainstance
->>>>>>> aa58fad8
 
 config = get_global_config()
 
@@ -247,10 +241,6 @@
 
     @classmethod
     def install(cls, mh):
-<<<<<<< HEAD
-        tasks.install_master(cls.master, setup_dns=False)
-
-=======
         cls.master.put_file_contents(
             os.path.join(paths.IPA_CCACHES, 'foo'),
             'somerandomstring'
@@ -268,7 +258,6 @@
         assert os.path.exists(os.path.join(paths.IPA_CCACHES, 'foo')) is False
         assert os.path.exists(os.path.join(paths.IPA_CCACHES, 'bar')) is False
 
->>>>>>> aa58fad8
     def test_replica_ca_install_with_no_host_dns(self):
         """
         Test for ipa-ca-install --no-host-dns on a replica
@@ -386,8 +375,6 @@
         assert owner == "root"
         assert group == "root"
 
-<<<<<<< HEAD
-=======
     def test_cert_install_with_IPA_issued_cert(self):
         """
         Test replacing an IPA-issued server cert
@@ -499,7 +486,6 @@
         assert result.returncode == 1
 
 
->>>>>>> aa58fad8
 class TestInstallWithCA_KRA1(InstallTestBase1):
 
     @classmethod
@@ -902,8 +888,6 @@
         name = f'ipa-ca.{self.master.domain.name}'
         assert crypto_x509.DNSName(name) in cert.san_general_names
 
-<<<<<<< HEAD
-=======
     def test_ipa_cert_in_store(self):
         """
         Test that IPA cert has been added to trust store.
@@ -913,7 +897,6 @@
             ['trust', 'list'],
             raiseonerr=False).stdout_text
 
->>>>>>> aa58fad8
     def test_p11_kit_softhsm2(self):
         # check that p11-kit-proxy does not inject SoftHSM2
         result = self.master.run_command([
@@ -1000,8 +983,6 @@
         )
         assert "nsslapd-enable-upgrade-hash: off" in result.stdout_text
 
-<<<<<<< HEAD
-=======
     def test_ldbm_tuning(self):
         # check db-locks in new cn=bdb subentry (1.4.3+)
         result = tasks.ldapsearch_dm(
@@ -1021,7 +1002,6 @@
         )
         assert "nsslapd-db-locks" not in result.stdout_text
 
->>>>>>> aa58fad8
     def test_admin_root_alias_CVE_2020_10747(self):
         # Test for CVE-2020-10747 fix
         # https://bugzilla.redhat.com/show_bug.cgi?id=1810160
@@ -1036,8 +1016,6 @@
         assert result.returncode != 0
         assert 'user with name "root" already exists' in result.stderr_text
 
-<<<<<<< HEAD
-=======
     def test_dirsrv_no_ssca(self):
         # verify that lib389 installer no longer creates self-signed CA
         result = self.master.run_command(
@@ -1129,7 +1107,6 @@
                 expected_stdout=f'href="https://{self.master.hostname}/'
             )
 
->>>>>>> aa58fad8
 
 class TestInstallMasterKRA(IntegrationTest):
 

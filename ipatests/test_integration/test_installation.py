--- conflicted
+++ resolved
@@ -10,16 +10,14 @@
 from __future__ import absolute_import, print_function
 
 import os
-<<<<<<< HEAD
-import pwd
-import stat
-=======
 import re
 from datetime import datetime, timedelta
+import sys
+import textwrap
 import time
->>>>>>> 2b0a76e6
 import pytest
 from ipalib.constants import DOMAIN_LEVEL_0
+from ipalib.constants import PKI_GSSAPI_SERVICE_NAME
 from ipaplatform.constants import constants
 from ipaplatform.osinfo import osinfo
 from ipaplatform.paths import paths
@@ -66,66 +64,6 @@
             restore_resolv_conf(master)
             ipa_certs_cleanup(master)
     return wrapped
-
-
-def assert_mod(actual_mod, expected_mod):
-    """
-    Compare the given permission sets
-    """
-    assert oct(actual_mod) == oct(expected_mod)
-
-
-def assert_in_mod(mod, expected_bit):
-    """
-    Check whether an expected permission bit is within the given set
-    """
-    if not mod & expected_bit:
-        raise AssertionError(
-            "Permission set {0} doesn't contain expected {1}".format(
-                oct(stat.S_IMODE(mod)), "{0:#06o}".format(expected_bit)
-            )
-        )
-
-
-def assert_path(path, username):
-    """
-    Check whether the given user owns the given path
-    """
-    print("check for {}".format(path))
-    user_pw = pwd.getpwnam(username)
-
-    # check for symlink
-    stats = os.lstat(path)
-    mode = stats.st_mode
-    if stat.S_ISLNK(mode):
-        assert stats.st_uid == 0 or stats.st_uid == user_pw.pw_uid
-        path = os.readlink(path)
-        print("symlink found {}".format(path))
-        if not path == "/":
-            assert_path(path, username)
-        return
-
-    assert stat.S_ISDIR(mode)
-
-    # path should be owned by either root or gssproxy user
-    assert stats.st_uid == 0 or stats.st_uid == user_pw.pw_uid
-
-    if stats.st_uid == user_pw.pw_uid:
-        assert_in_mod(mode, stat.S_IXUSR)
-        if not path == "/":
-            assert_path(os.path.dirname(path), username)
-        return
-
-    if stats.st_gid == user_pw.pw_gid:
-        assert_in_mod(mode, stat.S_IXGRP)
-        if not path == "/":
-            assert_path(os.path.dirname(path), username)
-        return
-
-    assert_in_mod(mode, stat.S_IXOTH)
-
-    if not path == "/":
-        assert_path(os.path.dirname(path), username)
 
 
 class InstallTestBase1(IntegrationTest):
@@ -519,52 +457,6 @@
         wsgi_count = cmd.stdout_text.count('wsgi:ipa')
         assert constants.WSGI_PROCESSES == wsgi_count
 
-<<<<<<< HEAD
-    def test_service_keytab_permissions(self):
-        # HTTP service keytab
-        username = constants.GSSPROXY_USER
-        assert username
-        http_keytab = paths.HTTP_KEYTAB
-        assert http_keytab
-        user_pw = pwd.getpwnam(username)
-
-        stats = os.lstat(http_keytab)
-        mode = stats.st_mode
-
-        while stat.S_ISLNK(mode):
-            assert stats.st_uid == 0 or stats.st_uid == user_pw.pw_uid
-            http_keytab = os.readlink(http_keytab)
-            print("httpd.keytab is symlink to {}".format(http_keytab))
-            stats = os.lstat(http_keytab)
-            mode = stats.st_mode
-
-        assert stats.st_uid == user_pw.pw_uid
-        assert stats.st_gid == user_pw.pw_gid
-
-        assert stat.S_ISREG(mode)
-        assert_mod(stat.S_IMODE(mode), 0o600)
-
-        # each subdir of the full path should be accessible
-        # as well as owned by root or gssproxy user
-        assert_path(os.path.dirname(http_keytab), username)
-
-        # a parent dir of keytab should be writable by our user
-        stats = os.stat(os.path.dirname(http_keytab))
-        mode = stats.st_mode
-
-        assert stats.st_uid == 0
-        assert stats.st_gid == user_pw.pw_gid
-
-        assert stat.S_ISDIR(mode)
-
-        if user_pw.pw_uid == 0:
-            # by default gssproxy user is root
-            expected_mod = 0o700
-        else:
-            # gssproxy user is non-privileged
-            expected_mod = 0o770
-        assert_mod(stat.S_IMODE(mode), expected_mod)
-=======
     def test_error_for_yubikey(self):
         """ Test error when yubikey hardware not present
 
@@ -660,7 +552,97 @@
                 result.stdout_text, re.MULTILINE)
             msg = "rpm -V found group issues for the following files: {}"
             assert group_warnings == [], msg.format(group_warnings)
->>>>>>> 2b0a76e6
+
+    @pytest.mark.parametrize(
+        "keytab, owner, mod",
+        [
+            (os.path.join(
+                paths.PKI_TOMCAT, PKI_GSSAPI_SERVICE_NAME + '.keytab'),
+             constants.PKI_USER, oct(0o600)),
+            (paths.DS_KEYTAB, constants.DS_USER, oct(0o600)),
+            (paths.HTTP_KEYTAB, constants.GSSPROXY_USER, oct(0o600)),
+            (paths.IPA_DNSKEYSYNCD_KEYTAB, constants.ODS_USER, oct(0o440)),
+            (paths.NAMED_KEYTAB, constants.NAMED_USER, oct(0o400)),
+        ])
+    def test_service_keytab_permissions(self, keytab, owner, mod):
+        assert owner
+        assert keytab
+        test_source = textwrap.dedent(r"""
+        import os, pwd, stat
+
+        def assert_equal(act, exp):
+            assert act == exp, \
+            '\\n  Actual: {{}}\\nExpected: {{}}'.format(act, exp)
+
+        def assert_in(val, vals):
+            assert val in vals, \
+            '\\n Value: {{}}\\nNot in: {{}}'.format(val, vals)
+        pw = pwd.getpwnam('{owner}')
+        uid = pw.pw_uid
+        gid = pw.pw_gid
+        # drop root privs if it needs
+        if uid > 0:
+            # need to read traceback
+            os.chmod(__file__, 0o644)
+            os.setgroups([])
+            os.setresgid(gid, gid, gid)
+            os.setresuid(uid, uid, uid)
+            assert_equal(os.getresgid(), (gid, gid, gid))
+            assert_equal(os.getresuid(), (uid, uid, uid))
+        # keytab should be at least readable
+        assert os.access('{path}', os.R_OK)
+        # keytab belongs either to root or our user
+        stats = os.stat('{path}')
+        mode = stats.st_mode
+        assert_in(stats.st_uid, [0, uid])
+        assert_in(stats.st_gid, [0, gid])
+        # keytab has permissions
+        assert stat.S_ISREG(mode)
+        assert_equal(oct(stat.S_IMODE(mode)), oct({mod}))
+
+        # parent dir
+        dir_stats = os.stat(os.path.dirname('{path}'))
+        mode = dir_stats.st_mode
+
+        # belongs either to root or our user
+        assert_in(dir_stats.st_uid, [0, uid])
+        assert_in(dir_stats.st_gid, [0, gid])
+
+        # at least parent directory is not world writable
+        assert not dir_stats.st_mode & stat.S_IWOTH
+        """).format(
+            owner=owner,
+            path=keytab,
+            mod=mod,
+        )
+        exec_source = textwrap.dedent("""
+        import os
+        import subprocess
+        import tempfile
+
+        with tempfile.NamedTemporaryFile(
+                mode="w", dir="/tmp", prefix="test_", suffix=".py") as f:
+            code = \"\"\"{code}\"\"\"
+            f.write(code)
+            f.flush()
+            os.fsync(f.fileno())
+            args = [
+                "{python}",
+                "-c",
+                "import runpy;runpy.run_path('{{}}')".format(f.name),
+            ]
+            subprocess.check_call(args)
+        """).format(
+            python=sys.executable,
+            code=test_source,
+        )
+
+        args = [
+            sys.executable,
+            '-c',
+            exec_source,
+        ]
+        self.master.run_command(args)
 
 
 class TestInstallMasterKRA(IntegrationTest):

--- conflicted
+++ resolved
@@ -4,10 +4,7 @@
 
 import re
 import textwrap
-<<<<<<< HEAD
-=======
 import time
->>>>>>> aa58fad8
 
 import pytest
 
@@ -17,11 +14,8 @@
 from ipatests.test_integration.base import IntegrationTest
 from ipatests.pytest_ipa.integration import tasks
 from ipapython.dn import DN
-<<<<<<< HEAD
-=======
 from collections import namedtuple
 from contextlib import contextmanager
->>>>>>> aa58fad8
 
 TestDataRule = namedtuple('TestDataRule',
                           ['name', 'ruletype', 'user', 'subject'])
@@ -99,12 +93,8 @@
         assert expected_text in result.stdout_text
 
     def remove_trust(self, ad):
-<<<<<<< HEAD
-        tasks.remove_trust_with_ad(self.master, ad.domain.name)
-=======
         tasks.remove_trust_with_ad(self.master,
                                    ad.domain.name, ad.hostname)
->>>>>>> aa58fad8
         tasks.clear_sssd_cache(self.master)
 
 
@@ -157,18 +147,11 @@
         ad_admin = 'Administrator@%s' % self.ad_domain
         tasks.kinit_as_user(self.master, ad_admin,
                             self.master.config.ad_admin_password)
-<<<<<<< HEAD
-        err_string = ('ipa: ERROR: Insufficient access: SASL(-14):'
-                      ' authorization failure: Invalid credentials')
-        result = self.master.run_command(['ipa', 'ping'], raiseonerr=False)
-        assert err_string in result.stderr_text
-=======
         err_string1 = 'ipa: ERROR: Insufficient access: '
         err_string2 = 'Invalid credentials'
         result = self.master.run_command(['ipa', 'ping'], raiseonerr=False)
         assert err_string1 in result.stderr_text
         assert err_string2 in result.stderr_text
->>>>>>> aa58fad8
 
         tasks.kdestroy_all(self.master)
         tasks.kinit_admin(self.master)
@@ -199,8 +182,6 @@
         tasks.kdestroy_all(self.master)
         tasks.kinit_admin(self.master)
 
-<<<<<<< HEAD
-=======
     def test_password_login_as_aduser(self):
         """Test if AD user can login with password to Web UI"""
         ad_admin = 'Administrator@%s' % self.ad_domain
@@ -222,7 +203,6 @@
         assert "Set-Cookie: ipa_session=MagBearerToken" in result.stderr_text
         tasks.kinit_admin(self.master)
 
->>>>>>> aa58fad8
     def test_ipauser_authentication_with_nonposix_trust(self):
         ipauser = u'tuser'
         original_passwd = 'Secret123'
@@ -419,8 +399,6 @@
     def test_remove_nonposix_trust(self):
         self.remove_trust(self.ad)
         tasks.unconfigure_dns_for_trust(self.master, self.ad)
-<<<<<<< HEAD
-=======
 
     # Test with AD trust defining subordinate suffixes
     def test_subordinate_suffix(self):
@@ -471,7 +449,6 @@
     def test_remove_subordinate_suffixes_trust(self):
         self.remove_trust(self.ad)
         tasks.unconfigure_dns_for_trust(self.master, self.ad)
->>>>>>> aa58fad8
 
     # Tests for posix AD trust
 
@@ -948,14 +925,9 @@
             # Check that trust can not be established without --server option
             # This checks that our setup is correct
             result = self.master.run_command(
-<<<<<<< HEAD
-                ['ipa', 'trust-add', self.ad.domain.name,
-                 '--admin', 'Administrator', '--password'], raiseonerr=False,
-=======
                 ['ipa', 'trust-add', self.ad_domain,
                  '--admin', 'Administrator@' + self.ad_domain, '--password'],
                 raiseonerr=False,
->>>>>>> aa58fad8
                 stdin_text=self.master.config.ad_admin_password)
             assert result.returncode == 1
             assert 'CIFS server communication error: code "3221225653", ' \
@@ -984,16 +956,9 @@
             assert ('List of trust domains successfully refreshed'
                     in result.stdout_text)
         finally:
-<<<<<<< HEAD
-            self.remove_trust(self.ad)
-            tasks.restore_files(self.master)
-            self.master.run_command(['rm', '-f', ad_zone_file])
-            tasks.restart_named(self.master)
-=======
             tasks.restore_files(self.master)
             tasks.restart_named(self.master)
             tasks.clear_sssd_cache(self.master)
             self.master.run_command(['rm', '-f', ad_zone_file])
             tasks.configure_dns_for_trust(self.master, self.ad)
-            self.remove_trust(self.ad)
->>>>>>> aa58fad8
+            self.remove_trust(self.ad)
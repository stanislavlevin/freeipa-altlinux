#
# Copyright (C) 2017  FreeIPA Contributors see COPYING for license
#

import itertools
import pytest

from ipalib import api, errors
from ipapython.dn import DN
from ipatests.test_xmlrpc.xmlrpc_test import XMLRPC_test
from ipatests.test_xmlrpc.tracker.certmap_plugin import (CertmapruleTracker,
                                                         CertmapconfigTracker)
from ipatests.test_xmlrpc.tracker.user_plugin import UserTracker
from ipatests.util import assert_deepequal
from ipatests.util import change_principal, unlock_principal_password


certmaprule_create_params = {
        u'cn': u'test_rule',
        u'description': u'Certificate mapping and matching rule for test '
                        u'purposes',
        u'ipacertmapmaprule': u'arbitrary free-form mapping rule defined and '
                              u'consumed by SSSD',
        u'ipacertmapmatchrule': u'arbitrary free-form matching rule defined '
                                u'and consumed by SSSD',
        u'associateddomain': api.env.domain,
        u'ipacertmappriority': u'1',
}

certmaprule_create_trusted_params = {
    u'cn': u'test_trusted_rule',
    u'description': u'Certificate mapping and matching rule for test '
                    u'purposes for trusted domain',
    u'ipacertmapmaprule': u'altsecurityidentities=X509:<some map>',
    u'ipacertmapmatchrule': u'arbitrary free-form matching rule defined '
                            u'and consumed by SSSD',
    u'associateddomain': api.env.domain,
    u'ipacertmappriority': u'1',
}

certmaprule_update_params = {
        u'description': u'Changed description',
        u'ipacertmapmaprule': u'changed arbitrary mapping rule',
        u'ipacertmapmatchrule': u'changed arbitrary maching rule',
        u'ipacertmappriority': u'5',
}

certmaprule_optional_params = (
    'description',
    'ipacertmapmaprule',
    'ipacertmapmatchrule',
    'ipaassociateddomain',
    'ipacertmappriority',
)

certmapconfig_update_params = {u'ipacertmappromptusername': u'TRUE'}

CREATE_PERM = u'System: Add Certmap Rules'
READ_PERM = u'System: Read Certmap Rules'
UPDATE_PERM = u'System: Modify Certmap Rules'
DELETE_PERM = u'System: Delete Certmap Rules'

certmaprule_permissions = {
    u'C': CREATE_PERM,
    u'R': READ_PERM,
    u'U': UPDATE_PERM,
    u'D': DELETE_PERM,
}

CERTMAP_USER = u'cuser'
CERTMAP_PASSWD = 'Secret123'


def dontfill_idfn(dont_fill):
    return u"dont_fill=({})".format(', '.join([
        u"{}".format(d) for d in dont_fill
    ]))


def update_idfn(update):
    return ', '.join(["{}: {}".format(k, v) for k, v in update.items()])


@pytest.fixture(scope='class')
def certmap_rule(request, xmlrpc_setup):
    tracker = CertmapruleTracker(**certmaprule_create_params)
    return tracker.make_fixture(request)


@pytest.fixture(scope='class')
<<<<<<< HEAD
def certmap_config(request, xmlrpc_setup):
=======
def certmap_rule_trusted_domain(request):
    tracker = CertmapruleTracker(**certmaprule_create_trusted_params)
    return tracker.make_fixture(request)


@pytest.fixture(scope='class')
def certmap_config(request):
>>>>>>> 2b0a76e6
    tracker = CertmapconfigTracker()
    return tracker.make_fixture(request)


class TestCRUD(XMLRPC_test):
    @pytest.mark.parametrize(
        'dont_fill',
        itertools.chain(*[
            itertools.combinations(certmaprule_optional_params, l)
            for l in range(len(certmaprule_optional_params)+1)
        ]),
        ids=dontfill_idfn,
    )
    def test_create(self, dont_fill, certmap_rule):
        certmap_rule.ensure_missing()
        try:
            certmap_rule.create(dont_fill)
        finally:
            certmap_rule.ensure_missing()

    def test_retrieve(self, certmap_rule):
        certmap_rule.ensure_exists()
        certmap_rule.retrieve()

    def test_find(self, certmap_rule):
        certmap_rule.ensure_exists()
        certmap_rule.find()

    @pytest.mark.parametrize('update', [
            dict(u) for l in range(1, len(certmaprule_update_params)+1)
            for u in itertools.combinations(
                list(certmaprule_update_params.items()), l)
        ],
        ids=update_idfn,
    )
    def test_update(self, update, certmap_rule):
        certmap_rule.ensure_missing()
        certmap_rule.ensure_exists()
        certmap_rule.update(update, {o: [v] for o, v in update.items()})

    def test_delete(self, certmap_rule):
        certmap_rule.ensure_exists()
        certmap_rule.delete()

    def test_failed_create(self, certmap_rule_trusted_domain):
        certmap_rule_trusted_domain.ensure_missing()
        try:
            certmap_rule_trusted_domain.create([])
        except errors.ValidationError:
            certmap_rule_trusted_domain.exists = False
        else:
            certmap_rule_trusted_domain.exists = True
            certmap_rule_trusted_domain.ensure_missing()
            raise AssertionError("Expected validation error for "
                                 "altSecurityIdentities used for IPA domain")


class TestEnableDisable(XMLRPC_test):
    def test_disable(self, certmap_rule):
        certmap_rule.ensure_exists()
        certmap_rule.disable()

    def test_enable(self, certmap_rule):
        certmap_rule.ensure_exists()
        certmap_rule.enable()


class TestConfig(XMLRPC_test):
    def test_config_mod(self, certmap_config):
        certmap_config.update(
            certmapconfig_update_params,
            {k: [v] for k, v in certmapconfig_update_params.items()}
        )

    def test_config_show(self, certmap_config):
        certmap_config.retrieve()


certmapdata_create_params = {
    u'issuer': u'CN=CA,O=EXAMPLE.ORG',
    u'subject': u'CN={},O=EXAMPLE.ORG'.format(CERTMAP_USER),
    u'ipacertmapdata': (u'X509:<I>O=EXAMPLE.ORG,CN=CA'
                        u'<S>O=EXAMPLE.ORG,CN={}'.format(CERTMAP_USER)),
    u'certificate': (
        u'MIICwzCCAaugAwIBAgICP9wwDQYJKoZIhvcNAQELBQAwIzEUMBIGA1UEChMLRVhB\n\r'
        'TVBMRS5PUkcxCzAJBgNVBAMTAkNBMB4XDTE3MDIxMDEzMjAyNVoXDTE3MDUxMDEz\n\r'
        'MjAyNVowJjEUMBIGA1UEChMLRVhBTVBMRS5PUkcxDjAMBgNVBAMTBWN1c2VyMIIB\n\r'
        'IjANBgkqhkiG9w0BAQEFAAOCAQ8AMIIBCgKCAQEAlEBxZ6RULSZZ+nW1YfJUfCaX\n\r'
        'wHIIWJeAoU98m7dbdUtkZMgLCPXiceIkCkcHu0DLS3wYlsL6VDG+0nIpT56Qkxph\n\r'
        '+qpWGdVptnuVZ5dEthbluoopzxpkAAz3ywM3NqfTCM78G9GQvftUZEOlwnfyEBbY\n\r'
        'XXs2wBhynrVTZcpL+ORXMpzVAallU63/YUExNvBzHlqdGHy+pPJSw1gsRTpLm75p\n\r'
        '36r3bn/5cnIih1WUygC0WnjxXQwqOdGUauBp/Z8JVRuLSe8qbPfcl/voQGnSt3u2\n\r'
        '9CFkDKpMMp6pv/3RbnOmMwSZGO0/n4G13qEdoneIghF1SE9qaxFGWk8mSDYc5QID\n\r'
        'AQABMA0GCSqGSIb3DQEBCwUAA4IBAQCKrvO7AUCt9YOyJ0RioDxgQZVJqQ0/E877\n\r'
        'vBP3HPwN0xkiGgASKtEDi3uLWGQfDgJFX5qXtK1qu7yiM86cbKq9PlkLTC6UowjP\n\r'
        'iaFAaVBwbS3nLVo731gn5cCJqZ0QrDt2NDiXaGxo4tBcqc/Y/taw5Py3f59tMDk6\n\r'
        'TnTmKmFnI+hB4+oxZhpcFj6bX35XMJXnRyekraE5VWtSbq57SXiRnINW4gNS5B6w\n\r'
        'dYUGo551tfFq+DOnSl0H7NnnL3q4VzCH/1AMOownorgVsw4LqMgY0NiaD/yqJyKe\n\r'
        'SggODAjRznNYx/Sk/At/eStqDxMHjP9X8AucGFIt76bEwHAAL2uu\n'
    ),
}


@pytest.fixture
def certmap_user(request, xmlrpc_setup):
    user = UserTracker(CERTMAP_USER, u'certmap', u'user')
    return user.make_fixture(request)


def addcertmap_id(options):
    if options:
        return u', '.join([k for k in options])
    else:
        return u' '


class TestAddRemoveCertmap(XMLRPC_test):
    @pytest.mark.parametrize(
        'options', [
            dict(o) for l in range(len(certmapdata_create_params)+1)
            for o in itertools.combinations(
                list(certmapdata_create_params.items()), l)
        ],
        ids=addcertmap_id,
    )
    def test_add_certmap(self, options, certmap_user):
        certmap_user.ensure_exists()
        certmap_user.add_certmap(**options)
        certmap_user.ensure_missing()

    def test_remove_certmap(self, certmap_user):
        certmap_user.ensure_exists()
        certmap_user.add_certmap(ipacertmapdata=u'rawdata')
        certmap_user.remove_certmap(ipacertmapdata=u'rawdata')


class EWE(object):
    """
    Context manager that checks the outcome of wrapped statement executed
    under specified user against specified expected outcome based on permission
    given to the user.

    """
    def __init__(self, user, password):
        """
        @param user     Change to this user before calling the command
        @param password Password to use for user change
        """
        self.user = user
        self.password = password
        self.returned = False
        self.value = None

    def __call__(self, perms, exps, ok_expected=None):
        """
        @param perms    User has those permissions
        @param exps     Iterable containing tuple
                        (permission, exception_class, expected_result,)
                        If permission is missing command must raise exception
                        of exception_class. If exception class is None command
                        must use send method with the result as the only
                        parameter
        @param ok_expected  When no permission is missing command must send
                            ok_expected
        """
        for perm, exception, expected in exps:
            if perm not in perms:
                break
        else:
            exception = None
            expected = ok_expected

        self.exception = exception
        self.expected = expected

        return self

    def send(self, value):
        """
        Use send method to report result of executed statement to EWE
        """
        self.returned = True
        self.value = value

    def __enter__(self):
        self.returned = False
        self.value = None

        self.change_principal_cm = change_principal(self.user, self.password)
        self.change_principal_cm.__enter__()  # pylint: disable=no-member

        if self.exception:
            self.assert_raises_cm = pytest.raises(self.exception)
            self.assert_raises_cm.__enter__()

        return self

    def __exit__(self, exc_type, exc_value, tb):
        self.change_principal_cm.__exit__(  # pylint: disable=no-member
            exc_type, exc_value, tb)
        if self.exception:
            return self.assert_raises_cm.__exit__(exc_type, exc_value, tb)
        else:
            if self.expected and self.returned:
                assert_deepequal(self.expected, self.value)
            elif self.expected:
                raise AssertionError("Value expected but not provided")
            elif self.returned:
                raise AssertionError("Value provided but not expected")
            return None


def permissions_idfn(perms):
    i = []
    for short_name, long_name in certmaprule_permissions.items():
        if long_name in perms:
            i.append(short_name)
        else:
            i.append('-')
    return ''.join(i)


def change_permissions_bindtype(perm, bindtype):
    orig = api.Command.permission_show(perm)['result']['ipapermbindruletype']
    if orig != (bindtype,):
        api.Command.permission_mod(perm, ipapermbindruletype=bindtype)

    return orig


@pytest.fixture(scope='class')
def bindtype_permission(request, xmlrpc_setup):
    orig_bindtype = {}
    # set bindtype to permission to actually test the permission
    for perm_name in certmaprule_permissions.values():
        orig_bindtype[perm_name] = change_permissions_bindtype(
            perm_name, u'permission')

    def finalize():
        for perm_name, bindtype in orig_bindtype.items():
            change_permissions_bindtype(perm_name, bindtype[0])

    request.addfinalizer(finalize)


@pytest.fixture(
    scope='class',
    params=itertools.chain(
        *[itertools.combinations(list(certmaprule_permissions.values()), l)
          for l in range(len(list(certmaprule_permissions.values())) + 1)]
    ),
    ids=permissions_idfn,
)
def certmap_user_permissions(request, bindtype_permission):
    tmp_password = u'Initial123'

    priv_name = u'test_certmap_privilege'
    role_name = u'test_certmap_role'

    api.Command.user_add(CERTMAP_USER, givenname=u'Certmap', sn=u'User',
                         userpassword=tmp_password)
    unlock_principal_password(CERTMAP_USER, tmp_password,
                              CERTMAP_PASSWD)

    api.Command.privilege_add(priv_name)
    for perm_name in request.param:
        # add to privilege for user
        api.Command.privilege_add_permission(priv_name, permission=perm_name)
    api.Command.role_add(role_name)
    api.Command.role_add_privilege(role_name, privilege=priv_name)
    api.Command.role_add_member(role_name, user=CERTMAP_USER)

    def finalize():
        try:
            api.Command.user_del(CERTMAP_USER)
        except Exception:
            pass
        try:
            api.Command.role_del(role_name)
        except Exception:
            pass
        try:
            api.Command.privilege_del(priv_name)
        except Exception:
            pass

    request.addfinalizer(finalize)

    return request.param


class TestPermission(XMLRPC_test):
    execute_with_expected = EWE(CERTMAP_USER, CERTMAP_PASSWD)

    def test_create(self, certmap_rule, certmap_user_permissions):
        certmap_rule.ensure_missing()

        with self.execute_with_expected(
            certmap_user_permissions,
            [
                (CREATE_PERM, errors.ACIError, None,),
                (READ_PERM, errors.NotFound, None,),
            ],
        ):
            certmap_rule.create()

        # Tracker sets 'exists' to True even when the create does not
        # succeed so ensure_missing wouldn't be reliable here
        try:
            certmap_rule.delete()
        except Exception:
            pass

    def test_retrieve(self, certmap_rule, certmap_user_permissions):
        certmap_rule.ensure_exists()

        with self.execute_with_expected(
            certmap_user_permissions,
            [
                (READ_PERM, errors.NotFound, None,),
            ],
        ):
            certmap_rule.retrieve()

    def test_find(self, certmap_rule, certmap_user_permissions):
        certmap_rule.ensure_exists()

        expected_without_read = {
            u'count': 0,
            u'result': (),
            u'summary': u'0 Certificate Identity Mapping Rules matched',
            u'truncated': False,
        }
        expected_ok = {
            u'count': 1,
            u'result': [{
                k: (v,) for k, v in certmaprule_create_params.items()
            }],
            u'summary': u'1 Certificate Identity Mapping Rule matched',
            u'truncated': False,
        }
        expected_ok[u'result'][0][u'dn'] = DN(
            (u'cn', expected_ok[u'result'][0][u'cn'][0]),
            api.env.container_certmaprules,
            api.env.basedn,
        )
        expected_ok[u'result'][0][u'ipaenabledflag'] = (u'TRUE',)
        with self.execute_with_expected(
            certmap_user_permissions,
            [
                (READ_PERM, None, expected_without_read,),
            ],
            expected_ok,
        ) as ewe:
            find = certmap_rule.make_find_command()
            res = find(**{k: v for k, v in certmaprule_create_params.items()
                          if k is not u'dn'})
            ewe.send(res)

    def test_update(self, certmap_rule, certmap_user_permissions):
        certmap_rule.ensure_missing()
        certmap_rule.ensure_exists()

        with self.execute_with_expected(
            certmap_user_permissions,
            [
                (READ_PERM, errors.NotFound, None,),
                (UPDATE_PERM, errors.ACIError, None,),
            ],
        ):
            certmap_rule.update(
                certmaprule_update_params,
                {o: [v] for o, v in certmaprule_update_params.items()},
            )

    def test_delete(self, certmap_rule, certmap_user_permissions):
        certmap_rule.ensure_exists()

        with self.execute_with_expected(
            certmap_user_permissions,
            [
                (DELETE_PERM, errors.ACIError, None,),
            ],
        ):
            certmap_rule.delete()

        # Tracker sets 'exists' to False even when the delete does not
        # succeed so ensure_missing wouldn't be reliable here
        try:
            certmap_rule.delete()
        except Exception:
            pass

    def test_enable(self, certmap_rule, certmap_user_permissions):
        certmap_rule.ensure_exists()
        certmap_rule.disable()

        with self.execute_with_expected(
            certmap_user_permissions,
            [
                (READ_PERM, errors.NotFound, None,),
                (UPDATE_PERM, errors.ACIError, None,),
            ],
        ):
            certmap_rule.enable()

    def test_disable(self, certmap_rule, certmap_user_permissions):
        certmap_rule.ensure_exists()
        certmap_rule.enable()

        with self.execute_with_expected(
            certmap_user_permissions,
            [
                (READ_PERM, errors.NotFound, None,),
                (UPDATE_PERM, errors.ACIError, None,),
            ],
        ):
            certmap_rule.disable()<|MERGE_RESOLUTION|>--- conflicted
+++ resolved
@@ -88,18 +88,14 @@
 
 
 @pytest.fixture(scope='class')
-<<<<<<< HEAD
 def certmap_config(request, xmlrpc_setup):
-=======
-def certmap_rule_trusted_domain(request):
+    tracker = CertmapconfigTracker()
+    return tracker.make_fixture(request)
+
+
+@pytest.fixture(scope='class')
+def certmap_rule_trusted_domain(request, xmlrpc_setup):
     tracker = CertmapruleTracker(**certmaprule_create_trusted_params)
-    return tracker.make_fixture(request)
-
-
-@pytest.fixture(scope='class')
-def certmap_config(request):
->>>>>>> 2b0a76e6
-    tracker = CertmapconfigTracker()
     return tracker.make_fixture(request)
 
 

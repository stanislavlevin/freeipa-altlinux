#
# Copyright (C) 2015  FreeIPA Contributors see COPYING for license
#

"""
Test the `ipaserver/plugins/stageuser.py` module.
"""

import pytest

import six
import unittest

from collections import OrderedDict
from ipalib import api, errors
from ipaplatform.constants import constants as platformconstants

from ipatests.test_xmlrpc.xmlrpc_test import XMLRPC_test, raises_exact

from ipatests.test_xmlrpc.tracker.user_plugin import UserTracker
from ipatests.test_xmlrpc.tracker.group_plugin import GroupTracker
from ipatests.test_xmlrpc.tracker.stageuser_plugin import StageUserTracker

try:
    from ipaserver.plugins.ldap2 import ldap2
except ImportError:
    have_ldap2 = False
else:
    have_ldap2 = True

if six.PY3:
    unicode = str

validuser1 = u'tuser1'
validuser2 = u'tuser2'

uid = u'123'
gid = u'456'
invalidrealm1 = u'suser1@NOTFOUND.ORG'
invalidrealm2 = u'suser1@BAD@NOTFOUND.ORG'

invaliduser1 = u'+tuser1'
invaliduser2 = u'tuser1234567890123456789012345678901234567890'

sshpubkey = (u'ssh-rsa AAAAB3NzaC1yc2EAAAADAQABAAABAQDGAX3xAeLeaJggwTqMjxNwa6X'
             'HBUAikXPGMzEpVrlLDCZtv00djsFTBi38PkgxBJVkgRWMrcBsr/35lq7P6w8KGI'
             'wA8GI48Z0qBS2NBMJ2u9WQ2hjLN6GdMlo77O0uJY3251p12pCVIS/bHRSq8kHO2'
             'No8g7KA9fGGcagPfQH+ee3t7HUkpbQkFTmbPPN++r3V8oVUk5LxbryB3UIIVzNm'
             'cSIn3JrXynlvui4MixvrtX6zx+O/bBo68o8/eZD26QrahVbA09fivrn/4h3TM01'
             '9Eu/c2jOdckfU3cHUV/3Tno5d6JicibyaoDDK7S/yjdn5jhaz8MSEayQvFkZkiF'
             '0L public key test')
sshpubkeyfp = (u'SHA256:cStA9o5TRSARbeketEOooMUMSWRSsArIAXloBZ4vNsE '
               'public key test (ssh-rsa)')

options_def = OrderedDict([
    ('full name', {u'cn': u'name'}),
    ('initials', {u'initials': u'in'}),
    ('display name', {u'displayname': u'display'}),
    ('home directory', {u'homedirectory': u'/home/homedir'}),
    ('GECOS', {u'gecos': u'gecos'}),
    ('shell', {u'loginshell': platformconstants.DEFAULT_SHELL}),
    ('email address', {u'mail': u'email@email.email'}),
    ('job title', {u'title': u'newbie'}),
    ('kerberos principal', {
        u'krbprincipalname': u'kerberos@%s' % api.env.realm}),
    ('uppercase kerberos principal', {
        u'krbprincipalname': u'KERBEROS@%s' % api.env.realm}),
    ('street address', {u'street': u'first street'}),
    ('city', {u'l': u'prague'}),
    ('state', {u'st': u'czech'}),
    ('zip code', {u'postalcode': u'12345'}),
    ('telephone number', {u'telephonenumber': u'123456789'}),
    ('fax number', {u'facsimiletelephonenumber': u'123456789'}),
    ('mobile tel. number', {u'mobile': u'123456789'}),
    ('pager number', {u'pager': u'123456789'}),
    ('organizational unit', {u'ou': u'engineering'}),
    ('car license', {u'carlicense': u'abc1234'}),
    ('SSH key', {u'ipasshpubkey': sshpubkey}),
    ('manager', {u'manager': u'auser1'}),
    ('user ID number', {u'uidnumber': uid}),
    ('group ID number', {u'gidnumber': gid}),
    ('UID and GID numbers', {u'uidnumber': uid, u'gidnumber': gid}),
    ('password', {u'userpassword': u'Secret123'}),
    ('random password', {u'random': True}),
    ])

options_ok = list(options_def.values())
options_ids = list(options_def.keys())


@pytest.fixture(scope='class')
def stageduser(request, xmlrpc_setup):
    tracker = StageUserTracker(name=u'suser1', givenname=u'staged', sn=u'user')
    return tracker.make_fixture(request)


@pytest.fixture(scope='class')
def stageduser_min(request, xmlrpc_setup):
    tracker = StageUserTracker(givenname=u'stagedmin', sn=u'usermin')
    return tracker.make_fixture(request)

@pytest.fixture(scope='class', params=options_ok, ids=options_ids)
def stageduser2(request, xmlrpc_setup):
    tracker = StageUserTracker(u'suser2', u'staged', u'user', **request.param)
    return tracker.make_fixture_activate(request)


@pytest.fixture(scope='class')
def user_activated(request, xmlrpc_setup):
    tracker = UserTracker(u'suser2', u'staged', u'user')
    return tracker.make_fixture(request)


@pytest.fixture(scope='class')
def stageduser3(request, xmlrpc_setup):
    tracker = StageUserTracker(name=u'suser3', givenname=u'staged', sn=u'user')
    return tracker.make_fixture_activate(request)


@pytest.fixture(scope='class')
def stageduser4(request, xmlrpc_setup):
    tracker = StageUserTracker(u'tuser', u'test', u'user')
    return tracker.make_fixture(request)


@pytest.fixture(scope='class')
<<<<<<< HEAD
def user(request, xmlrpc_setup):
=======
def stageduser_notposix(request):
    tracker = StageUserTracker(u'notposix', u'notposix', u'notposix')
    return tracker.make_fixture(request)


@pytest.fixture(scope='class')
def stageduser_customattr(request):
    tracker = StageUserTracker(u'customattr', u'customattr', u'customattr',
                               setattr=u'businesscategory=BusinessCat')
    tracker.track_create()
    tracker.attrs.update(
        businesscategory=[u'BusinessCat']
    )
    return tracker.make_fixture(request)


@pytest.fixture(scope='class')
def user(request):
>>>>>>> 2b0a76e6
    tracker = UserTracker(u'auser1', u'active', u'user')
    return tracker.make_fixture(request)


@pytest.fixture(scope='class')
def user2(request, xmlrpc_setup):
    tracker = UserTracker(u'suser3', u'staged', u'user')
    return tracker.make_fixture(request)


@pytest.fixture(scope='class')
def user3(request, xmlrpc_setup):
    tracker = UserTracker(u'auser2', u'active', u'user')
    return tracker.make_fixture(request)


@pytest.fixture(scope='class')
def user4(request, xmlrpc_setup):
    tracker = UserTracker(u'tuser', u'test', u'user')
    return tracker.make_fixture(request)


@pytest.fixture(scope='class')
def user5(request, xmlrpc_setup):
    tracker = UserTracker(u'tuser', u'test', u'user')
    return tracker.make_fixture(request)


@pytest.fixture(scope='class')
def user6(request, xmlrpc_setup):
    tracker = UserTracker(u'suser2', u'staged', u'user')
    return tracker.make_fixture(request)


@pytest.fixture(scope='class')
def user7(request, xmlrpc_setup):
    tracker = UserTracker(u'puser1', u'preserved', u'user')
    return tracker.make_fixture_restore(request)


@pytest.mark.tier1
class TestNonexistentStagedUser(XMLRPC_test):
    def test_retrieve_nonexistent(self, stageduser):
        stageduser.ensure_missing()
        command = stageduser.make_retrieve_command()
        with raises_exact(errors.NotFound(
                reason=u'%s: stage user not found' % stageduser.uid)):
            command()

    def test_delete_nonexistent(self, stageduser):
        stageduser.ensure_missing()
        command = stageduser.make_delete_command()
        with raises_exact(errors.NotFound(
                reason=u'%s: stage user not found' % stageduser.uid)):
            command()

    def test_update_nonexistent(self, stageduser):
        stageduser.ensure_missing()
        command = stageduser.make_update_command(
            updates=dict(givenname=u'changed'))
        with raises_exact(errors.NotFound(
                reason=u'%s: stage user not found' % stageduser.uid)):
            command()

    def test_find_nonexistent(self, stageduser):
        stageduser.ensure_missing()
        command = stageduser.make_find_command(uid=stageduser.uid)
        result = command()
        stageduser.check_find_nomatch(result)

    def test_activate_nonexistent(self, stageduser):
        stageduser.ensure_missing()
        command = stageduser.make_activate_command()
        with raises_exact(errors.NotFound(
                reason=u'%s: stage user not found' % stageduser.uid)):
            command()


@pytest.mark.tier1
class TestStagedUser(XMLRPC_test):
    def test_create_with_min_values(self, stageduser_min):
        """ Create user with uid not specified """
        stageduser_min.ensure_missing()
        command = stageduser_min.make_create_command()
        command()

    def test_create_duplicate(self, stageduser):
        stageduser.ensure_exists()
        command = stageduser.make_create_command()
        with raises_exact(errors.DuplicateEntry(
                message=u'stage user with name "%s" already exists' %
                stageduser.uid)):
            command()

    def test_activate(self, stageduser3, user2):
        stageduser3.ensure_exists()
        user2.ensure_missing()
        user2 = UserTracker(
            stageduser3.uid, stageduser3.givenname, stageduser3.sn)
        user2.create_from_staged(stageduser3)
        command = stageduser3.make_activate_command()
        result = command()
        user2.check_activate(result)

        command = stageduser3.make_retrieve_command()
        with raises_exact(errors.NotFound(
                reason=u'%s: stage user not found' % stageduser3.uid)):
            command()
        user2.delete()

    def test_show_stageduser(self, stageduser):
        stageduser.retrieve()

    def test_showall_stageduser(self, stageduser):
        stageduser.retrieve(all=True)

    def test_create_with_attr(self, stageduser2, user, user_activated):
        """ Tests creating a user with various valid attributes listed
        in 'options_ok' list"""
        # create staged user with specified parameters
        user.ensure_exists()  # necessary for manager test
        stageduser2.ensure_missing()
        command = stageduser2.make_create_command()
        result = command()
        stageduser2.track_create()
        stageduser2.check_create(result)

        # activate user, verify that specified values were preserved
        # after activation
        user_activated.ensure_missing()
        user_activated = UserTracker(
            stageduser2.uid, stageduser2.givenname,
            stageduser2.sn, **stageduser2.kwargs)
        user_activated.create_from_staged(stageduser2)
        command = stageduser2.make_activate_command()
        result = command()
        user_activated.check_activate(result)

        # verify the staged user does not exist after activation
        command = stageduser2.make_retrieve_command()
        with raises_exact(errors.NotFound(
                reason=u'%s: stage user not found' % stageduser2.uid)):
            command()

        user_activated.delete()

    def test_delete_stageduser(self, stageduser):
        stageduser.delete()

    def test_find_stageduser(self, stageduser):
        stageduser.ensure_exists()
        stageduser.find()

    def test_findall_stageduser(self, stageduser):
        stageduser.find(all=True)

    def test_update_stageduser(self, stageduser):
        stageduser.update(updates=dict(givenname=u'changed',),
                          expected_updates=dict(givenname=[u'changed'],))
        stageduser.retrieve()

    def test_update_uid(self, stageduser):
        stageduser.update(updates=dict(uidnumber=uid),
                          expected_updates=dict(uidnumber=[uid]))
        stageduser.retrieve()

    def test_update_gid(self, stageduser):
        stageduser.update(updates=dict(uidnumber=gid),
                          expected_updates=dict(uidnumber=[gid]))
        stageduser.retrieve()

    def test_update_uid_gid(self, stageduser):
        stageduser.update(updates=dict(uidnumber=uid, gidnumber=gid),
                          expected_updates=dict(
                              uidnumber=[uid], gidnumber=[gid]))
        stageduser.retrieve()

    def test_without_posixaccount(self, stageduser_notposix):
        """Test stageuser-find when the staged user is not a posixaccount.
        """
        stageduser_notposix.ensure_missing()

        # Directly create the user using ldapmod
        # without the posixaccount objectclass
        if not have_ldap2:
            raise unittest.SkipTest('server plugin not available')
        ldap = ldap2(api)
        ldap.connect()
        ldap.create(
            dn=stageduser_notposix.dn,
            objectclass=[u'inetorgperson', u'organizationalperson', u'person'],
            uid=stageduser_notposix.uid,
            sn=stageduser_notposix.sn,
            givenname=stageduser_notposix.givenname,
            cn=stageduser_notposix.uid
        )
        # Check that stageuser-find correctly finds the user
        command = stageduser_notposix.make_find_command(
            uid=stageduser_notposix.uid)
        result = command()
        assert result['count'] == 1


@pytest.mark.tier1
class TestCreateInvalidAttributes(XMLRPC_test):
    def test_create_invalid_uid(self):
        invalid = StageUserTracker(invaliduser1, u'invalid', u'user')
        command = invalid.make_create_command()
        with raises_exact(errors.ValidationError(
            name='login',
                error=u"may only include letters, numbers, _, -, . and $")):
            command()

    def test_create_long_uid(self):
        invalid = StageUserTracker(invaliduser2, u'invalid', u'user')
        command = invalid.make_create_command()
        with raises_exact(errors.ValidationError(
                name='login',
                error=u"can be at most 32 characters")):
            command()

    def test_create_uid_string(self, stageduser):
        stageduser.ensure_missing()
        command = stageduser.make_create_command(
            options={u'uidnumber': u'text'})
        with raises_exact(errors.ConversionError(
                message=u'invalid \'uid\': must be an integer')):
            command()

    def test_create_gid_string(self, stageduser):
        stageduser.ensure_missing()
        command = stageduser.make_create_command(
            options={u'gidnumber': u'text'})
        with raises_exact(errors.ConversionError(
                message=u'invalid \'gidnumber\': must be an integer')):
            command()

    def test_create_uid_negative(self, stageduser):
        stageduser.ensure_missing()
        command = stageduser.make_create_command(
            options={u'uidnumber': u'-123'})
        with raises_exact(errors.ValidationError(
                message=u'invalid \'uid\': must be at least 1')):
            command()

    def test_create_gid_negative(self, stageduser):
        stageduser.ensure_missing()
        command = stageduser.make_create_command(
            options={u'gidnumber': u'-123'})
        with raises_exact(errors.ValidationError(
                message=u'invalid \'gidnumber\': must be at least 1')):
            command()

    def test_create_krbprincipal_bad_realm(self, stageduser):
        stageduser.ensure_missing()
        command = stageduser.make_create_command(
            options={u'krbprincipalname': invalidrealm1})
        with raises_exact(errors.RealmMismatch(
                message=u'The realm for the principal does not match '
                'the realm for this IPA server')):
            command()

    def test_create_krbprincipal_malformed(self, stageduser):
        stageduser.ensure_missing()
        command = stageduser.make_create_command(
            options={u'krbprincipalname': invalidrealm2})
        with raises_exact(errors.ConversionError(
                name='principal', error="Malformed principal: '{}'".format(
                    invalidrealm2))):
            command()


@pytest.mark.tier1
class TestUpdateInvalidAttributes(XMLRPC_test):
    def test_update_uid_string(self, stageduser):
        stageduser.ensure_exists()
        command = stageduser.make_update_command(
            updates={u'uidnumber': u'text'})
        with raises_exact(errors.ConversionError(
                message=u'invalid \'uid\': must be an integer')):
            command()

    def test_update_gid_string(self, stageduser):
        stageduser.ensure_exists()
        command = stageduser.make_update_command(
            updates={u'gidnumber': u'text'})
        with raises_exact(errors.ConversionError(
                message=u'invalid \'gidnumber\': must be an integer')):
            command()

    def test_update_uid_negative(self, stageduser):
        stageduser.ensure_exists()
        command = stageduser.make_update_command(
            updates={u'uidnumber': u'-123'})
        with raises_exact(errors.ValidationError(
                message=u'invalid \'uid\': must be at least 1')):
            command()

    def test_update_gid_negative(self, stageduser):
        stageduser.ensure_exists()
        command = stageduser.make_update_command(
            updates={u'gidnumber': u'-123'})
        with raises_exact(errors.ValidationError(
                message=u'invalid \'gidnumber\': must be at least 1')):
            command()


@pytest.mark.tier1
class TestActive(XMLRPC_test):
    def test_delete(self, user):
        user.ensure_exists()
        user.track_delete()
        command = user.make_delete_command()
        result = command()
        user.check_delete(result)

    def test_delete_nopreserve(self, user):
        user.ensure_exists()
        user.track_delete()
        command = user.make_delete_command(no_preserve=True)
        result = command()
        user.check_delete(result)

    def test_delete_preserve_nopreserve(self, user):
        user.ensure_exists()
        command = user.make_delete_command(no_preserve=True, preserve=True)
        with raises_exact(errors.MutuallyExclusiveError(
                message=u'preserve and no-preserve cannot be both set')):
            command()

    def test_delete_preserve(self, user):
        user.ensure_exists()
        user.track_delete()
        command = user.make_delete_command(no_preserve=False, preserve=True)
        result = command()
        user.check_delete(result)

        command = user.make_delete_command()
        result = command()
        user.check_delete(result)

        command = user.make_retrieve_command()
        with raises_exact(errors.NotFound(
                reason=u'%s: user not found' % user.uid)):
            command()


@pytest.mark.tier1
class TestPreserved(XMLRPC_test):
    def test_search_preserved_invalid(self, user):
        user.make_preserved_user()

        command = user.make_find_command(uid=user.uid)
        result = command()
        user.check_find_nomatch(result)
        user.delete()

    def test_search_preserved_valid(self, user):
        user.make_preserved_user()

        command = user.make_find_command(
            uid=user.uid, preserved=True, all=False)
        result = command()
        user.check_find(result, all=False,
                        expected_override=dict(preserved=True))
        user.delete()

    def test_search_preserved_valid_all(self, user):
        user.make_preserved_user()

        command = user.make_find_command(
            uid=user.uid, preserved=True, all=True)
        result = command()
        user.check_find(result, all=True,
                        expected_override=dict(preserved=True))
        user.delete()

    def test_retrieve_preserved(self, user):
        user.make_preserved_user()

        command = user.make_retrieve_command()
        result = command()
        user.check_retrieve(result)
        user.delete()

    def test_permanently_delete_preserved_user(self, user):
        user.make_preserved_user()
        user.delete()

        command = user.make_retrieve_command()
        with raises_exact(errors.NotFound(
                reason=u'%s: user not found' % user.uid)):
            command()

    def test_enable_preserved(self, user):
        user.make_preserved_user()
        command = user.make_enable_command()
        with raises_exact(errors.MidairCollision(
                message=u'change collided with another change')):
            command()
        user.delete()

    def test_reactivate_preserved(self, user):
        user.make_preserved_user()

        command = user.make_retrieve_command(all=True)
        result = command()
        attr_check = {
            u'ipauniqueid': result[u'result'][u'ipauniqueid'],
            u'uidnumber': result[u'result'][u'uidnumber'],
            u'gidnumber': result[u'result'][u'gidnumber']
            }

        command = user.make_undelete_command()
        result = command()
        user.check_undel(result)
        user.check_attr_preservation(attr_check)

        user.delete()

    def test_staged_from_preserved(self, user7, stageduser):
        user7.make_preserved_user()

        stageduser.ensure_missing()
        stageduser = StageUserTracker(user7.uid, user7.givenname, user7.sn)
        stageduser.create_from_preserved(user7)
        command = user7.make_stage_command()
        result = command()
        stageduser.check_restore_preserved(result)
        stageduser.exists = True

        command = user7.make_retrieve_command()
        with raises_exact(errors.NotFound(
                reason=u'%s: user not found' % stageduser.uid)):
            command()

        command = stageduser.make_retrieve_command()
        result = command()
        stageduser.check_retrieve(result)

        stageduser.delete()


@pytest.mark.tier1
class TestCustomAttr(XMLRPC_test):
    """Test for pagure ticket 7597

    When a staged user is activated, preserved and finally staged again,
    the custom attributes are lost.
    """
    def test_stageduser_customattr(self, stageduser_customattr):
        # Create a staged user with attributes not accessible
        # through the options
        # --setattr is needed here
        command = stageduser_customattr.make_create_command()
        result = command()
        stageduser_customattr.check_create(result, [u'businesscategory'])

        # Activate the staged user
        user_customattr = UserTracker(
            stageduser_customattr.uid, stageduser_customattr.givenname,
            stageduser_customattr.sn)
        user_customattr.create_from_staged(stageduser_customattr)
        user_customattr.attrs[u'businesscategory'] = [u'BusinessCat']

        command = stageduser_customattr.make_activate_command()
        result = command()
        user_customattr.check_activate(result)

        # Check that the user contains businesscategory
        command = user_customattr.make_retrieve_command(all=True)
        result = command()
        assert 'BusinessCat' in result['result'][u'businesscategory']

        # delete the user with --preserve
        command = user_customattr.make_delete_command(no_preserve=False,
                                                      preserve=True)
        result = command()
        user_customattr.check_delete(result)

        # Check that the preserved user contains businesscategory
        command = user_customattr.make_retrieve_command(all=True)
        result = command()
        assert 'BusinessCat' in result['result'][u'businesscategory']

        # Move the user from preserved to stage
        command = user_customattr.make_stage_command()
        result = command()
        stageduser_customattr.check_restore_preserved(result)

        # Check that the stage user contains businesscategory
        command = stageduser_customattr.make_retrieve_command(all=True)
        result = command()
        assert 'BusinessCat' in result['result'][u'businesscategory']


@pytest.mark.tier1
class TestManagers(XMLRPC_test):
    def test_staged_manager(self, user, stageduser):
        user.ensure_exists()
        stageduser.ensure_exists()

        command = user.make_update_command(
            updates=dict(manager=stageduser.uid))
        with raises_exact(errors.NotFound(
                reason=u'manager %s not found' % stageduser.uid)):
            command()
        user.delete()
        stageduser.delete()

    def test_preserved_manager(self, user, user3):
        user.ensure_exists()
        user3.make_preserved_user()

        command = user.make_update_command(updates=dict(manager=user3.uid))
        with raises_exact(errors.NotFound(
                reason=u'manager %s not found' % user3.uid)):
            command()

        user3.delete()

    def test_delete_manager_preserved(self, user, user3):
        user3.ensure_exists()

        user.update(
            updates=dict(manager=user3.uid),
            expected_updates=dict(manager=[user3.uid], nsaccountlock=False))

        user3.make_preserved_user()
        del user.attrs[u'manager']

        command = user.make_retrieve_command(all=True)
        result = command()
        user.check_retrieve(result, all=True)

        # verify whether user has a manager attribute
        if u'manager' in result['result']:
            assert False


@pytest.mark.tier1
class TestDuplicates(XMLRPC_test):
    def test_active_same_as_preserved(self, user4, user5):
        user4.ensure_missing()
        user5.make_preserved_user()
        command = user4.make_create_command()
        with raises_exact(errors.DuplicateEntry(
                message=u'user with name "%s" already exists' % user4.uid)):
            command()
        user5.delete()

    def test_staged_same_as_active(self, user4, stageduser4):
        user4.ensure_exists()
        stageduser4.create()  # can be created

        command = stageduser4.make_activate_command()
        with raises_exact(errors.DuplicateEntry(
                message=u'active user with name "%s" already exists' %
                user4.uid)):
            command()  # cannot be activated

        user4.delete()
        stageduser4.delete()

    def test_staged_same_as_preserved(self, user5, stageduser4):
        user5.make_preserved_user()
        stageduser4.create()  # can be created

        command = stageduser4.make_activate_command()
        with raises_exact(errors.DuplicateEntry(
                message=u'This entry already exists')):
            command()  # cannot be activated

        user5.delete()
        stageduser4.delete()

    def test_active_same_as_staged(self, user4, stageduser4):
        user4.ensure_missing()
        stageduser4.ensure_exists()
        command = user4.make_create_command()
        result = command()
        user4.track_create()
        user4.check_create(result)  # can be created

        command = stageduser4.make_activate_command()
        with raises_exact(errors.DuplicateEntry(
                message=u'active user with name "%s" already exists' %
                user4.uid)):
            command()  # cannot be activated


@pytest.fixture(scope='class')
def group(request, xmlrpc_setup):
    tracker = GroupTracker(u'testgroup')
    return tracker.make_fixture(request)


@pytest.mark.tier1
class TestGroups(XMLRPC_test):
    def test_stageduser_membership(self, stageduser, group):
        stageduser.ensure_exists()
        group.ensure_exists()
        command = group.make_add_member_command(
            options={u'user': stageduser.uid})
        result = command()
        group.check_add_member_negative(result)

    def test_remove_preserved_from_group(self, user, group):
        user.ensure_exists()
        group.ensure_exists()
        command = group.add_member(options={u'user': user.uid})

        command = group.make_retrieve_command()
        result = command()
        group.check_retrieve(result)

        command = user.make_delete_command(no_preserve=False, preserve=True)
        result = command()
        user.check_delete(result)

        command = group.make_retrieve_command()
        result = command()

        if (u'member_user' in result[u'result'] and
                user.uid in result['result']['member_user']):
            assert False

        user.delete()
        group.delete()

    def test_preserveduser_membership(self, user, group):
        user.make_preserved_user()
        group.ensure_exists()
        command = group.make_add_member_command(options={u'user': user.uid})
        result = command()
        group.check_add_member_negative(result)<|MERGE_RESOLUTION|>--- conflicted
+++ resolved
@@ -124,16 +124,13 @@
 
 
 @pytest.fixture(scope='class')
-<<<<<<< HEAD
-def user(request, xmlrpc_setup):
-=======
-def stageduser_notposix(request):
+def stageduser_notposix(request, xmlrpc_setup):
     tracker = StageUserTracker(u'notposix', u'notposix', u'notposix')
     return tracker.make_fixture(request)
 
 
 @pytest.fixture(scope='class')
-def stageduser_customattr(request):
+def stageduser_customattr(request, xmlrpc_setup):
     tracker = StageUserTracker(u'customattr', u'customattr', u'customattr',
                                setattr=u'businesscategory=BusinessCat')
     tracker.track_create()
@@ -144,8 +141,7 @@
 
 
 @pytest.fixture(scope='class')
-def user(request):
->>>>>>> 2b0a76e6
+def user(request, xmlrpc_setup):
     tracker = UserTracker(u'auser1', u'active', u'user')
     return tracker.make_fixture(request)
 

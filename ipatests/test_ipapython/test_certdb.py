from __future__ import absolute_import

import os

import pytest

<<<<<<< HEAD
from ipapython.certdb import NSSDatabase, TRUSTED_PEER_TRUST_FLAGS
=======
from ipapython.certdb import (
    NSSDatabase,
    TRUSTED_PEER_TRUST_FLAGS,
    nss_supports_dbm,
)
>>>>>>> aa58fad8
from ipapython import ipautil
from ipaplatform.osinfo import osinfo

CERTNICK = 'testcert'
CERTSAN = 'testcert.certdb.test'

if osinfo.id == 'fedora':
    if osinfo.version_number >= (28,):
        NSS_DEFAULT = 'sql'
    else:
        NSS_DEFAULT = 'dbm'
else:
    NSS_DEFAULT = None


def create_selfsigned(nssdb):
    # create self-signed cert + key
    noisefile = os.path.join(nssdb.secdir, 'noise')
    with open(noisefile, 'wb') as f:
        f.write(os.urandom(64))
    try:
        nssdb.run_certutil([
            '-S', '-x',
            '-z', noisefile,
            '-k', 'rsa', '-g', '2048', '-Z', 'SHA256',
            '-t', 'CTu,Cu,Cu',
            '-s', 'CN=testcert',
            '-n', CERTNICK,
            '-m', '365',
            '--extSAN', f'dns:{CERTSAN}'
        ])
    finally:
        os.unlink(noisefile)


@pytest.mark.skipif(
    not nss_supports_dbm(),
    reason="NSS is built without support of the legacy database(DBM)",
)
def test_dbm_tmp():
    with NSSDatabase(dbtype='dbm') as nssdb:
        assert nssdb.dbtype == 'dbm'

        for filename in nssdb.filenames:
            assert not os.path.isfile(filename)
        assert not nssdb.exists()

        nssdb.create_db()
        for filename in nssdb.filenames:
            assert os.path.isfile(filename)
            assert os.path.dirname(filename) == nssdb.secdir
        assert nssdb.exists()

        assert os.path.basename(nssdb.certdb) == 'cert8.db'
        assert nssdb.certdb in nssdb.filenames
        assert os.path.basename(nssdb.keydb) == 'key3.db'
        assert os.path.basename(nssdb.secmod) == 'secmod.db'


@pytest.mark.skipif(
    nss_supports_dbm(),
    reason="NSS is built with support of the legacy database(DBM)",
)
def test_dbm_raise():
    with pytest.raises(ValueError) as e:
        NSSDatabase(dbtype="dbm")
    assert (
        str(e.value) == "NSS is built without support of the legacy "
        "database(DBM)"
    )


def test_sql_tmp():
    with NSSDatabase(dbtype='sql') as nssdb:
        assert nssdb.dbtype == 'sql'

        for filename in nssdb.filenames:
            assert not os.path.isfile(filename)
        assert not nssdb.exists()

        nssdb.create_db()
        for filename in nssdb.filenames:
            assert os.path.isfile(filename)
            assert os.path.dirname(filename) == nssdb.secdir
        assert nssdb.exists()

        assert os.path.basename(nssdb.certdb) == 'cert9.db'
        assert nssdb.certdb in nssdb.filenames
        assert os.path.basename(nssdb.keydb) == 'key4.db'
        assert os.path.basename(nssdb.secmod) == 'pkcs11.txt'


@pytest.mark.skipif(
    not nss_supports_dbm(),
    reason="NSS is built without support of the legacy database(DBM)",
)
def test_convert_db():
    with NSSDatabase(dbtype='dbm') as nssdb:
        assert nssdb.dbtype == 'dbm'

        nssdb.create_db()
        assert nssdb.exists()

        create_selfsigned(nssdb)

        oldcerts = nssdb.list_certs()
        assert len(oldcerts) == 1
        oldkeys = nssdb.list_keys()
        assert len(oldkeys) == 1

        nssdb.convert_db()
        assert nssdb.exists()

        assert nssdb.dbtype == 'sql'
        newcerts = nssdb.list_certs()
        assert len(newcerts) == 1
        assert newcerts == oldcerts
        newkeys = nssdb.list_keys()
        assert len(newkeys) == 1
        assert newkeys == oldkeys

        for filename in nssdb.filenames:
            assert os.path.isfile(filename)
            assert os.path.dirname(filename) == nssdb.secdir

        assert os.path.basename(nssdb.certdb) == 'cert9.db'
        assert nssdb.certdb in nssdb.filenames
        assert os.path.basename(nssdb.keydb) == 'key4.db'
        assert os.path.basename(nssdb.secmod) == 'pkcs11.txt'


@pytest.mark.skipif(
    not nss_supports_dbm(),
    reason="NSS is built without support of the legacy database(DBM)",
)
def test_convert_db_nokey():
    with NSSDatabase(dbtype='dbm') as nssdb:
        assert nssdb.dbtype == 'dbm'
        nssdb.create_db()

        create_selfsigned(nssdb)

        assert len(nssdb.list_certs()) == 1
        assert len(nssdb.list_keys()) == 1
        # remove key, readd cert
        cert = nssdb.get_cert(CERTNICK)
        nssdb.run_certutil(['-F', '-n', CERTNICK])
        nssdb.add_cert(cert, CERTNICK, TRUSTED_PEER_TRUST_FLAGS)
        assert len(nssdb.list_keys()) == 0
        oldcerts = nssdb.list_certs()
        assert len(oldcerts) == 1

        nssdb.convert_db()
        assert nssdb.dbtype == 'sql'
        newcerts = nssdb.list_certs()
        assert len(newcerts) == 1
        assert newcerts == oldcerts
        assert nssdb.get_cert(CERTNICK) == cert
        newkeys = nssdb.list_keys()
        assert newkeys == ()

        for filename in nssdb.filenames:
            assert os.path.isfile(filename)
            assert os.path.dirname(filename) == nssdb.secdir

        old = os.path.join(nssdb.secdir, 'cert8.db')
        assert not os.path.isfile(old)
        assert os.path.isfile(old + '.migrated')

        assert os.path.basename(nssdb.certdb) == 'cert9.db'
        assert nssdb.certdb in nssdb.filenames
        assert os.path.basename(nssdb.keydb) == 'key4.db'
        assert os.path.basename(nssdb.secmod) == 'pkcs11.txt'


def test_auto_db():
    with NSSDatabase() as nssdb:
        assert nssdb.dbtype == 'auto'
        assert nssdb.filenames is None
        assert not nssdb.exists()
        with pytest.raises(RuntimeError):
            nssdb.list_certs()

        nssdb.create_db()
        assert nssdb.dbtype in ('dbm', 'sql')
        if NSS_DEFAULT is not None:
            assert nssdb.dbtype == NSS_DEFAULT
        assert nssdb.filenames is not None
        assert nssdb.exists()
        nssdb.list_certs()


def test_delete_cert_and_key():
    """Test that delete_cert + delete_key always deletes everything

    Test with a NSSDB that contains:
    - cert + key
    - key only
    - cert only
    - none of them
    """
    cmd = ipautil.run(['mktemp'], capture_output=True)
    p12file = cmd.output.strip()

    try:
        with NSSDatabase() as nssdb:
            nssdb.create_db()

            # 1. Test delete_key_and_cert when cert + key are present
            # Create a NSS DB with cert + key
            create_selfsigned(nssdb)
            # Save both in a p12 file for latter use
            ipautil.run(
                [
                    'pk12util',
                    '-o', p12file, '-n', CERTNICK, '-d', nssdb.secdir,
                    '-k', nssdb.pwd_file,
                    '-w', nssdb.pwd_file
                ])
            # Delete cert and key
            nssdb.delete_key_and_cert(CERTNICK)
            # make sure that everything was deleted
            assert len(nssdb.list_keys()) == 0
            assert len(nssdb.list_certs()) == 0

            # 2. Test delete_key_and_cert when only key is present
            # Import cert and key then remove cert
            import_args = [
                'pk12util',
                '-i', p12file, '-d', nssdb.secdir,
                '-k', nssdb.pwd_file,
                '-w', nssdb.pwd_file]
            ipautil.run(import_args)
            nssdb.delete_cert(CERTNICK)
            # Delete cert and key
            nssdb.delete_key_and_cert(CERTNICK)
            # make sure that everything was deleted
            assert len(nssdb.list_keys()) == 0
            assert len(nssdb.list_certs()) == 0

            # 3. Test delete_key_and_cert when only cert is present
            # Import cert and key then remove key
            ipautil.run(import_args)
            nssdb.delete_key_only(CERTNICK)
            # make sure the db contains only the cert
            assert len(nssdb.list_keys()) == 0
            assert len(nssdb.list_certs()) == 1

            # Delete cert and key when key is not present
            nssdb.delete_key_and_cert(CERTNICK)
            # make sure that everything was deleted
            assert len(nssdb.list_keys()) == 0
            assert len(nssdb.list_certs()) == 0

            # 4. Test delete_key_and_cert with a wrong nickname
            # Import cert and key
            ipautil.run(import_args)
            # Delete cert and key
            nssdb.delete_key_and_cert('wrongnick')
            # make sure that nothing was deleted
            assert len(nssdb.list_keys()) == 1
            assert len(nssdb.list_certs()) == 1
    finally:
        os.unlink(p12file)


def test_check_validity():
    with NSSDatabase() as nssdb:
        nssdb.create_db()
        create_selfsigned(nssdb)
        with pytest.raises(ValueError):
            nssdb.verify_ca_cert_validity(CERTNICK)
        nssdb.verify_server_cert_validity(CERTNICK, CERTSAN)
        with pytest.raises(ValueError):
            nssdb.verify_server_cert_validity(CERTNICK, 'invalid.example')<|MERGE_RESOLUTION|>--- conflicted
+++ resolved
@@ -4,15 +4,11 @@
 
 import pytest
 
-<<<<<<< HEAD
-from ipapython.certdb import NSSDatabase, TRUSTED_PEER_TRUST_FLAGS
-=======
 from ipapython.certdb import (
     NSSDatabase,
     TRUSTED_PEER_TRUST_FLAGS,
     nss_supports_dbm,
 )
->>>>>>> aa58fad8
 from ipapython import ipautil
 from ipaplatform.osinfo import osinfo
 

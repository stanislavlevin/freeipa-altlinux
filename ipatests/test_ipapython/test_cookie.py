# Authors:
#   John Dennis <jdennis@redhat.com>
#
# Copyright (C) 2012  Red Hat
# see file 'COPYING' for use and warranty information
#
# This program is free software; you can redistribute it and/or modify
# it under the terms of the GNU General Public License as published by
# the Free Software Foundation, either version 3 of the License, or
# (at your option) any later version.
#
# This program is distributed in the hope that it will be useful,
# but WITHOUT ANY WARRANTY; without even the implied warranty of
# MERCHANTABILITY or FITNESS FOR A PARTICULAR PURPOSE.  See the
# GNU General Public License for more details.
#
# You should have received a copy of the GNU General Public License
# along with this program.  If not, see <http://www.gnu.org/licenses/>.

import datetime
import email.utils
from ipapython.cookie import Cookie
from ipapython.ipautil import datetime_from_utctimestamp
import pytest

pytestmark = pytest.mark.tier0


class TestParse:

    def test_parse(self):
        # Empty string
        s = ''
        cookies = Cookie.parse(s)
        assert len(cookies) == 0

        # Invalid single token
        s = 'color'
        with pytest.raises(ValueError):
            cookies = Cookie.parse(s)

        # Invalid single token that's keyword
        s = 'HttpOnly'
        with pytest.raises(ValueError):
            cookies = Cookie.parse(s)

        # Invalid key/value pair whose key is a keyword
        s = 'domain=example.com'
        with pytest.raises(ValueError):
            cookies = Cookie.parse(s)

        # 1 cookie with empty value
        s = 'color='
        cookies = Cookie.parse(s)
        assert len(cookies) == 1
        cookie = cookies[0]
        assert cookie.key == 'color'
        assert cookie.value == ''
        assert cookie.domain is None
        assert cookie.path is None
        assert cookie.max_age is None
        assert cookie.expires is None
        assert cookie.secure is None
        assert cookie.httponly is None
        assert str(cookie) == "color="
        assert cookie.http_cookie() == "color=;"

        # 1 cookie with name/value
        s = 'color=blue'
        cookies = Cookie.parse(s)
        assert len(cookies) == 1
        cookie = cookies[0]
        assert cookie.key == 'color'
        assert cookie.value == 'blue'
        assert cookie.domain is None
        assert cookie.path is None
        assert cookie.max_age is None
        assert cookie.expires is None
        assert cookie.secure is None
        assert cookie.httponly is None
        assert str(cookie) == "color=blue"
        assert cookie.http_cookie() == "color=blue;"

        # 1 cookie with whose value is quoted
        # Use "get by name" utility to extract specific cookie
        s = 'color="blue"'
        cookie = Cookie.get_named_cookie_from_string(s, 'color')
        assert cookie is not None, Cookie
        assert cookie.key == 'color'
        assert cookie.value == 'blue'
        assert cookie.domain is None
        assert cookie.path is None
        assert cookie.max_age is None
        assert cookie.expires is None
        assert cookie.secure is None
        assert cookie.httponly is None
        assert str(cookie) == "color=blue"
        assert cookie.http_cookie() == "color=blue;"

        # 1 cookie with name/value and domain, path attributes.
        # Change up the whitespace a bit.
        s = 'color =blue; domain= example.com ; path = /toplevel '
        cookies = Cookie.parse(s)
        assert len(cookies) == 1
        cookie = cookies[0]
        assert cookie.key == 'color'
        assert cookie.value == 'blue'
        assert cookie.domain == 'example.com'
        assert cookie.path == '/toplevel'
        assert cookie.max_age is None
        assert cookie.expires is None
        assert cookie.secure is None
        assert cookie.httponly is None
        assert str(cookie) == "color=blue; Domain=example.com; Path=/toplevel"
        assert cookie.http_cookie() == "color=blue;"

        # 2 cookies, various attributes
        s = 'color=blue; Max-Age=3600; temperature=hot; HttpOnly'
        cookies = Cookie.parse(s)
        assert len(cookies) == 2
        cookie = cookies[0]
        assert cookie.key == 'color'
        assert cookie.value == 'blue'
        assert cookie.domain is None
        assert cookie.path is None
        assert cookie.max_age == 3600
        assert cookie.expires is None
        assert cookie.secure is None
        assert cookie.httponly is None
        assert str(cookie) == "color=blue; Max-Age=3600"
        assert cookie.http_cookie() == "color=blue;"
        cookie = cookies[1]
        assert cookie.key == 'temperature'
        assert cookie.value == 'hot'
        assert cookie.domain is None
        assert cookie.path is None
        assert cookie.max_age is None
        assert cookie.expires is None
        assert cookie.secure is None
        assert cookie.httponly is True
        assert str(cookie) == "temperature=hot; HttpOnly"
        assert cookie.http_cookie() == "temperature=hot;"


class TestExpires:

    @pytest.fixture(autouse=True)
    def expires_setup(self):
        # Force microseconds to zero because cookie timestamps only have second resolution
        self.now = datetime.datetime.now(
            tz=datetime.timezone.utc).replace(microsecond=0)
        self.now_timestamp = datetime_from_utctimestamp(
            self.now.utctimetuple(), units=1).timestamp()
        self.now_string = email.utils.formatdate(self.now_timestamp, usegmt=True)

        self.max_age = 3600     # 1 hour
        self.age_expiration = self.now + datetime.timedelta(seconds=self.max_age)
        self.age_timestamp = datetime_from_utctimestamp(
            self.age_expiration.utctimetuple(), units=1).timestamp()
        self.age_string = email.utils.formatdate(self.age_timestamp, usegmt=True)

        self.expires = self.now + datetime.timedelta(days=1) # 1 day
        self.expires_timestamp = datetime_from_utctimestamp(
            self.expires.utctimetuple(), units=1).timestamp()
        self.expires_string = email.utils.formatdate(self.expires_timestamp, usegmt=True)

    def test_expires(self):
        # 1 cookie with name/value and no Max-Age and no Expires
        s = 'color=blue;'
        cookies = Cookie.parse(s)
        assert len(cookies) == 1
        cookie = cookies[0]
        # Force timestamp to known value
        cookie.timestamp = self.now
        assert cookie.key == 'color'
        assert cookie.value == 'blue'
        assert cookie.domain is None
        assert cookie.path is None
        assert cookie.max_age is None
        assert cookie.expires is None
        assert cookie.secure is None
        assert cookie.httponly is None
        assert str(cookie) == "color=blue"
        assert cookie.get_expiration() is None
        # Normalize
        assert cookie.normalize_expiration() is None
        assert cookie.max_age is None
        assert cookie.expires is None
        assert str(cookie) == "color=blue"

        # 1 cookie with name/value and Max-Age
        s = 'color=blue; max-age=%d' % (self.max_age)
        cookies = Cookie.parse(s)
        assert len(cookies) == 1
        cookie = cookies[0]
        # Force timestamp to known value
        cookie.timestamp = self.now
        assert cookie.key == 'color'
        assert cookie.value == 'blue'
        assert cookie.domain is None
        assert cookie.path is None
        assert cookie.max_age == self.max_age
        assert cookie.expires is None
        assert cookie.secure is None
        assert cookie.httponly is None
        assert str(cookie) == "color=blue; Max-Age=%d" % (self.max_age)
        assert cookie.get_expiration() == self.age_expiration
        # Normalize
        assert cookie.normalize_expiration() == self.age_expiration
        assert cookie.max_age is None
        assert cookie.expires == self.age_expiration
        assert str(cookie) == "color=blue; Expires=%s" % (self.age_string)


        # 1 cookie with name/value and Expires
        s = 'color=blue; Expires=%s' % (self.expires_string)
        cookies = Cookie.parse(s)
        assert len(cookies) == 1
        cookie = cookies[0]
        # Force timestamp to known value
        cookie.timestamp = self.now
        assert cookie.key == 'color'
        assert cookie.value == 'blue'
        assert cookie.domain is None
        assert cookie.path is None
        assert cookie.max_age is None
        assert cookie.expires == self.expires
        assert cookie.secure is None
        assert cookie.httponly is None
        assert str(cookie) == "color=blue; Expires=%s" % (self.expires_string)
        assert cookie.get_expiration() == self.expires
        # Normalize
        assert cookie.normalize_expiration() == self.expires
        assert cookie.max_age is None
        assert cookie.expires == self.expires
        assert str(cookie) == "color=blue; Expires=%s" % (self.expires_string)

        # 1 cookie with name/value witht both Max-Age and Expires, Max-Age takes precedence
        s = 'color=blue; Expires=%s; max-age=%d' % (self.expires_string, self.max_age)
        cookies = Cookie.parse(s)
        assert len(cookies) == 1
        cookie = cookies[0]
        # Force timestamp to known value
        cookie.timestamp = self.now
        assert cookie.key == 'color'
        assert cookie.value == 'blue'
        assert cookie.domain is None
        assert cookie.path is None
        assert cookie.max_age == self.max_age
        assert cookie.expires == self.expires
        assert cookie.secure is None
        assert cookie.httponly is None
        expected = "color=blue; Max-Age={}; Expires={}".format(
            self.max_age, self.expires_string)
        assert str(cookie) == expected
        assert cookie.get_expiration() == self.age_expiration
        # Normalize
        assert cookie.normalize_expiration() == self.age_expiration
        assert cookie.max_age is None
        assert cookie.expires == self.age_expiration
        assert str(cookie) == "color=blue; Expires=%s" % (self.age_string)

        # Verify different types can be assigned to the timestamp and
        # expires attribute.

        cookie = Cookie('color', 'blue')
        cookie.timestamp = self.now
        assert cookie.timestamp == self.now
        cookie.timestamp = self.now_timestamp
        assert cookie.timestamp == self.now
        cookie.timestamp = self.now_string
        assert cookie.timestamp == self.now

        assert cookie.expires is None

        cookie.expires = self.expires
        assert cookie.expires == self.expires
        cookie.expires = self.expires_timestamp
        assert cookie.expires == self.expires
        cookie.expires = self.expires_string
        assert cookie.expires == self.expires


class TestInvalidAttributes:
    def test_invalid(self):
        # Invalid Max-Age
        s = 'color=blue; Max-Age=over-the-hill'
        with pytest.raises(ValueError):
            Cookie.parse(s)

        cookie = Cookie('color', 'blue')
        with pytest.raises(ValueError):
            cookie.max_age = 'over-the-hill'

        # Invalid Expires
        s = 'color=blue; Expires=Sun, 06 Xxx 1994 08:49:37 GMT'
        with pytest.raises(ValueError):
            Cookie.parse(s)

        cookie = Cookie('color', 'blue')
        with pytest.raises(ValueError):
            cookie.expires = 'Sun, 06 Xxx 1994 08:49:37 GMT'


class TestAttributes:
    def test_attributes(self):
        cookie = Cookie('color', 'blue')
        assert cookie.key == 'color'
        assert cookie.value == 'blue'
        assert cookie.domain is None
        assert cookie.path is None
        assert cookie.max_age is None
        assert cookie.expires is None
        assert cookie.secure is None
        assert cookie.httponly is None

        cookie.domain = 'example.com'
        assert cookie.domain == 'example.com'
        cookie.domain = None
        assert cookie.domain is None

        cookie.path = '/toplevel'
        assert cookie.path == '/toplevel'
        cookie.path = None
        assert cookie.path is None

        cookie.max_age = 400
        assert cookie.max_age == 400
        cookie.max_age = None
        assert cookie.max_age is None

        cookie.expires = 'Sun, 06 Nov 1994 08:49:37 GMT'
<<<<<<< HEAD
        assert cookie.expires == datetime.datetime(1994, 11, 6, 8, 49, 37)
=======
        assert cookie.expires == datetime.datetime(
            1994, 11, 6, 8, 49, 37, tzinfo=datetime.timezone.utc)
>>>>>>> aa58fad8
        cookie.expires = None
        assert cookie.expires is None

        cookie.secure = True
        assert cookie.secure is True
        assert str(cookie) == "color=blue; Secure"
        cookie.secure = False
        assert cookie.secure is False
        assert str(cookie) == "color=blue"
        cookie.secure = None
        assert cookie.secure is None
        assert str(cookie) == "color=blue"

        cookie.httponly = True
        assert cookie.httponly is True
        assert str(cookie) == "color=blue; HttpOnly"
        cookie.httponly = False
        assert cookie.httponly is False
        assert str(cookie) == "color=blue"
        cookie.httponly = None
        assert cookie.httponly is None
        assert str(cookie) == "color=blue"


class TestHTTPReturn:
    @pytest.fixture(autouse=True)
    def http_return_setup(self):
        self.url = 'http://www.foo.bar.com/one/two'

    def test_no_attributes(self):
        cookie = Cookie('color', 'blue')
        assert cookie.http_return_ok(self.url)

    def test_domain(self):
        cookie = Cookie('color', 'blue', domain='www.foo.bar.com')
        assert cookie.http_return_ok(self.url)

        cookie = Cookie('color', 'blue', domain='.foo.bar.com')
        assert cookie.http_return_ok(self.url)

        cookie = Cookie('color', 'blue', domain='.bar.com')
        assert cookie.http_return_ok(self.url)

        cookie = Cookie('color', 'blue', domain='bar.com')
        with pytest.raises(Cookie.URLMismatch):
            assert cookie.http_return_ok(self.url)

        cookie = Cookie('color', 'blue', domain='bogus.com')
        with pytest.raises(Cookie.URLMismatch):
            assert cookie.http_return_ok(self.url)

        cookie = Cookie('color', 'blue', domain='www.foo.bar.com')
        with pytest.raises(Cookie.URLMismatch):
            assert cookie.http_return_ok('http://192.168.1.1/one/two')

    def test_path(self):
        cookie = Cookie('color', 'blue')
        assert cookie.http_return_ok(self.url)

        cookie = Cookie('color', 'blue', path='/')
        assert cookie.http_return_ok(self.url)

        cookie = Cookie('color', 'blue', path='/one')
        assert cookie.http_return_ok(self.url)

        cookie = Cookie('color', 'blue', path='/oneX')
        with pytest.raises(Cookie.URLMismatch):
            assert cookie.http_return_ok(self.url)

    def test_expires(self):
        now = datetime.datetime.utcnow().replace(microsecond=0)

        # expires 1 day from now
        expires = now + datetime.timedelta(days=1)

        cookie = Cookie('color', 'blue', expires=expires)
        assert cookie.http_return_ok(self.url)

        # expired 1 day ago
        expires = now + datetime.timedelta(days=-1)
        cookie = Cookie('color', 'blue', expires=expires)
        with pytest.raises(Cookie.Expired):
            assert cookie.http_return_ok(self.url)


    def test_httponly(self):
        cookie = Cookie('color', 'blue', httponly=True)
        assert cookie.http_return_ok('http://example.com')
        assert cookie.http_return_ok('https://example.com')

        with pytest.raises(Cookie.URLMismatch):
            assert cookie.http_return_ok('ftp://example.com')

    def test_secure(self):
        cookie = Cookie('color', 'blue', secure=True)
        assert cookie.http_return_ok('https://Xexample.com')
<<<<<<< HEAD

        with pytest.raises(Cookie.URLMismatch):
            assert cookie.http_return_ok('http://Xexample.com')


=======

        with pytest.raises(Cookie.URLMismatch):
            assert cookie.http_return_ok('http://Xexample.com')


>>>>>>> aa58fad8
class TestNormalization:
    @pytest.fixture(autouse=True)
    def normalization_setup(self):
        # Force microseconds to zero because cookie timestamps only have second resolution
        self.now = datetime.datetime.now(
            tz=datetime.timezone.utc).replace(microsecond=0)
        self.now_timestamp = datetime_from_utctimestamp(
            self.now.utctimetuple(), units=1).timestamp()
        self.now_string = email.utils.formatdate(self.now_timestamp, usegmt=True)

        self.max_age = 3600     # 1 hour
        self.age_expiration = self.now + datetime.timedelta(seconds=self.max_age)
        self.age_timestamp = datetime_from_utctimestamp(
            self.age_expiration.utctimetuple(), units=1).timestamp()
        self.age_string = email.utils.formatdate(self.age_timestamp, usegmt=True)

        self.expires = self.now + datetime.timedelta(days=1) # 1 day
        self.expires_timestamp = datetime_from_utctimestamp(
            self.expires.utctimetuple(), units=1).timestamp()
        self.expires_string = email.utils.formatdate(self.expires_timestamp, usegmt=True)

    def test_path_normalization(self):
        assert Cookie.normalize_url_path('') == '/'
        assert Cookie.normalize_url_path('foo') == '/'
        assert Cookie.normalize_url_path('foo/') == '/'
        assert Cookie.normalize_url_path('/foo') == '/'
        assert Cookie.normalize_url_path('/foo/') == '/foo'
        assert Cookie.normalize_url_path('/Foo/bar') == '/foo'
        assert Cookie.normalize_url_path('/foo/baR/') == '/foo/bar'

    def test_normalization(self):
        cookie = Cookie('color', 'blue', expires=self.expires)
        cookie.timestamp = self.now_timestamp

        assert cookie.domain is None
        assert cookie.path is None

        url = 'http://example.COM/foo'
        cookie.normalize(url)
        assert cookie.domain == 'example.com'
        assert cookie.path == '/'
        assert cookie.expires == self.expires

        cookie = Cookie('color', 'blue', max_age=self.max_age)
        cookie.timestamp = self.now_timestamp

        assert cookie.domain is None
        assert cookie.path is None

        url = 'http://example.com/foo/'
        cookie.normalize(url)
        assert cookie.domain == 'example.com'
        assert cookie.path == '/foo'
        assert cookie.expires == self.age_expiration

        cookie = Cookie('color', 'blue')
        url = 'http://example.com/foo'
        cookie.normalize(url)
        assert cookie.domain == 'example.com'
        assert cookie.path == '/'

        cookie = Cookie('color', 'blue')
        url = 'http://example.com/foo/bar'
        cookie.normalize(url)
        assert cookie.domain == 'example.com'
        assert cookie.path == '/foo'

        cookie = Cookie('color', 'blue')
        url = 'http://example.com/foo/bar/'
        cookie.normalize(url)
        assert cookie.domain == 'example.com'
        assert cookie.path == '/foo/bar'<|MERGE_RESOLUTION|>--- conflicted
+++ resolved
@@ -330,12 +330,8 @@
         assert cookie.max_age is None
 
         cookie.expires = 'Sun, 06 Nov 1994 08:49:37 GMT'
-<<<<<<< HEAD
-        assert cookie.expires == datetime.datetime(1994, 11, 6, 8, 49, 37)
-=======
         assert cookie.expires == datetime.datetime(
             1994, 11, 6, 8, 49, 37, tzinfo=datetime.timezone.utc)
->>>>>>> aa58fad8
         cookie.expires = None
         assert cookie.expires is None
 
@@ -432,19 +428,11 @@
     def test_secure(self):
         cookie = Cookie('color', 'blue', secure=True)
         assert cookie.http_return_ok('https://Xexample.com')
-<<<<<<< HEAD
 
         with pytest.raises(Cookie.URLMismatch):
             assert cookie.http_return_ok('http://Xexample.com')
 
 
-=======
-
-        with pytest.raises(Cookie.URLMismatch):
-            assert cookie.http_return_ok('http://Xexample.com')
-
-
->>>>>>> aa58fad8
 class TestNormalization:
     @pytest.fixture(autouse=True)
     def normalization_setup(self):

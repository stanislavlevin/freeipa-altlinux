# Authors:
#   Rob Crittenden <rcritten@redhat.com>
#
# Copyright (C) 2012  Red Hat
# see file 'COPYING' for use and warranty information
#
# This program is free software; you can redistribute it and/or modify
# it under the terms of the GNU General Public License as published by
# the Free Software Foundation, either version 3 of the License, or
# (at your option) any later version.
#
# This program is distributed in the hope that it will be useful,
# but WITHOUT ANY WARRANTY; without even the implied warranty of
# MERCHANTABILITY or FITNESS FOR A PARTICULAR PURPOSE.  See the
# GNU General Public License for more details.
#
# You should have received a copy of the GNU General Public License
# along with this program.  If not, see <http://www.gnu.org/licenses/>.
"""
Test the `kernel_keyring.py` module.
"""

import os

from ipapython import kernel_keyring

import pytest

pytestmark = pytest.mark.tier0

TEST_KEY = 'ipa_test'
TEST_UNICODEKEY = u'ipa_unicode'
TEST_VALUE = b'abc123'
UPDATE_VALUE = b'123abc'

SIZE_256 = 'abcdefgh' * 32
SIZE_512 = 'abcdefgh' * 64
SIZE_1024 = 'abcdefgh' * 128


<<<<<<< HEAD
@pytest.mark.skipif(
    os.environ.get('RPM_BUILD_DIR') is not None,
    reason='these tests depend on the host Linux key retention service',
=======
@pytest.mark.skip_if_container(
    "any", reason="kernel keyrings are not namespaced yet"
>>>>>>> c409fc65
)
class test_keyring:
    """
    Test the kernel keyring interface
    """

    @pytest.fixture(autouse=True)
    def keyring_setup(self):
        try:
            kernel_keyring.del_key(TEST_KEY)
        except ValueError:
            pass
        try:
            kernel_keyring.del_key(SIZE_256)
        except ValueError:
            pass
        try:
            kernel_keyring.del_key(TEST_UNICODEKEY)
        except ValueError:
            pass

    def test_01(self):
        """
        Add a new key and value, then remove it
        """
        kernel_keyring.add_key(TEST_KEY, TEST_VALUE)
        result = kernel_keyring.read_key(TEST_KEY)
        assert(result == TEST_VALUE)

        kernel_keyring.del_key(TEST_KEY)

        # Make sure it is gone
        try:
            result = kernel_keyring.read_key(TEST_KEY)
        except ValueError as e:
            assert str(e) == 'key %s not found' % TEST_KEY

    def test_02(self):
        """
        Delete a non_existent key
        """
        try:
            kernel_keyring.del_key(TEST_KEY)
            raise AssertionError('key should not have been deleted')
        except ValueError:
            pass

    def test_03(self):
        """
        Add a duplicate key
        """
        kernel_keyring.add_key(TEST_KEY, TEST_VALUE)
        with pytest.raises(ValueError):
            kernel_keyring.add_key(TEST_KEY, TEST_VALUE)

    def test_04(self):
        """
        Update the value in a key
        """
        kernel_keyring.update_key(TEST_KEY, UPDATE_VALUE)
        result = kernel_keyring.read_key(TEST_KEY)
        assert(result == UPDATE_VALUE)

        # Now update it 10 times
        for i in range(10):
            value = ('test %d' % i).encode('ascii')
            kernel_keyring.update_key(TEST_KEY, value)
            result = kernel_keyring.read_key(TEST_KEY)
            assert(result == value)

        kernel_keyring.del_key(TEST_KEY)

    def test_05(self):
        """
        Read a non-existent key
        """
        with pytest.raises(ValueError):
            kernel_keyring.read_key(TEST_KEY)

    def test_06(self):
        """
        See if a key is available
        """
        kernel_keyring.add_key(TEST_KEY, TEST_VALUE)
        assert kernel_keyring.has_key(TEST_KEY)  # noqa

        kernel_keyring.del_key(TEST_KEY)
        assert not kernel_keyring.has_key(TEST_KEY)  # noqa

    def test_07(self):
        """
        Test a 256-byte key
        """
        kernel_keyring.add_key(SIZE_256, TEST_VALUE)
        result = kernel_keyring.read_key(SIZE_256)
        assert(result == TEST_VALUE)

        kernel_keyring.del_key(SIZE_256)

    def test_08(self):
        """
        Test 512-bytes of data
        """
        kernel_keyring.add_key(TEST_KEY, SIZE_512.encode('ascii'))
        result = kernel_keyring.read_key(TEST_KEY)
        assert(result == SIZE_512.encode('ascii'))

        kernel_keyring.del_key(TEST_KEY)

    def test_09(self):
        """
        Test 1k bytes of data
        """
        kernel_keyring.add_key(TEST_KEY, SIZE_1024.encode('ascii'))
        result = kernel_keyring.read_key(TEST_KEY)
        assert(result == SIZE_1024.encode('ascii'))

        kernel_keyring.del_key(TEST_KEY)

    def test_10(self):
        """
        Test a unicode key
        """
        kernel_keyring.add_key(TEST_UNICODEKEY, TEST_VALUE)
        result = kernel_keyring.read_key(TEST_UNICODEKEY)
        assert(result == TEST_VALUE)

        kernel_keyring.del_key(TEST_UNICODEKEY)<|MERGE_RESOLUTION|>--- conflicted
+++ resolved
@@ -38,14 +38,12 @@
 SIZE_1024 = 'abcdefgh' * 128
 
 
-<<<<<<< HEAD
 @pytest.mark.skipif(
     os.environ.get('RPM_BUILD_DIR') is not None,
     reason='these tests depend on the host Linux key retention service',
-=======
+)
 @pytest.mark.skip_if_container(
     "any", reason="kernel keyrings are not namespaced yet"
->>>>>>> c409fc65
 )
 class test_keyring:
     """

--- conflicted
+++ resolved
@@ -102,15 +102,9 @@
 @pytest.mark.tier1
 class test_trust(trust_tasks):
 
-<<<<<<< HEAD
+    request_timeout = 120
     @pytest.fixture(autouse=True)
     def trust_setup(self, trusttasks_setup):
-=======
-    request_timeout = 120
-
-    def setup(self, *args, **kwargs):
-        super(test_trust, self).setup(*args, **kwargs)
->>>>>>> 2b0a76e6
         if not self.has_trusts():
             self.skip('Trusts not configured')
 

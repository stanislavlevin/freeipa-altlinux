--- conflicted
+++ resolved
@@ -291,28 +291,6 @@
     ldapmodify_dm(host, logging_ldif)
 
 
-<<<<<<< HEAD
-def enable_ds_audit_log(host, enabled='on'):
-    """Enable 389-ds audit log and auditfail log
-
-    :param host: the host on which audit log is configured
-    :param enabled: a string (either 'on' or 'off')
-    """
-    logger.info('Set LDAP audit log')
-    logging_ldif = textwrap.dedent("""
-        dn: cn=config
-        changetype: modify
-        replace: nsslapd-auditlog-logging-enabled
-        nsslapd-auditlog-logging-enabled: {enabled}
-        -
-        replace: nsslapd-auditfaillog-logging-enabled
-        nsslapd-auditfaillog-logging-enabled: {enabled}
-        """.format(enabled=enabled))
-    ldapmodify_dm(host, logging_ldif)
-
-
-=======
->>>>>>> aa58fad8
 def set_default_ttl_for_ipa_dns_zone(host, raiseonerr=True):
     args = [
         'ipa', 'dnszone-mod', host.domain.name,
@@ -376,10 +354,6 @@
         fw.enable_services(fw_services)
     if result.returncode == 0 and not external_ca:
         # external CA step 1 doesn't have DS and KDC fully configured, yet
-<<<<<<< HEAD
-        enable_replication_debugging(host)
-=======
->>>>>>> aa58fad8
         enable_ds_audit_log(host, 'on')
         setup_sssd_debugging(host)
         kinit_admin(host)
@@ -452,15 +426,12 @@
         domain_level = domainlevel(master)
     check_domain_level(domain_level)
     apply_common_fixes(replica)
-<<<<<<< HEAD
-=======
 
     if "--dirsrv-config-file" not in extra_args:
         ipatests_dse = prepare_dse_changes(replica)
     else:
         ipatests_dse = None
 
->>>>>>> aa58fad8
     allow_sync_ptr(master)
     fw = Firewall(replica)
     fw_services = ["freeipa-ldap", "freeipa-ldaps"]
@@ -518,10 +489,6 @@
     result = replica.run_command(args, raiseonerr=raiseonerr,
                                  stdin_text=stdin_text)
     if result.returncode == 0:
-<<<<<<< HEAD
-        enable_replication_debugging(replica)
-=======
->>>>>>> aa58fad8
         enable_ds_audit_log(replica, 'on')
         setup_sssd_debugging(replica)
         kinit_admin(replica)
@@ -1831,12 +1798,8 @@
         return None
 
 
-<<<<<<< HEAD
-def ldappasswd_user_change(user, oldpw, newpw, master, use_dirman=False):
-=======
 def ldappasswd_user_change(user, oldpw, newpw, master, use_dirman=False,
                            raiseonerr=True):
->>>>>>> aa58fad8
     container_user = dict(DEFAULT_CONFIG)['container_user']
     basedn = master.domain.basedn
 
@@ -1851,11 +1814,7 @@
     else:
         args = [paths.LDAPPASSWD, '-D', userdn, '-w', oldpw, '-a', oldpw,
                 '-s', newpw, '-x', '-ZZ', '-H', master_ldap_uri]
-<<<<<<< HEAD
-    master.run_command(args)
-=======
     return master.run_command(args, raiseonerr=raiseonerr)
->>>>>>> aa58fad8
 
 
 def ldappasswd_sysaccount_change(user, oldpw, newpw, master, use_dirman=False):
@@ -1988,14 +1947,11 @@
         stdin_text = None
     cmd.extend(extra_args)
     return host.run_command(cmd, stdin_text=stdin_text)
-<<<<<<< HEAD
-=======
 
 
 def user_del(host, login):
     cmd = ["ipa", "user-del", login]
     return host.run_command(cmd)
->>>>>>> aa58fad8
 
 
 def group_add(host, groupname, extra_args=()):
@@ -2068,12 +2024,6 @@
     user_add(host, login, first=first, last=last, extra_args=extra_args,
              password=temp_password)
     if krb5_trace:
-<<<<<<< HEAD
-        host.run_command(
-            "KRB5_TRACE=/dev/stdout kinit %s" % login,
-            stdin_text='{0}\n{1}\n{1}\n'.format(temp_password, password)
-        )
-=======
         # Retrieve kdcinfo.$REALM before changing the user's password.
         get_kdcinfo(host)
         # This tends to fail when the KDC the password is
@@ -2093,7 +2043,6 @@
         # domain status flipped to online during the password change.
         get_kdcinfo(host)
         assert result.returncode == 0
->>>>>>> aa58fad8
     else:
         host.run_command(
             ['kinit', login],
@@ -2121,13 +2070,6 @@
 
 
 def kinit_as_user(host, user, password, krb5_trace=False):
-<<<<<<< HEAD
-    if krb5_trace:
-        host.run_command(
-            "KRB5_TRACE=/dev/stdout kinit %s" % user,
-            stdin_text='{0}\n'.format(password)
-        )
-=======
     """Launch kinit as user on host.
     If krb5_trace, then set KRB5_TRACE=/dev/stdout and collect
     /var/lib/sss/pubconf/kdcinfo.$REALM
@@ -2154,13 +2096,10 @@
         # domain status flipped to online during the password change.
         get_kdcinfo(host)
         assert result.returncode == 0
->>>>>>> aa58fad8
     else:
         host.run_command(['kinit', user], stdin_text='{0}\n'.format(password))
 
 
-<<<<<<< HEAD
-=======
 def get_kdcinfo(host):
     """Retrieve /var/lib/sss/pubconf/kdcinfo.$REALM on host.
     That file contains the IP of the KDC SSSD should be pinned to.
@@ -2197,7 +2136,6 @@
     return kdcinfo
 
 
->>>>>>> aa58fad8
 KeyEntry = collections.namedtuple('KeyEntry',
                                   ['kvno', 'principal', 'etype', 'key'])
 
@@ -2232,14 +2170,7 @@
             princ = self.host_princ_template.format(master=self.host.hostname,
                                                     realm=self.realm)
         result = self.host.run_command(
-<<<<<<< HEAD
-            [paths.KLIST, "-eK", "-k", keytab],
-            log_stdout=False, raiseonerr=False)
-        if result.returncode != 0:
-            return None
-=======
             [paths.KLIST, "-eK", "-k", keytab], log_stdout=False)
->>>>>>> aa58fad8
 
         keys_to_sync = []
         for l in result.stdout_text.splitlines():
@@ -2266,13 +2197,6 @@
                     kvno=keyentry.kvno, etype=keyentry.etype,
                     key=keyentry.key[2:])
 
-<<<<<<< HEAD
-        result = self.host.run_command(
-            [paths.KTUTIL], stdin_text=stdin,
-            raiseonerr=False, log_stdout=False)
-
-        return result.returncode == 0
-=======
         def get_keytab_mtime():
             """Get keytab file mtime.
 
@@ -2292,7 +2216,6 @@
         if mtime_before == get_keytab_mtime():
             raise Exception('{} did not update keytab file "{}"'.format(
                 paths.KTUTIL, keytab))
->>>>>>> aa58fad8
 
     def copy_keys(self, origin, destination, principal=None, replacement=None):
         def sync_keys(origkeys, destkeys):
@@ -2307,17 +2230,6 @@
                             destkey.etype == origkey.etype]):
                         if any([destkey.key != origkey.key,
                                 destkey.kvno != origkey.kvno]):
-<<<<<<< HEAD
-                            copied = self.copy_key(destination, origkey)
-                            break
-                        uptodate = True
-                if not (copied or uptodate):
-                    copied = self.copy_key(destination, origkey)
-            return copied or uptodate
-
-        if not self.host.transport.file_exists(origin):
-            return False
-=======
                             self.copy_key(destination, origkey)
                             copied = True
                             break
@@ -2327,22 +2239,14 @@
 
         if not self.host.transport.file_exists(origin):
             raise ValueError('File "{}" does not exist'.format(origin))
->>>>>>> aa58fad8
         origkeys = self.extract_key_refs(origin, princ=principal)
         if self.host.transport.file_exists(destination):
             destkeys = self.extract_key_refs(destination)
             if any([origkeys is None, destkeys is None]):
-<<<<<<< HEAD
-                logger.warning('Either %s or %s are missing or unreadable',
-                               origin, destination)
-                return False
-            return sync_keys(origkeys, destkeys)
-=======
                 raise Exception(
                     'Either {} or {} are missing or unreadable'.format(
                         origin, destination))
             sync_keys(origkeys, destkeys)
->>>>>>> aa58fad8
         else:
             for origkey in origkeys:
                 if origkey.principal in replacement:
@@ -2350,13 +2254,7 @@
                         [origkey.kvno, replacement.get(origkey.principal),
                          origkey.etype, origkey.key])
                     origkey = newkey
-<<<<<<< HEAD
-                if not self.copy_key(destination, origkey):
-                    return False
-            return True
-=======
                 self.copy_key(destination, origkey)
->>>>>>> aa58fad8
 
 
 class FileBackup:
@@ -2542,8 +2440,6 @@
     return state
 
 
-<<<<<<< HEAD
-=======
 def check_if_sssd_is_online(host):
     """Check whether SSSD considers the IPA domain online.
 
@@ -2561,7 +2457,6 @@
     return state == 'Online'
 
 
->>>>>>> aa58fad8
 def wait_for_sssd_domain_status_online(host, timeout=120):
     """Wait up to timeout (in seconds) for sssd domain status to become Online
 
@@ -2572,19 +2467,8 @@
     as SSSD may need a while before it reconnects and switches from Offline
     mode to Online.
     """
-<<<<<<< HEAD
-    pattern = re.compile(r'Online status: (?P<state>.*)\n')
-    for _i in range(0, timeout, 5):
-        result = host.run_command(
-            [paths.SSSCTL, "domain-status", host.domain.name, "-o"]
-        )
-        match = pattern.search(result.stdout_text)
-        state = match.group('state')
-        if state == 'Online':
-=======
     for _i in range(0, timeout, 5):
         if check_if_sssd_is_online(host):
->>>>>>> aa58fad8
             break
         time.sleep(5)
     else:
@@ -2597,8 +2481,6 @@
     return parse_version(version)
 
 
-<<<<<<< HEAD
-=======
 def get_pki_version(host):
     """Get pki version on remote host."""
     data = host.get_file_contents("/usr/share/pki/VERSION", encoding="utf-8")
@@ -2633,7 +2515,6 @@
     return healthcheck_version
 
 
->>>>>>> aa58fad8
 def run_ssh_cmd(
     from_host=None, to_host=None, username=None, cmd=None,
     auth_method=None, password=None, private_key_path=None,

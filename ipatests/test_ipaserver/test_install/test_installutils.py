#
# Copyright (C) 2017  FreeIPA Contributors.  See COPYING for license
#
from __future__ import absolute_import

import binascii
import os
import psutil
import re
import subprocess
import textwrap

import pytest

from unittest.mock import patch, mock_open

from ipaplatform.paths import paths
from ipapython import ipautil
from ipapython.admintool import ScriptError
from ipaserver.install import installutils
from ipaserver.install import ipa_backup
from ipaserver.install import ipa_restore


GPG_GENKEY = textwrap.dedent("""
%echo Generating a standard key
Key-Type: RSA
Key-Length: 2048
Name-Real: IPA Backup
Name-Comment: IPA Backup
Name-Email: root@example.com
Expire-Date: 0
Passphrase: {passphrase}
%commit
%echo done
""")


@pytest.fixture
def gpgkey(request, tempdir):
    passphrase = "Secret123"
    gnupghome = os.path.join(tempdir, "gnupg")
    os.makedirs(gnupghome, 0o700)
    # provide clean env for gpg test
    env = os.environ.copy()
    orig_gnupghome = env.get('GNUPGHOME')
    env['GNUPGHOME'] = gnupghome
    env['LC_ALL'] = 'C.UTF-8'
    env['LANGUAGE'] = 'C'
    devnull = open(os.devnull, 'w')

    # allow passing passphrases to agent
    with open(os.path.join(gnupghome, "gpg-agent.conf"), 'w') as f:
        f.write("verbose\n")
        f.write("allow-preset-passphrase\n")

    # daemonize agent (detach from the console and run in the background)
<<<<<<< HEAD
    subprocess.Popen(
        [paths.GPG_AGENT, '--batch', '--daemon'],
        env=env, stdout=devnull, stderr=devnull
=======
    subprocess.run(
        [paths.SYSTEMD_RUN, '--service-type=forking',
         '--setenv=GNUPGHOME={}'.format(gnupghome),
         '--setenv=LC_ALL=C.UTF-8',
         '--setenv=LANGUAGE=C',
         '--unit=gpg-agent', paths.GPG_AGENT, '--daemon', '--batch'],
        check=True,
        env=env,
>>>>>>> aa58fad8
    )

    def fin():
        subprocess.run(
            [paths.SYSTEMCTL, 'stop', 'gpg-agent'],
            check=True,
            env=env,
        )
        if orig_gnupghome is not None:
            os.environ['GNUPGHOME'] = orig_gnupghome
        else:
            os.environ.pop('GNUPGHOME', None)
<<<<<<< HEAD
        subprocess.run(
            [paths.GPG_CONF, '--kill', 'all'],
            check=True,
            env=env,
        )
=======
>>>>>>> aa58fad8

    request.addfinalizer(fin)

    # create public / private key pair
    keygen = os.path.join(gnupghome, 'keygen')
    with open(keygen, 'w') as f:
        f.write(GPG_GENKEY.format(passphrase=passphrase))
    subprocess.check_call(
        [paths.GPG2, '--batch', '--gen-key', keygen],
        env=env, stdout=devnull, stderr=devnull
    )

    # get keygrip of private key
    out = subprocess.check_output(
        [paths.GPG2, "--list-secret-keys", "--with-keygrip"],
        env=env, stderr=subprocess.STDOUT
    )
    mo = re.search("Keygrip = ([A-Z0-9]{32,})", out.decode('utf-8'))
    if mo is None:
        raise ValueError(out.decode('utf-8'))
    keygrip = mo.group(1)

    # unlock private key
    cmd = "PRESET_PASSPHRASE {} -1 {}".format(
        keygrip,
        binascii.hexlify(passphrase.encode('utf-8')).decode('utf-8')
    )
    subprocess.check_call(
        [paths.GPG_CONNECT_AGENT, cmd, "/bye"],
        env=env, stdout=devnull, stderr=devnull
    )

    # set env for the rest of the progress
    os.environ['GNUPGHOME'] = gnupghome


def test_gpg_encrypt(tempdir):
    src = os.path.join(tempdir, "data.txt")
    encrypted = os.path.join(tempdir, "data.gpg")
    decrypted = os.path.join(tempdir, "data.out")
    passwd = 'Secret123'
    payload = 'Dummy text\n'

    with open(src, 'w') as f:
        f.write(payload)

    installutils.encrypt_file(src, encrypted, password=passwd)
    assert os.path.isfile(encrypted)

    installutils.decrypt_file(encrypted, decrypted, password=passwd)
    assert os.path.isfile(decrypted)
    with open(decrypted) as f:
        assert f.read() == payload

    with pytest.raises(ipautil.CalledProcessError):
        installutils.decrypt_file(encrypted, decrypted, password='invalid')


def test_gpg_asymmetric(tempdir, gpgkey):
    src = os.path.join(tempdir, "asymmetric.txt")
    encrypted = src + ".gpg"
    payload = 'Dummy text\n'

    with open(src, 'w') as f:
        f.write(payload)

    ipa_backup.encrypt_file(src, remove_original=True)
    assert os.path.isfile(encrypted)
    assert not os.path.exists(src)

    ipa_restore.decrypt_file(tempdir, encrypted)
    assert os.path.isfile(src)
    with open(src) as f:
        assert f.read() == payload


@pytest.mark.parametrize(
    "platform, expected",
    [
        ("fedora", "fedora"),
        ("fedora_container", "fedora"),
        ("fedora_containers", "fedora_containers"),
        ("fedoracontainer", "fedoracontainer"),
        ("rhel", "rhel"),
        ("rhel_container", "rhel"),
    ]
)
def test_get_current_platform(monkeypatch, platform, expected):
    monkeypatch.setattr(installutils.ipaplatform, "NAME", platform)
<<<<<<< HEAD
    assert installutils.get_current_platform() == expected
=======
    assert installutils.get_current_platform() == expected


# The mock_exists in the following tests mocks that the cgroups
# files exist even in non-containers. The values are provided by
# mock_open_multi.


@patch('ipaserver.install.installutils.in_container')
@patch('os.path.exists')
def test_in_container_no_cgroup(mock_exists, mock_in_container):
    """
    In a container in a container without cgroups, can't detect RAM
    """
    mock_in_container.return_value = True
    mock_exists.side_effect = [False, False]
    with pytest.raises(ScriptError):
        installutils.check_available_memory(False)


def mock_open_multi(*contents):
    """Mock opening multiple files.

       For our purposes the first read is limit, second is usage.

       Note: this overrides *all* opens so if you use pdb then you will
             need to extend the list by 2.
    """
    mock_files = [
        mock_open(read_data=content).return_value for content in contents
    ]
    mock_multi = mock_open()
    mock_multi.side_effect = mock_files

    return mock_multi


RAM_OK = str(1800 * 1000 * 1000)
RAM_CA_USED = str(150 * 1000 * 1000)
RAM_MOSTLY_USED = str(1500 * 1000 * 1000)
RAM_NOT_OK = str(10 * 1000 * 1000)


@patch('ipaserver.install.installutils.in_container')
@patch('builtins.open', mock_open_multi(RAM_NOT_OK, "0"))
@patch('os.path.exists')
def test_cgroup_v1_insufficient_ram(mock_exists, mock_in_container):
    """In a container with insufficient RAM and zero used"""
    mock_in_container.return_value = True
    mock_exists.side_effect = [True, True]

    with pytest.raises(ScriptError):
        installutils.check_available_memory(True)


@patch('ipaserver.install.installutils.in_container')
@patch('builtins.open', mock_open_multi(RAM_OK, RAM_CA_USED))
@patch('os.path.exists')
def test_cgroup_v1_ram_ok_no_ca(mock_exists, mock_in_container):
    """In a container with just enough RAM to install w/o a CA"""
    mock_in_container.return_value = True
    mock_exists.side_effect = [True, True]

    installutils.check_available_memory(False)


@patch('ipaserver.install.installutils.in_container')
@patch('builtins.open', mock_open_multi(RAM_OK, RAM_MOSTLY_USED))
@patch('os.path.exists')
def test_cgroup_v1_insufficient_ram_with_ca(mock_exists, mock_in_container):
    """In a container and just miss the minimum RAM required"""
    mock_in_container.return_value = True
    mock_exists.side_effect = [True, True]

    with pytest.raises(ScriptError):
        installutils.check_available_memory(True)


@patch('ipaserver.install.installutils.in_container')
@patch('builtins.open', mock_open_multi(RAM_NOT_OK, "0"))
@patch('os.path.exists')
def test_cgroup_v2_insufficient_ram(mock_exists, mock_in_container):
    """In a container with insufficient RAM and zero used"""
    mock_in_container.return_value = True
    mock_exists.side_effect = [False, True, True]

    with pytest.raises(ScriptError):
        installutils.check_available_memory(True)


@patch('ipaserver.install.installutils.in_container')
@patch('builtins.open', mock_open_multi(RAM_OK, RAM_CA_USED))
@patch('os.path.exists')
def test_cgroup_v2_ram_ok_no_ca(mock_exists, mock_in_container):
    """In a container with just enough RAM to install w/o a CA"""
    mock_in_container.return_value = True
    mock_exists.side_effect = [False, True, True]

    installutils.check_available_memory(False)


@patch('ipaserver.install.installutils.in_container')
@patch('builtins.open', mock_open_multi(RAM_OK, RAM_MOSTLY_USED))
@patch('os.path.exists')
def test_cgroup_v2_insufficient_ram_with_ca(mock_exists, mock_in_container):
    """In a container and just miss the minimum RAM required"""
    mock_in_container.return_value = True
    mock_exists.side_effect = [False, True, True]

    with pytest.raises(ScriptError):
        installutils.check_available_memory(True)


@patch('ipaserver.install.installutils.in_container')
@patch('builtins.open', mock_open_multi('max', RAM_MOSTLY_USED))
@patch('os.path.exists')
@patch('psutil.virtual_memory')
def test_cgroup_v2_no_limit_ok(mock_psutil, mock_exists, mock_in_container):
    """In a container and just miss the minimum RAM required"""
    mock_in_container.return_value = True
    fake_memory = psutil._pslinux.svmem
    fake_memory.available = int(RAM_OK)
    mock_psutil.return_value = fake_memory
    mock_exists.side_effect = [False, True, True]

    installutils.check_available_memory(True)


@patch('ipaserver.install.installutils.in_container')
@patch('builtins.open', mock_open_multi('max', RAM_MOSTLY_USED))
@patch('os.path.exists')
@patch('psutil.virtual_memory')
def test_cgroup_v2_no_limit_not_ok(mock_psutil, mock_exists, mock_in_container):
    """In a container and just miss the minimum RAM required"""
    mock_in_container.return_value = True
    fake_memory = psutil._pslinux.svmem
    fake_memory.available = int(RAM_NOT_OK)
    mock_psutil.return_value = fake_memory
    mock_exists.side_effect = [False, True, True]

    with pytest.raises(ScriptError):
        installutils.check_available_memory(True)


@patch('ipaserver.install.installutils.in_container')
@patch('psutil.virtual_memory')
def test_bare_insufficient_ram_with_ca(mock_psutil, mock_in_container):
    """Not a container and insufficient RAM"""
    mock_in_container.return_value = False
    fake_memory = psutil._pslinux.svmem
    fake_memory.available = int(RAM_NOT_OK)
    mock_psutil.return_value = fake_memory

    with pytest.raises(ScriptError):
        installutils.check_available_memory(True)


@patch('ipaserver.install.installutils.in_container')
@patch('psutil.virtual_memory')
def test_bare_ram_ok(mock_psutil, mock_in_container):
    """Not a container and sufficient RAM"""
    mock_in_container.return_value = False
    fake_memory = psutil._pslinux.svmem
    fake_memory.available = int(RAM_OK)
    mock_psutil.return_value = fake_memory

    installutils.check_available_memory(True)
>>>>>>> aa58fad8
<|MERGE_RESOLUTION|>--- conflicted
+++ resolved
@@ -55,11 +55,6 @@
         f.write("allow-preset-passphrase\n")
 
     # daemonize agent (detach from the console and run in the background)
-<<<<<<< HEAD
-    subprocess.Popen(
-        [paths.GPG_AGENT, '--batch', '--daemon'],
-        env=env, stdout=devnull, stderr=devnull
-=======
     subprocess.run(
         [paths.SYSTEMD_RUN, '--service-type=forking',
          '--setenv=GNUPGHOME={}'.format(gnupghome),
@@ -68,7 +63,6 @@
          '--unit=gpg-agent', paths.GPG_AGENT, '--daemon', '--batch'],
         check=True,
         env=env,
->>>>>>> aa58fad8
     )
 
     def fin():
@@ -81,14 +75,6 @@
             os.environ['GNUPGHOME'] = orig_gnupghome
         else:
             os.environ.pop('GNUPGHOME', None)
-<<<<<<< HEAD
-        subprocess.run(
-            [paths.GPG_CONF, '--kill', 'all'],
-            check=True,
-            env=env,
-        )
-=======
->>>>>>> aa58fad8
 
     request.addfinalizer(fin)
 
@@ -178,9 +164,6 @@
 )
 def test_get_current_platform(monkeypatch, platform, expected):
     monkeypatch.setattr(installutils.ipaplatform, "NAME", platform)
-<<<<<<< HEAD
-    assert installutils.get_current_platform() == expected
-=======
     assert installutils.get_current_platform() == expected
 
 
@@ -347,5 +330,4 @@
     fake_memory.available = int(RAM_OK)
     mock_psutil.return_value = fake_memory
 
-    installutils.check_available_memory(True)
->>>>>>> aa58fad8
+    installutils.check_available_memory(True)
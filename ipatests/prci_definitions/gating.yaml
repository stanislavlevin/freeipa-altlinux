--- conflicted
+++ resolved
@@ -21,11 +21,7 @@
     memory: 2400
 
 jobs:
-<<<<<<< HEAD
-  fedora-latest-ipa-4-8/build:
-=======
   fedora-latest-ipa-4-9/build:
->>>>>>> aa58fad8
     requires: []
     priority: 150
     job:
@@ -33,16 +29,6 @@
       args:
         git_repo: '{git_repo}'
         git_refspec: '{git_refspec}'
-<<<<<<< HEAD
-        template: &ci-ipa-4-8-latest
-          name: freeipa/ci-ipa-4-8-f32
-          version: 0.0.6
-        timeout: 1800
-        topology: *build
-
-  fedora-latest-ipa-4-8/test_installation_TestInstallMaster:
-    requires: [fedora-latest-ipa-4-8/build]
-=======
         template: &ci-ipa-4-9-latest
           name: freeipa/ci-ipa-4-9-f32
           version: 0.0.2
@@ -51,389 +37,202 @@
 
   fedora-latest-ipa-4-9/test_installation_TestInstallMaster:
     requires: [fedora-latest-ipa-4-9/build]
->>>>>>> aa58fad8
-    priority: 100
-    job:
-      class: RunPytest
-      args:
-<<<<<<< HEAD
-        build_url: '{fedora-latest-ipa-4-8/build_url}'
+    priority: 100
+    job:
+      class: RunPytest
+      args:
+        build_url: '{fedora-latest-ipa-4-9/build_url}'
         test_suite: test_integration/test_installation.py::TestInstallMaster
-        template: *ci-ipa-4-8-latest
-        timeout: 3600
-        topology: *master_1repl
-
-  fedora-latest-ipa-4-8/simple_replication:
-    requires: [fedora-latest-ipa-4-8/build]
-=======
-        build_url: '{fedora-latest-ipa-4-9/build_url}'
-        test_suite: test_integration/test_installation.py::TestInstallMaster
         template: *ci-ipa-4-9-latest
         timeout: 3600
         topology: *master_1repl
 
   fedora-latest-ipa-4-9/simple_replication:
     requires: [fedora-latest-ipa-4-9/build]
->>>>>>> aa58fad8
-    priority: 100
-    job:
-      class: RunPytest
-      args:
-<<<<<<< HEAD
-        build_url: '{fedora-latest-ipa-4-8/build_url}'
+    priority: 100
+    job:
+      class: RunPytest
+      args:
+        build_url: '{fedora-latest-ipa-4-9/build_url}'
         test_suite: test_integration/test_simple_replication.py
-        template: *ci-ipa-4-8-latest
-        timeout: 3600
-        topology: *master_1repl
-
-  fedora-latest-ipa-4-8/test_caless_TestServerReplicaCALessToCAFull:
-    requires: [fedora-latest-ipa-4-8/build]
-=======
-        build_url: '{fedora-latest-ipa-4-9/build_url}'
-        test_suite: test_integration/test_simple_replication.py
         template: *ci-ipa-4-9-latest
         timeout: 3600
         topology: *master_1repl
 
   fedora-latest-ipa-4-9/test_caless_TestServerReplicaCALessToCAFull:
     requires: [fedora-latest-ipa-4-9/build]
->>>>>>> aa58fad8
-    priority: 100
-    job:
-      class: RunPytest
-      args:
-<<<<<<< HEAD
-        build_url: '{fedora-latest-ipa-4-8/build_url}'
+    priority: 100
+    job:
+      class: RunPytest
+      args:
+        build_url: '{fedora-latest-ipa-4-9/build_url}'
         test_suite: test_integration/test_caless.py::TestServerReplicaCALessToCAFull
-        template: *ci-ipa-4-8-latest
-        timeout: 3600
-        topology: *master_1repl
-
-  fedora-latest-ipa-4-8/test_external_ca_TestExternalCA:
-    requires: [fedora-latest-ipa-4-8/build]
-=======
-        build_url: '{fedora-latest-ipa-4-9/build_url}'
-        test_suite: test_integration/test_caless.py::TestServerReplicaCALessToCAFull
         template: *ci-ipa-4-9-latest
         timeout: 3600
         topology: *master_1repl
 
   fedora-latest-ipa-4-9/test_external_ca_TestExternalCA:
     requires: [fedora-latest-ipa-4-9/build]
->>>>>>> aa58fad8
-    priority: 100
-    job:
-      class: RunPytest
-      args:
-<<<<<<< HEAD
-        build_url: '{fedora-latest-ipa-4-8/build_url}'
+    priority: 100
+    job:
+      class: RunPytest
+      args:
+        build_url: '{fedora-latest-ipa-4-9/build_url}'
         test_suite: test_integration/test_external_ca.py::TestExternalCA test_integration/test_external_ca.py::TestExternalCAConstraints
-        template: *ci-ipa-4-8-latest
+        template: *ci-ipa-4-9-latest
         timeout: 4800
         topology: *master_1repl_1client
 
-  fedora-latest-ipa-4-8/test_external_ca_TestSelfExternalSelf:
-    requires: [fedora-latest-ipa-4-8/build]
-=======
-        build_url: '{fedora-latest-ipa-4-9/build_url}'
-        test_suite: test_integration/test_external_ca.py::TestExternalCA test_integration/test_external_ca.py::TestExternalCAConstraints
+  fedora-latest-ipa-4-9/test_external_ca_TestSelfExternalSelf:
+    requires: [fedora-latest-ipa-4-9/build]
+    priority: 100
+    job:
+      class: RunPytest
+      args:
+        build_url: '{fedora-latest-ipa-4-9/build_url}'
+        test_suite: test_integration/test_external_ca.py::TestSelfExternalSelf test_integration/test_external_ca.py::TestExternalCAInstall
+        template: *ci-ipa-4-9-latest
+        timeout: 3600
+        topology: *master_1repl
+
+  fedora-latest-ipa-4-9/external_ca_templates:
+    requires: [fedora-latest-ipa-4-9/build]
+    priority: 100
+    job:
+      class: RunPytest
+      args:
+        build_url: '{fedora-latest-ipa-4-9/build_url}'
+        test_suite: test_integration/test_external_ca.py::TestExternalCAProfileScenarios
+        template: *ci-ipa-4-9-latest
+        timeout: 3600
+        topology: *master_1repl
+
+  fedora-latest-ipa-4-9/test_topologies:
+    requires: [fedora-latest-ipa-4-9/build]
+    priority: 100
+    job:
+      class: RunPytest
+      args:
+        build_url: '{fedora-latest-ipa-4-9/build_url}'
+        test_suite: test_integration/test_topologies.py
+        template: *ci-ipa-4-9-latest
+        timeout: 3600
+        topology: *master_1repl
+
+  fedora-latest-ipa-4-9/test_sudo:
+    requires: [fedora-latest-ipa-4-9/build]
+    priority: 100
+    job:
+      class: RunPytest
+      args:
+        build_url: '{fedora-latest-ipa-4-9/build_url}'
+        test_suite: test_integration/test_sudo.py
         template: *ci-ipa-4-9-latest
         timeout: 4800
         topology: *master_1repl_1client
 
-  fedora-latest-ipa-4-9/test_external_ca_TestSelfExternalSelf:
-    requires: [fedora-latest-ipa-4-9/build]
->>>>>>> aa58fad8
-    priority: 100
-    job:
-      class: RunPytest
-      args:
-<<<<<<< HEAD
-        build_url: '{fedora-latest-ipa-4-8/build_url}'
-        test_suite: test_integration/test_external_ca.py::TestSelfExternalSelf test_integration/test_external_ca.py::TestExternalCAInstall
-        template: *ci-ipa-4-8-latest
-        timeout: 3600
-        topology: *master_1repl
-
-  fedora-latest-ipa-4-8/external_ca_templates:
-    requires: [fedora-latest-ipa-4-8/build]
-=======
-        build_url: '{fedora-latest-ipa-4-9/build_url}'
-        test_suite: test_integration/test_external_ca.py::TestSelfExternalSelf test_integration/test_external_ca.py::TestExternalCAInstall
-        template: *ci-ipa-4-9-latest
-        timeout: 3600
-        topology: *master_1repl
-
-  fedora-latest-ipa-4-9/external_ca_templates:
-    requires: [fedora-latest-ipa-4-9/build]
->>>>>>> aa58fad8
-    priority: 100
-    job:
-      class: RunPytest
-      args:
-<<<<<<< HEAD
-        build_url: '{fedora-latest-ipa-4-8/build_url}'
-        test_suite: test_integration/test_external_ca.py::TestExternalCAProfileScenarios
-        template: *ci-ipa-4-8-latest
-        timeout: 3600
-        topology: *master_1repl
-
-  fedora-latest-ipa-4-8/test_topologies:
-    requires: [fedora-latest-ipa-4-8/build]
-=======
-        build_url: '{fedora-latest-ipa-4-9/build_url}'
-        test_suite: test_integration/test_external_ca.py::TestExternalCAProfileScenarios
-        template: *ci-ipa-4-9-latest
-        timeout: 3600
-        topology: *master_1repl
-
-  fedora-latest-ipa-4-9/test_topologies:
-    requires: [fedora-latest-ipa-4-9/build]
->>>>>>> aa58fad8
-    priority: 100
-    job:
-      class: RunPytest
-      args:
-<<<<<<< HEAD
-        build_url: '{fedora-latest-ipa-4-8/build_url}'
-        test_suite: test_integration/test_topologies.py
-        template: *ci-ipa-4-8-latest
-        timeout: 3600
-        topology: *master_1repl
-
-  fedora-latest-ipa-4-8/test_sudo:
-    requires: [fedora-latest-ipa-4-8/build]
-=======
-        build_url: '{fedora-latest-ipa-4-9/build_url}'
-        test_suite: test_integration/test_topologies.py
-        template: *ci-ipa-4-9-latest
-        timeout: 3600
-        topology: *master_1repl
-
-  fedora-latest-ipa-4-9/test_sudo:
-    requires: [fedora-latest-ipa-4-9/build]
->>>>>>> aa58fad8
-    priority: 100
-    job:
-      class: RunPytest
-      args:
-<<<<<<< HEAD
-        build_url: '{fedora-latest-ipa-4-8/build_url}'
-        test_suite: test_integration/test_sudo.py
-        template: *ci-ipa-4-8-latest
+  fedora-latest-ipa-4-9/test_commands:
+    requires: [fedora-latest-ipa-4-9/build]
+    priority: 100
+    job:
+      class: RunPytest
+      args:
+        build_url: '{fedora-latest-ipa-4-9/build_url}'
+        test_suite: test_integration/test_commands.py
+        template: *ci-ipa-4-9-latest
+        timeout: 3600
+        topology: *master_1repl_1client
+
+  fedora-latest-ipa-4-9/test_kerberos_flags:
+    requires: [fedora-latest-ipa-4-9/build]
+    priority: 100
+    job:
+      class: RunPytest
+      args:
+        build_url: '{fedora-latest-ipa-4-9/build_url}'
+        test_suite: test_integration/test_kerberos_flags.py
+        template: *ci-ipa-4-9-latest
+        timeout: 3600
+        topology: *master_1repl_1client
+
+  fedora-latest-ipa-4-9/test_forced_client_enrolment:
+    requires: [fedora-latest-ipa-4-9/build]
+    priority: 100
+    job:
+      class: RunPytest
+      args:
+        build_url: '{fedora-latest-ipa-4-9/build_url}'
+        test_suite: test_integration/test_forced_client_reenrollment.py
+        template: *ci-ipa-4-9-latest
         timeout: 4800
         topology: *master_1repl_1client
 
-  fedora-latest-ipa-4-8/test_commands:
-    requires: [fedora-latest-ipa-4-8/build]
-=======
-        build_url: '{fedora-latest-ipa-4-9/build_url}'
-        test_suite: test_integration/test_sudo.py
+  fedora-latest-ipa-4-9/test_advise:
+    requires: [fedora-latest-ipa-4-9/build]
+    priority: 100
+    job:
+      class: RunPytest
+      args:
+        build_url: '{fedora-latest-ipa-4-9/build_url}'
+        test_suite: test_integration/test_advise.py
+        template: *ci-ipa-4-9-latest
+        timeout: 3600
+        topology: *master_1repl_1client
+
+  fedora-latest-ipa-4-9/test_testconfig:
+    requires: [fedora-latest-ipa-4-9/build]
+    priority: 100
+    job:
+      class: RunPytest
+      args:
+        build_url: '{fedora-latest-ipa-4-9/build_url}'
+        test_suite: test_integration/test_testconfig.py
+        template: *ci-ipa-4-9-latest
+        timeout: 3600
+        topology: *master_1repl
+
+  fedora-latest-ipa-4-9/test_service_permissions:
+    requires: [fedora-latest-ipa-4-9/build]
+    priority: 100
+    job:
+      class: RunPytest
+      args:
+        build_url: '{fedora-latest-ipa-4-9/build_url}'
+        test_suite: test_integration/test_service_permissions.py
+        template: *ci-ipa-4-9-latest
+        timeout: 3600
+        topology: *master_1repl
+
+  fedora-latest-ipa-4-9/test_netgroup:
+    requires: [fedora-latest-ipa-4-9/build]
+    priority: 100
+    job:
+      class: RunPytest
+      args:
+        build_url: '{fedora-latest-ipa-4-9/build_url}'
+        test_suite: test_integration/test_netgroup.py
+        template: *ci-ipa-4-9-latest
+        timeout: 3600
+        topology: *master_1repl
+
+  fedora-latest-ipa-4-9/test_authconfig:
+    requires: [fedora-latest-ipa-4-9/build]
+    priority: 100
+    job:
+      class: RunPytest
+      args:
+        build_url: '{fedora-latest-ipa-4-9/build_url}'
+        test_suite: test_integration/test_authselect.py
         template: *ci-ipa-4-9-latest
         timeout: 4800
         topology: *master_1repl_1client
 
-  fedora-latest-ipa-4-9/test_commands:
-    requires: [fedora-latest-ipa-4-9/build]
->>>>>>> aa58fad8
-    priority: 100
-    job:
-      class: RunPytest
-      args:
-<<<<<<< HEAD
-        build_url: '{fedora-latest-ipa-4-8/build_url}'
-        test_suite: test_integration/test_commands.py
-        template: *ci-ipa-4-8-latest
-=======
-        build_url: '{fedora-latest-ipa-4-9/build_url}'
-        test_suite: test_integration/test_commands.py
-        template: *ci-ipa-4-9-latest
->>>>>>> aa58fad8
-        timeout: 3600
-        topology: *master_1repl_1client
-
-<<<<<<< HEAD
-  fedora-latest-ipa-4-8/test_kerberos_flags:
-    requires: [fedora-latest-ipa-4-8/build]
-=======
-  fedora-latest-ipa-4-9/test_kerberos_flags:
-    requires: [fedora-latest-ipa-4-9/build]
->>>>>>> aa58fad8
-    priority: 100
-    job:
-      class: RunPytest
-      args:
-<<<<<<< HEAD
-        build_url: '{fedora-latest-ipa-4-8/build_url}'
-        test_suite: test_integration/test_kerberos_flags.py
-        template: *ci-ipa-4-8-latest
-        timeout: 3600
-        topology: *master_1repl_1client
-
-  fedora-latest-ipa-4-8/test_forced_client_enrolment:
-    requires: [fedora-latest-ipa-4-8/build]
-=======
-        build_url: '{fedora-latest-ipa-4-9/build_url}'
-        test_suite: test_integration/test_kerberos_flags.py
-        template: *ci-ipa-4-9-latest
-        timeout: 3600
-        topology: *master_1repl_1client
-
-  fedora-latest-ipa-4-9/test_forced_client_enrolment:
-    requires: [fedora-latest-ipa-4-9/build]
->>>>>>> aa58fad8
-    priority: 100
-    job:
-      class: RunPytest
-      args:
-<<<<<<< HEAD
-        build_url: '{fedora-latest-ipa-4-8/build_url}'
-        test_suite: test_integration/test_forced_client_reenrollment.py
-        template: *ci-ipa-4-8-latest
-        timeout: 4800
-        topology: *master_1repl_1client
-
-  fedora-latest-ipa-4-8/test_advise:
-    requires: [fedora-latest-ipa-4-8/build]
-=======
-        build_url: '{fedora-latest-ipa-4-9/build_url}'
-        test_suite: test_integration/test_forced_client_reenrollment.py
-        template: *ci-ipa-4-9-latest
-        timeout: 4800
-        topology: *master_1repl_1client
-
-  fedora-latest-ipa-4-9/test_advise:
-    requires: [fedora-latest-ipa-4-9/build]
->>>>>>> aa58fad8
-    priority: 100
-    job:
-      class: RunPytest
-      args:
-<<<<<<< HEAD
-        build_url: '{fedora-latest-ipa-4-8/build_url}'
-        test_suite: test_integration/test_advise.py
-        template: *ci-ipa-4-8-latest
-        timeout: 3600
-        topology: *master_1repl_1client
-
-  fedora-latest-ipa-4-8/test_testconfig:
-    requires: [fedora-latest-ipa-4-8/build]
-=======
-        build_url: '{fedora-latest-ipa-4-9/build_url}'
-        test_suite: test_integration/test_advise.py
-        template: *ci-ipa-4-9-latest
-        timeout: 3600
-        topology: *master_1repl_1client
-
-  fedora-latest-ipa-4-9/test_testconfig:
-    requires: [fedora-latest-ipa-4-9/build]
->>>>>>> aa58fad8
-    priority: 100
-    job:
-      class: RunPytest
-      args:
-<<<<<<< HEAD
-        build_url: '{fedora-latest-ipa-4-8/build_url}'
-        test_suite: test_integration/test_testconfig.py
-        template: *ci-ipa-4-8-latest
-        timeout: 3600
-        topology: *master_1repl
-
-  fedora-latest-ipa-4-8/test_service_permissions:
-    requires: [fedora-latest-ipa-4-8/build]
-=======
-        build_url: '{fedora-latest-ipa-4-9/build_url}'
-        test_suite: test_integration/test_testconfig.py
-        template: *ci-ipa-4-9-latest
-        timeout: 3600
-        topology: *master_1repl
-
-  fedora-latest-ipa-4-9/test_service_permissions:
-    requires: [fedora-latest-ipa-4-9/build]
->>>>>>> aa58fad8
-    priority: 100
-    job:
-      class: RunPytest
-      args:
-<<<<<<< HEAD
-        build_url: '{fedora-latest-ipa-4-8/build_url}'
-        test_suite: test_integration/test_service_permissions.py
-        template: *ci-ipa-4-8-latest
-        timeout: 3600
-        topology: *master_1repl
-
-  fedora-latest-ipa-4-8/test_netgroup:
-    requires: [fedora-latest-ipa-4-8/build]
-=======
-        build_url: '{fedora-latest-ipa-4-9/build_url}'
-        test_suite: test_integration/test_service_permissions.py
-        template: *ci-ipa-4-9-latest
-        timeout: 3600
-        topology: *master_1repl
-
-  fedora-latest-ipa-4-9/test_netgroup:
-    requires: [fedora-latest-ipa-4-9/build]
->>>>>>> aa58fad8
-    priority: 100
-    job:
-      class: RunPytest
-      args:
-<<<<<<< HEAD
-        build_url: '{fedora-latest-ipa-4-8/build_url}'
-        test_suite: test_integration/test_netgroup.py
-        template: *ci-ipa-4-8-latest
-        timeout: 3600
-        topology: *master_1repl
-
-  fedora-latest-ipa-4-8/test_authconfig:
-    requires: [fedora-latest-ipa-4-8/build]
-=======
-        build_url: '{fedora-latest-ipa-4-9/build_url}'
-        test_suite: test_integration/test_netgroup.py
-        template: *ci-ipa-4-9-latest
-        timeout: 3600
-        topology: *master_1repl
-
-  fedora-latest-ipa-4-9/test_authconfig:
-    requires: [fedora-latest-ipa-4-9/build]
->>>>>>> aa58fad8
-    priority: 100
-    job:
-      class: RunPytest
-      args:
-<<<<<<< HEAD
-        build_url: '{fedora-latest-ipa-4-8/build_url}'
-        test_suite: test_integration/test_authselect.py
-        template: *ci-ipa-4-8-latest
-        timeout: 4800
-        topology: *master_1repl_1client
-
-  fedora-latest-ipa-4-8/test_replica_promotion_TestSubCAkeyReplication:
-    requires: [fedora-latest-ipa-4-8/build]
-=======
-        build_url: '{fedora-latest-ipa-4-9/build_url}'
-        test_suite: test_integration/test_authselect.py
-        template: *ci-ipa-4-9-latest
-        timeout: 4800
-        topology: *master_1repl_1client
-
   fedora-latest-ipa-4-9/test_replica_promotion_TestSubCAkeyReplication:
     requires: [fedora-latest-ipa-4-9/build]
->>>>>>> aa58fad8
-    priority: 100
-    job:
-      class: RunPytest
-      args:
-<<<<<<< HEAD
-        build_url: '{fedora-latest-ipa-4-8/build_url}'
-        test_suite: test_integration/test_replica_promotion.py::TestSubCAkeyReplication
-        template: *ci-ipa-4-8-latest
-        timeout: 3600
-        topology: *master_1repl
-
-  fedora-latest-ipa-4-8/test_dnssec_TestInstallDNSSECFirst:
-    requires: [fedora-latest-ipa-4-8/build]
-=======
+    priority: 100
+    job:
+      class: RunPytest
+      args:
         build_url: '{fedora-latest-ipa-4-9/build_url}'
         test_suite: test_integration/test_replica_promotion.py::TestSubCAkeyReplication
         template: *ci-ipa-4-9-latest
@@ -454,21 +253,10 @@
 
   fedora-latest-ipa-4-9/test_membermanager:
     requires: [fedora-latest-ipa-4-9/build]
->>>>>>> aa58fad8
-    priority: 100
-    job:
-      class: RunPytest
-      args:
-<<<<<<< HEAD
-        build_url: '{fedora-latest-ipa-4-8/build_url}'
-        test_suite: test_integration/test_dnssec.py::TestInstallDNSSECFirst
-        template: *ci-ipa-4-8-latest
-        timeout: 3600
-        topology: *master_1repl
-
-  fedora-latest-ipa-4-8/test_membermanager:
-    requires: [fedora-latest-ipa-4-8/build]
-=======
+    priority: 100
+    job:
+      class: RunPytest
+      args:
         build_url: '{fedora-latest-ipa-4-9/build_url}'
         test_suite: test_integration/test_membermanager.py
         template: *ci-ipa-4-9-latest
@@ -477,77 +265,36 @@
 
   fedora-latest-ipa-4-9/test_adtrust_install:
     requires: [fedora-latest-ipa-4-9/build]
->>>>>>> aa58fad8
-    priority: 100
-    job:
-      class: RunPytest
-      args:
-<<<<<<< HEAD
-        build_url: '{fedora-latest-ipa-4-8/build_url}'
-        test_suite: test_integration/test_membermanager.py
-        template: *ci-ipa-4-8-latest
-        timeout: 1800
-        topology: *master_1repl
-
-  fedora-latest-ipa-4-8/test_adtrust_install:
-    requires: [fedora-latest-ipa-4-8/build]
-    priority: 100
-    job:
-      class: RunPytest
-      args:
-        build_url: '{fedora-latest-ipa-4-8/build_url}'
+    priority: 100
+    job:
+      class: RunPytest
+      args:
+        build_url: '{fedora-latest-ipa-4-9/build_url}'
         test_suite: test_integration/test_adtrust_install.py
-        template: *ci-ipa-4-8-latest
-        timeout: 3600
-        topology: *master_1repl
-
-  fedora-latest-ipa-4-8/test_cert:
-    requires: [fedora-latest-ipa-4-8/build]
-=======
-        build_url: '{fedora-latest-ipa-4-9/build_url}'
-        test_suite: test_integration/test_adtrust_install.py
         template: *ci-ipa-4-9-latest
         timeout: 3600
         topology: *master_1repl
 
   fedora-latest-ipa-4-9/test_cert:
     requires: [fedora-latest-ipa-4-9/build]
->>>>>>> aa58fad8
-    priority: 100
-    job:
-      class: RunPytest
-      args:
-<<<<<<< HEAD
-        build_url: '{fedora-latest-ipa-4-8/build_url}'
+    priority: 100
+    job:
+      class: RunPytest
+      args:
+        build_url: '{fedora-latest-ipa-4-9/build_url}'
         test_suite: test_integration/test_cert.py
-        template: *ci-ipa-4-8-latest
-        timeout: 3600
-        topology: *master_1repl_1client
-
-  fedora-latest-ipa-4-8/test_upgrade:
-    requires: [fedora-latest-ipa-4-8/build]
-=======
-        build_url: '{fedora-latest-ipa-4-9/build_url}'
-        test_suite: test_integration/test_cert.py
         template: *ci-ipa-4-9-latest
         timeout: 5400
         topology: *master_1repl_1client
 
   fedora-latest-ipa-4-9/test_upgrade:
     requires: [fedora-latest-ipa-4-9/build]
->>>>>>> aa58fad8
-    priority: 100
-    job:
-      class: RunPytest
-      args:
-<<<<<<< HEAD
-        build_url: '{fedora-latest-ipa-4-8/build_url}'
+    priority: 100
+    job:
+      class: RunPytest
+      args:
+        build_url: '{fedora-latest-ipa-4-9/build_url}'
         test_suite: test_integration/test_upgrade.py
-        template: *ci-ipa-4-8-latest
-=======
-        build_url: '{fedora-latest-ipa-4-9/build_url}'
-        test_suite: test_integration/test_upgrade.py
-        template: *ci-ipa-4-9-latest
->>>>>>> aa58fad8
+        template: *ci-ipa-4-9-latest
         timeout: 3600
         topology: *master_1repl
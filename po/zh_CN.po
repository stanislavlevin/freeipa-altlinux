--- conflicted
+++ resolved
@@ -6,11 +6,7 @@
 msgstr ""
 "Project-Id-Version: freeipa 4.9.0.dev201908140712+gitc9938e3d8\n"
 "Report-Msgid-Bugs-To: https://pagure.io/freeipa/new_issue\n"
-<<<<<<< HEAD
-"POT-Creation-Date: 2020-06-10 22:17+0300\n"
-=======
 "POT-Creation-Date: 2020-12-23 16:29+0200\n"
->>>>>>> aa58fad8
 "PO-Revision-Date: 2019-11-11 10:25+0000\n"
 "Last-Translator: Copied by Zanata <copied-by-zanata@zanata.org>\n"
 "Language-Team: Chinese (China)\n"
@@ -12224,15 +12220,10 @@
 msgid "{role}: role not found"
 msgstr "{role}：角色没有找到"
 
-<<<<<<< HEAD
-#~ msgid "This principal is required by the IPA master"
-#~ msgstr "这个主体是IPA主服务器所需的"
-=======
 #~ msgid "Delete a CA."
 #~ msgstr "删除一个CA。"
 
 #~ msgid ""
 #~ "Reverse zone for PTR record should be a sub-zone of one the following "
 #~ "fully qualified domains: %s"
-#~ msgstr "反向区域的PTR记录应该是下面完全其中一个限制域：%s的子区域"
->>>>>>> aa58fad8
+#~ msgstr "反向区域的PTR记录应该是下面完全其中一个限制域：%s的子区域"
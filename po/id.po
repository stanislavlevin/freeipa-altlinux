# SOME DESCRIPTIVE TITLE.
# Copyright (C) YEAR Red Hat
# This file is distributed under the same license as the freeipa package.
<<<<<<< HEAD
# FIRST AUTHOR <EMAIL@ADDRESS>, YEAR.
#
msgid ""
msgstr ""
"Project-Id-Version: freeipa 4.8.0\n"
"Report-Msgid-Bugs-To: https://pagure.io/freeipa/new_issue\n"
"POT-Creation-Date: 2020-06-10 22:17+0300\n"
"PO-Revision-Date: 2019-11-11 10:25+0000\n"
"Last-Translator: Copied by Zanata <copied-by-zanata@zanata.org>\n"
"Language-Team: Indonesian\n"
=======
# Andika Triwidada <andika@gmail.com>, 2020.
msgid ""
msgstr ""
"Project-Id-Version: freeipa 4.9.0.dev201908140712+gitc9938e3d8\n"
"Report-Msgid-Bugs-To: https://pagure.io/freeipa/new_issue\n"
"POT-Creation-Date: 2020-12-23 16:29+0200\n"
"PO-Revision-Date: 2020-10-26 03:15+0000\n"
"Last-Translator: Andika Triwidada <andika@gmail.com>\n"
"Language-Team: Indonesian <https://translate.fedoraproject.org/projects/"
"freeipa/master/id/>\n"
>>>>>>> aa58fad8
"Language: id\n"
"MIME-Version: 1.0\n"
"Content-Type: text/plain; charset=UTF-8\n"
"Content-Transfer-Encoding: 8bit\n"
<<<<<<< HEAD
"Plural-Forms: nplurals=1; plural=0\n"
"X-Generator: Zanata 4.6.2\n"
=======
"Plural-Forms: nplurals=1; plural=0;\n"
"X-Generator: Weblate 4.3.1\n"

msgid ""
"\n"
"http://www.ietf.org/rfc/rfc5280.txt\n"
"\n"
msgstr ""
"\n"
"http://www.ietf.org/rfc/rfc5280.txt\n"
"\n"

msgid "    * 1 - keyCompromise\n"
msgstr "    * 1 - keyCompromise\n"

msgid "    * 10 - aACompromise\n"
msgstr "    * 10 - aACompromise\n"

msgid "    * 2 - cACompromise\n"
msgstr "    * 2 - cACompromise\n"

msgid "    * 6 - certificateHold\n"
msgstr "    * 6 - certificateHold\n"

msgid "    * 9 - privilegeWithdrawn\n"
msgstr "    * 9 - privilegeWithdrawn\n"

#, python-brace-format
msgid "${count} user(s) activated"
msgstr "${count} pengguna diaktifkan"

#, python-brace-format
msgid "${count} users(s) staged"
msgstr "${count} pengguna digelar"

#, python-format
msgid "%(attr)s: Only one value allowed."
msgstr "%(attr)s: Hanya satu nilai yang diperbolehkan."
>>>>>>> aa58fad8

#, python-format
msgid "%(count)d ACI matched"
msgid_plural "%(count)d ACIs matched"
msgstr[0] "%(count)d ACI cocok"

#, python-format
msgid "%(count)d CA matched"
msgid_plural "%(count)d CAs matched"
msgstr[0] "%(count)d CA cocok"

#, python-format
msgid "%(count)d OTP token matched"
msgid_plural "%(count)d OTP tokens matched"
msgstr[0] "%(count)d token OTP cocok"

#, python-format
msgid "%(count)d group matched"
msgid_plural "%(count)d groups matched"
msgstr[0] "%(count)d grup cocok"

#, python-format
msgid "%(count)d host matched"
msgid_plural "%(count)d hosts matched"
msgstr[0] "%(count)d host sesuai"

#, python-format
msgid "%(count)d hostgroup matched"
msgid_plural "%(count)d hostgroups matched"
msgstr[0] "%(count)d hostgroup cocok"

#, python-format
msgid "%(count)d plugin loaded"
msgid_plural "%(count)d plugins loaded"
msgstr[0] "%(count)d pengaya telah dimuat"

#, python-format
msgid "%(count)d user matched"
msgid_plural "%(count)d users matched"
msgstr[0] "%(count)d pengguna cocok"

#, python-format
msgid "%(count)d variables"
msgstr "%(count)d variabel"

#, python-format
msgid "%(count)s server matched"
msgid_plural "%(count)s servers matched"
msgstr[0] "%(count)s server cocok"

#, python-format
msgid "%(count)s server role matched"
msgid_plural "%(count)s server roles matched"
msgstr[0] "%(count)s peran server cocok"

#, python-format
msgid "%(count)s user matched"
msgid_plural "%(count)s users matched"
msgstr[0] "%(count)s pengguna cocok"

#, python-format
msgid "%(desc)s: %(info)s"
msgstr "%(desc)s: %(info)s"

#, python-format
msgid "%(exception)s"
msgstr "%(exception)s"

#, python-format
msgid "%(info)s"
msgstr "%(info)s"

#, python-format
msgid "%(otype)s \"%(oname)s\" not found"
msgstr "%(otype)s \"%(oname)s\" tidak ditemukan"

#, python-format
msgid "%(reason)s"
msgstr "%(reason)s"

#, python-format
msgid "%i host or hostgroup added."
msgstr "%i host atau hostgroup ditambahkan."

#, python-format
msgid "%i host or hostgroup removed."
msgstr "%i host atau hostgroup dibuang."

#, python-format
msgid "%i hosts or hostgroups added."
msgstr "%i hosts atau hostgroups ditambahkan."

msgid "A description of this command"
msgstr "Suatu penjelasan atas perintah ini"

msgid "A group may not be a member of itself"
msgstr "Sebuah grup tidak mungkin menjadi anggota grup itu sendiri"

#, python-format
msgid "ACI with name \"%s\" not found"
msgstr "ACI dengan nama \"%s\" tidak ditemukan"

msgid "Account disabled"
msgstr "Akun dinonaktifkan"

msgid "Active Directory domain"
msgstr "Domain Active Directory"

msgid "Add host group"
msgstr "Tambah grup host"

#, python-format
msgid "Added %(map)s"
msgstr "Ditambahkan %(map)s"

#, python-format
msgid "Added OTP token \"%(value)s\""
msgstr "Menambah token OTP \"%(value)s\""

#, python-format
msgid "Added group \"%(value)s\""
msgstr "Grup \"%(value)s\" ditambahkan"

#, python-format
msgid "Added host \"%(value)s\""
msgstr "Host \"%(value)s\" ditambahkan"

#, python-format
msgid "Added hostgroup \"%(value)s\""
msgstr "Hostgroup \"%(value)s\" ditambahkan"

#, python-format
msgid "Added segment \"%(value)s\""
msgstr "Segmen \"%(value)s\" ditambahkan"

#, python-format
msgid "Added user \"%(value)s\""
msgstr "Pengguna \"%(value)s\" ditambahkan"

msgid "Allow query"
msgstr "Izinkan kuiri"

#, python-brace-format
msgid "An error has occurred (${error})"
msgstr "Terjadi kesalahan internal (${error})"

msgid "Asks for a non-random password to use for the principal"
msgstr "Meminta kata sandi non-acak untuk digunakan bagi prinsipal"

msgid "Audit"
msgstr "Audit"

#, python-format
msgid "Auto member rule: %s not found!"
msgstr "Aturan anggota otomatis: %s tidak ditemukan!"

#, python-format
msgid "Base64 decoding failed: %(reason)s"
msgstr "Penguraian Base64 gagal: %(reason)s"

msgid "Bind rule type"
msgstr "Tipe aturan bind"

msgid "CSR"
msgstr "CSR"

#, python-format
msgid "Certificate operation cannot be completed: %(error)s"
msgstr "Operasi sertifikat tidak dapat diselesaikan: %(error)s"

#, python-format
msgid "Changed server state of \"%(value)s\"."
msgstr "Mengubah keadaan server \"%(value)s\"."

#, python-brace-format
msgid "Click to ${action}"
msgstr "Klik untuk ${action}"

#, c-format
msgid "Closing keytab failed\n"
msgstr "Menutup keytab gagal\n"

msgid "Comma separated encryption types list"
msgstr "Daftar tipe enkripsi yang dipisahkan koma"

msgid "Command name"
msgstr "Nama perintah"

msgid "Command not implemented"
msgstr "Perintah tidak diimplementasikan"

msgid "Confirm (password)"
msgstr "Konfirmasi (kata sandi)"

msgid "Consume an entitlement."
msgstr "Mengkonsumsi suatu hak."

#, python-format
msgid "Created ACI \"%(value)s\""
msgstr "ACI \"%(value)s\" telah dibuat"

#, python-format
msgid "Created CA \"%(value)s\""
msgstr "CA \"%(value)s\" dibuat"

msgid "DLV Digest"
msgstr "Digest DLV"

msgid "DNAME Target"
msgstr "Target DNAME"

msgid "DNS Server name"
msgstr "Nama Server DNS"

#, python-format
msgid "DNS server %(server)s: %(error)s."
msgstr "Server DNS %(server)s: %(error)s."

msgid "DS Digest"
msgstr "Digest DS"

msgid "Debugging output"
msgstr "Keluaran awakutu"

#, python-format
msgid "Delete %(name)s '%(value)s'?"
msgstr "Hapus '%(value)s' %(name)s?"

msgid "Delete a hostgroup."
msgstr "Menghapus suatu hostgroup."

msgid "Delete all?"
msgstr "Hapus semua?"

msgid "Delete group."
msgstr "Menghapus grup."

#, python-format
msgid "Deleted ACI \"%(value)s\""
msgstr "ACI \"%(value)s\" telah dihapus"

#, python-format
msgid "Deleted CA \"%(value)s\""
msgstr "CA \"%(value)s\" dihapus"

#, python-format
msgid "Deleted OTP token \"%(value)s\""
msgstr "Menghapus token OTP \"%(value)s\""

#, python-format
msgid "Deleted group \"%(value)s\""
msgstr "Grup \"%(value)s\" dihapus"

#, python-format
msgid "Deleted host \"%(value)s\""
msgstr "Host \"%(value)s\" dihapus"

#, python-format
msgid "Deleted hostgroup \"%(value)s\""
msgstr "Hostgroup \"%(value)s\" dihapus"

#, python-format
msgid "Deleted segment \"%(value)s\""
msgstr "Segmen \"%(value)s\" dihapus"

#, python-format
msgid "Deleted user \"%(value)s\""
msgstr "Pengguna \"%(value)s\" dihapus"

#, python-format
msgid "Deprecated; use %s"
msgstr "Usang; gunakan %s"

#, python-format
msgid "Disabled CA \"%(value)s\""
msgstr "CA \"%(value)s\" dinonaktifkan"

msgid "Domain"
msgstr "Domain"

msgid "Domain GUID"
msgstr "GUID Domain"

msgid "Domain SID"
msgstr "SID Domain"

#, python-brace-format
msgid "Edit ${entity}"
msgstr "Sunting ${entity}"

#, python-format
msgid "Enabled CA \"%(value)s\""
msgstr "CA \"%(value)s\" difungsikan"

msgid "Encryption types to request"
msgstr "Tipe enkripsi yang akan diminta"

msgid "Enrollment UUID (not implemented)"
msgstr "UUID pendaftaran (tidak diimplementasikan)"

#, c-format
msgid "Enrollment failed. %s\n"
msgstr "Pendaftaran gagal. %s\n"

#, python-format
msgid "Enter %(label)s again to verify: "
msgstr "Masukkan %(label)s lagi untuk verifikasi: "

#, python-format
msgid "Entry %s does not exist"
msgstr "Entri %s tidak ada"

#, python-format
msgid "Entry %s not found"
msgstr "Entri %s tidak ditemukan"

#, c-format
msgid "Error getting default Kerberos realm: %s.\n"
msgstr "Galat saat mendapatkan ranah Kerberos default: %s.\n"

#, c-format
msgid "Error obtaining initial credentials: %s.\n"
msgstr "Galat saat memperoleh kredensial awal: %s.\n"

#, c-format
msgid "Error parsing \"%1$s\": %2$s.\n"
msgstr "Galat saat mengurai \"%1$s\": %2$s.\n"

#, c-format
msgid "Error resolving keytab: %s.\n"
msgstr "Galat saat me-resolve keytab: %s.\n"

#, c-format
msgid "Error storing creds in credential cache: %s.\n"
msgstr "Galat saat menyimpan kredensial dalam singgahan kredensial: %s.\n"

#, c-format
msgid "Expanding buffer in jsonrpc_handle_response failed"
msgstr "Memperluas penyangga dalam jsonrpc_handle_response gagal"

msgid "Expires On"
msgstr "Kedaluwarsa Pada"

#, c-format
msgid "Extracting the data from the JSON-RPC response failed: %s\n"
msgstr "Gagal mengekstrak data dari respons JSON-RPC: %s\n"

#, c-format
msgid "Extracting the error from the JSON-RPC response failed: %s\n"
msgstr "Gagal mengekstrak kesalahan dari respons JSON-RPC: %s\n"

msgid "Failed service/service groups"
msgstr "Grup layanan/layanan gagal"

#, c-format
msgid "Failed to create control!\n"
msgstr "Gagal membuat kontrol!\n"

msgid "Failed to decode control reply!\n"
msgstr "Gagal mendekode balasan kontrol!\n"

#, c-format
msgid "Failed to get result: %s\n"
msgstr "Gagal mendapatkan hasil: %s\n"

#, c-format
msgid "Failed to open config file %s\n"
msgstr "Gagal membuka berkas konfigurasi %s\n"

#, c-format
msgid "Failed to open keytab\n"
msgstr "Gagal membuka keytab\n"

#, c-format
msgid "Failed to open keytab '%1$s': %2$s\n"
msgstr "Gagal membuka keytab '%1$s': %2$s\n"

#, c-format
msgid "Failed to parse config file %s\n"
msgstr "Gagal mengurai berkas konfig %s\n"

#, c-format
msgid "Failed to parse extended result: %s\n"
msgstr "Gagal mengurai hasil yang diperluas: %s\n"

#, c-format
msgid "Failed to parse result: %s\n"
msgstr "Gagal mengurai hasil: %s\n"

#, c-format
msgid "Failed to retrieve any keys"
msgstr "Gagal mengambil kunci apapun"

#, c-format
msgid "Failed to retrieve encryption type %1$s (#%2$d)\n"
msgstr "Gagal mengambil tipe enkripsi %1$s (#%2$d)\n"

#, c-format
msgid "Failed to retrieve encryption type type #%d\n"
msgstr "Gagal mengambil tipe enkripsi #%d\n"

#, python-format
msgid "Failure decoding Certificate Signing Request: %s"
msgstr "Gagal mengurai Permintaan Penandatanganan Sertifikat: %s"

msgid "Force the host join. Rejoin even if already joined."
msgstr "Paksa host bergabung. Bergabung kembali bahkan jika sudah bergabung."

msgid "Forwarders"
msgstr "Forwarder"

msgid "Gather data for a certificate signing request."
msgstr "Mengumpulkan data untuk suatu permintaan penandatanganan sertifikat."

#, python-format
msgid "Group '%s' does not exist"
msgstr "Grup '%s' tidak ada"

#, python-format
msgid "HBAC rule %(rule)s not found"
msgstr "Aturan HBAC %(rule)s tidak ditemukan"

#, c-format
msgid "Host is already joined.\n"
msgstr "Host sudah bergabung.\n"

msgid "Hostname of this server"
msgstr "Nama host peladen ini"

msgid "IPA Server to use"
msgstr "Server IPA yang akan digunakan"

#, c-format
msgid "IPA namingContext not found\n"
msgstr "IPA namingContext tidak ditemukan\n"

#, python-format
msgid "Insufficient access: %(info)s"
msgstr "Hak akses tidak mencukupi: %(info)s"

#, python-format
msgid "Invalid JSON-RPC request: %(error)s"
msgstr "Permintaan JSON-RPC tidak valid: %(error)s"

#, c-format
msgid "JSON-RPC call failed with status code: %li\n"
msgstr "Panggilan JSON-RPC gagal dengan kode status: %li\n"

#, c-format
msgid "JSON-RPC call failed: %s\n"
msgstr "Panggilan JSON-RPC gagal: %s\n"

#, c-format
msgid "JSON-RPC call was unauthorized. Check your credentials.\n"
msgstr "Panggilan JSON-RPC tanpa otorisasi. Periksa kredensial Anda.\n"

#, c-format
msgid ""
"JSON-RPC request:\n"
"%s\n"
msgstr ""
"Permintaan JSON-RPC:\n"
"%s\n"

#, c-format
msgid ""
"JSON-RPC response:\n"
"%s\n"
msgstr ""
"Respon JSON-RPC:\n"
"%s\n"

msgid "Kerberos Service Principal Name"
msgstr "Nama Prisipal Layanan Kerberos"

#, c-format
msgid "Kerberos context initialization failed\n"
msgstr "Inisialisasi konteks Kerberos gagal\n"

#, c-format
msgid "Kerberos context initialization failed: %1$s (%2$d)\n"
msgstr "Inisialisasi konteks Kerberos gagal: %1$s (%2$d)\n"

#, python-format
msgid "Kerberos error: %(major)s/%(minor)s"
msgstr "Kesalahan kerberos: %(major)s/%(minor)s"

msgid "Keytab File Name"
msgstr "Nama Berkas Keytab"

msgid "LDAP DN"
msgstr "DN LDAP"

msgid "LDAP URI"
msgstr "URI LDAP"

msgid "LDAP basedn"
msgstr "basedn LDAP"

msgid "LDAP password (if not using Kerberos)"
msgstr "Kata sandi LDAP (jika tidak menggunakan Kerberos)"

msgid "Mailing Address"
msgstr "Alamat Surat"

msgid "Master file"
msgstr "Berkas induk"

msgid "Maximum serial number"
msgstr "Nomor seri maksimum"

msgid "Minimum serial number"
msgstr "Nomor seri minimum"

#, c-format
msgid "Missing reply control list!\n"
msgstr "Kurang daftar kontrol balasan!\n"

#, c-format
msgid "Missing reply control!\n"
msgstr "Kehilangan kontrol balasan!\n"

#, python-format
msgid "Modified ACI \"%(value)s\""
msgstr "ACI \"%(value)s\" telah dimodifikasi"

#, python-format
msgid "Modified CA \"%(value)s\""
msgstr "CA \"%(value)s\" diubah"

#, python-format
msgid "Modified OTP token \"%(value)s\""
msgstr "Mengubah token OTP \"%(value)s\""

#, python-format
msgid "Modified group \"%(value)s\""
msgstr "Grup \"%(value)s\" dimodifikasi"

#, python-format
msgid "Modified host \"%(value)s\""
msgstr "Host \"%(value)s\" dimodifikasi"

#, python-format
msgid "Modified hostgroup \"%(value)s\""
msgstr "Hostgroup \"%(value)s\" dimodifikasi"

#, python-format
msgid "Modified segment \"%(value)s\""
msgstr "Segmen \"%(value)s\" dimodifikasi"

#, python-format
msgid "Modified user \"%(value)s\""
msgstr "Pengguna \"%(value)s\" dimodifikasi"

#, python-format
msgid "Modify %(name)s '%(value)s'?"
msgstr "Ubah '%(value)s' %(name)s?"

msgid "Modify a hostgroup."
msgstr "Memodifikasi suatu hostgroup."

msgid "Must be a decimal number"
msgstr "Harus angka desimal"

msgid "Must be a positive number"
msgstr "Harus angka positif"

msgid "Must be an integer"
msgstr "Harus bilangan bulat"

msgid "Must be disabled first"
msgstr "Harus dinon-fungsikan terlebih dahulu"

#, c-format
msgid "No keys accepted by KDC\n"
msgstr "Tidak ada kunci yang diterima oleh KDC\n"

#, c-format
msgid "No permission to join this host to the IPA domain.\n"
msgstr "Tidak ada izin bagi bergabungnya host ini ke domain IPA.\n"

#, c-format
msgid "No values for %s"
msgstr "Tidak ada nilai bagi %s"

#, c-format
msgid "No write permissions on keytab file '%s'\n"
msgstr "Tidak ada izin tulis pada berkas keytab '%s'\n"

msgid "Non-POSIX"
msgstr "Non-POSIX"

msgid "Nonce"
msgstr "Nonce"

msgid "Number of plugins loaded"
msgstr "Cacah pengaya yang dimuat"

msgid "OTP Token"
msgstr "Token OTP"

msgid "Only one value is allowed"
msgstr "Hanya satu nilai yang diperbolehkan"

#, c-format
msgid "Operation failed: %s\n"
msgstr "Operasi gagal: %s\n"

#, c-format
msgid "Out of Memory!\n"
msgstr "Kehabisan Memori!\n"

#, c-format
msgid "Out of memory \n"
msgstr "Kehabisan memori \n"

#, c-format
msgid "Out of memory!"
msgstr "Kehabisan memori!"

#, c-format
msgid "Out of memory!\n"
msgstr "Kehabisan memori!\n"

msgid "Output only on errors"
msgstr "Keluaran hanya pada kesalahan"

#, c-format
msgid "Parsing JSON-RPC response failed: %s\n"
msgstr "Penguraian respons JSON-RPC gagal: %s\n"

#, c-format
msgid "Parsing JSON-RPC response failed: no 'result' value found.\n"
msgstr ""
"Penguraian respons JSON-RPC gagal: tidak ada nilai 'hasil' yang ditemukan.\n"

msgid "Password cannot be set on enrolled host."
msgstr "Kata sandi tidak dapat ditata pada host yang didaftarkan."

msgid "Password is too long!\n"
msgstr "Kata sandi terlalu panjang!\n"

msgid "Passwords do not match"
msgstr "Kata sandi tidak cocok"

msgid "Passwords do not match!"
msgstr "Kata sandi tidak cocok!"

#, c-format
msgid "Passwords do not match!\n"
msgstr "Kata sandi tidak cocok!\n"

msgid "Passwords must match"
msgstr "Kata sandi harus cocok"

msgid "Permitted Encryption Types"
msgstr "Tipe Enkripsi yang Diizinkan"

msgid "Print as little as possible"
msgstr "Mencetak sesedikat mungkin"

msgid "Print debugging information"
msgstr "Cetak informasi awakutu"

msgid "Print the raw XML-RPC output in GSSAPI mode"
msgstr "Mencetak keluaran XML-RPC mentah dalam mode GSSAPI"

msgid "Public key:"
msgstr "Kunci publik:"

msgid "Quiet mode. Only errors are displayed."
msgstr "Mode senyap. Hanya galat yang ditampilkan."

msgid "Realm name"
msgstr "Nama realm"

msgid "Reason"
msgstr "Alasan"

msgid "Record type"
msgstr "Tipe record"

msgid "Remove all principals in this realm"
msgstr "Hapus semua prinsipal di realm ini"

#, c-format
msgid "Removing principal %s\n"
msgstr "Menghapus prinsipal %s\n"

msgid "Reset OTP"
msgstr "OTP Reset"

msgid "Results are truncated, try a more specific search"
msgstr "Hasil yang terpotong, coba cari dengan lebih spesifik"

msgid "SASL Bind failed\n"
msgstr "Bind SASL gagal\n"

msgid "SRV Target"
msgstr "Target SRV"

msgid "SSH public key:"
msgstr "Kunci publik SSH:"

#, c-format
msgid "Search for %1$s on rootdse failed with error %2$d\n"
msgstr "Mencari %1$s pada rootdse gagal dengan galat %2$d\n"

#, c-format
msgid "Search for IPA namingContext failed with error %d\n"
msgstr "Mencari namingContext IPA gagal dengan galat %d\n"

msgid "Serial"
msgstr "Serial"

msgid "Server Name"
msgstr "Nama Peladen"

msgid "Service Options"
msgstr "Opsi Layanan"

msgid "Show the list of permitted encryption types and exit"
msgstr "Tampilkan daftar tipe enkripsi yang diizinkan dan keluar"

msgid "Simple bind failed\n"
msgstr "Bind sederhana gagal\n"

msgid "Specifies where to store keytab information."
msgstr "Menentukan tempat menyimpan informasi keytab."

msgid "Subject Distinguished Name"
msgstr "Distinguished Name Subjek"

msgid "Submit a certificate signing request."
msgstr "Mengirim sebuah permintan penandatanganan sertifikat."

msgid "Sudo"
msgstr "Sudo"

msgid "Target"
msgstr "Target"

msgid "Target DN"
msgstr "DN Target"

#, c-format
msgid "The hostname must be fully-qualified: %s\n"
msgstr "Nama host harus fully-qualified: %s\n"

#, c-format
msgid "The hostname must not be: %s\n"
msgstr "Nama host tidak boleh: %s\n"

msgid "The keytab file to remove the principcal(s) from"
msgstr "Berkas keytab yang akan dihapus prinsipalnya"

msgid ""
"The principal to remove from the keytab (ex: ftp/ftp.example.com@EXAMPLE.COM)"
msgstr ""
"Prinsipal yang akan dihapus dari keytab (misalnya: ftp/ftp.example."
"com@EXAMPLE.COM)"

msgid "This command requires root access"
msgstr "Perintah ini memerlukan akses root"

msgid "This entry already exists"
msgstr "Entri ini sudah ada"

msgid "This is already a posix group"
msgstr "Ini sudah merupakan grup posix"

msgid "Ticket expired"
msgstr "Tiket kedaluwarsa"

#, c-format
msgid "Timeout exceeded."
msgstr "Tenggat waktu terlampaui."

#, c-format
msgid "Unable to determine IPA server from %s\n"
msgstr "Tak bisa menentukan peladen IPA dari %s\n"

#, c-format
msgid "Unable to determine root DN of %s\n"
msgstr "Tak bisa menentukan root DN dari %s\n"

#, c-format
msgid "Unable to enable SSL in LDAP\n"
msgstr "Tidak bisa memfungsikan SSL dalam LDAP\n"

#, c-format
msgid "Unable to generate Kerberos Credential Cache\n"
msgstr "Tidak dapat menghasilkan Kerberos Credential Cache\n"

#, c-format
msgid "Unable to initialize ldap library!\n"
msgstr "Tak bisa menginisialisasi pustaka ldap!\n"

#, c-format
msgid "Unable to join host: Kerberos Credential Cache not found\n"
msgstr ""
"Tidak dapat bergabung dengan host: Kerberos Credential Cache tidak "
"ditemukan\n"

#, c-format
msgid ""
"Unable to join host: Kerberos User Principal not found and host password not "
"provided.\n"
msgstr ""
"Tidak dapat bergabung dengan host: Kerberos User Principal tidak ditemukan "
"dan kata sandi host tidak disediakan.\n"

#, c-format
msgid "Unable to join host: Kerberos context initialization failed\n"
msgstr ""
"Tidak dapat bergabung dengan host: Inisialisasi konteks Kerberos gagal\n"

#, c-format
msgid "Unable to parse principal\n"
msgstr "Tidak dapat mengurai prinsipal\n"

#, c-format
msgid "Unable to parse principal name\n"
msgstr "Tidak dapat mengurai nama prinsipal\n"

#, c-format
msgid "Unable to parse principal: %1$s (%2$d)\n"
msgstr "Tidak dapat mengurai prinsipal: %1$s (%2$d)\n"

#, c-format
msgid "Unable to remove entry\n"
msgstr "Tak bisa menghapus entri\n"

msgid "Undo"
msgstr "Tak Jadi"

msgid "You must enroll a host in order to create a host service"
msgstr "Anda harus mendaftarkan sebuah host untuk membuat layanan host"

#, c-format
msgid "access() on %1$s failed: errno = %2$d\n"
msgstr "access() pada %1$s gagal: errno = %2$d\n"

msgid "an internal error has occurred"
msgstr "terjadi kesalahan internal"

#, python-format
msgid "an internal error has occurred on server at '%(server)s'"
msgstr "terjadi kesalahan internal pada server di '%(server)s'"

msgid ""
"at least one of: type, filter, subtree, targetgroup, attrs or memberof are "
"required"
msgstr ""
"setidaknya diperlukan salah satu dari: type, filter, subtree, targetgroup, "
"attrs atau memberof"

msgid "basedn"
msgstr "basedn"

#, c-format
msgid "ber_init() failed, Invalid control ?!\n"
msgstr "ber_init() gagal, Kontrol tidak valid ?!\n"

#, c-format
msgid "ber_scanf() failed, unable to find kvno ?!\n"
msgstr "ber_scanf() gagal, tidak dapat menemukan kvno ?!\n"

#, python-format
msgid "can be at most %(len)d characters"
msgstr "boleh maksimum %(len)d karakter"

#, python-format
msgid "can be at most %(maxlength)d bytes"
msgstr "panjang maksimum yang diperbolehkan %(maxlength)d byte"

#, python-format
msgid "can be at most %(maxlength)d characters"
msgstr "panjang maksimum yang diperbolehkan %(maxlength)d karakter"

#, python-format
msgid "can be at most %(maxvalue)d"
msgstr "nilai maksimum yang diperbolehkan %(maxvalue)d"

#, python-format
msgid "can be at most %(maxvalue)s"
msgstr "boleh maksimum %(maxvalue)s"

#, c-format
msgid "cannot open configuration file %s\n"
msgstr "tidak dapat membuka berkas konfigurasi %s\n"

#, c-format
msgid "cannot stat() configuration file %s\n"
msgstr "tidak dapat melakukan stat() berkas konfigurasi %s\n"

msgid "change collided with another change"
msgstr "perubahan bertabrakan dengan perubahan lain"

#, c-format
msgid "child exited with %d\n"
msgstr "anak keluar dengan %d\n"

#, c-format
msgid "curl_easy_init() failed\n"
msgstr "curl_easy_init() gagal\n"

#, c-format
msgid "curl_easy_setopt() failed\n"
msgstr "curl_easy_setopt() gagal\n"

#, c-format
msgid "curl_global_init() failed\n"
msgstr "curl_global_init() gagal\n"

#, c-format
msgid "curl_slist_append() failed for value: '%s'\n"
msgstr "curl_slist_append() gagal untuk nilai: '%s'\n"

#, python-format
msgid "error on server '%(server)s': %(error)s"
msgstr "galat pada server '%(server)s': %(error)s"

#, c-format
msgid "executing ipa-getkeytab failed, errno %d\n"
msgstr "mengeksekusi ipa-getkeytab gagal, errno %d\n"

msgid "filename"
msgstr "namaberkas"

#, c-format
msgid "fork() failed\n"
msgstr "fork() gagal\n"

msgid "hostname"
msgstr "namahost"

msgid "incorrect type"
msgstr "tipe salah"

#, python-format
msgid "invalid '%(name)s': %(error)s"
msgstr "'%(name)s' tidak valid: %(error)s"

#, c-format
msgid "ipa-getkeytab has bad permissions?\n"
msgstr "ipa-getkeytab memiliki izin yang buruk?\n"

#, c-format
msgid "ipa-getkeytab not found\n"
msgstr "ipa-getkeytab tidak ditemukan\n"

#, c-format
msgid "json_dumps() failed\n"
msgstr "json_dumps() gagal\n"

#, c-format
msgid "json_pack_ex() failed: %s\n"
msgstr "json_pack_ex() gagal: %s\n"

#, python-format
msgid "key %(key)s already exists"
msgstr "kunci %(key)s sudah ada"

#, python-format
msgid "key named %(key)s already exists"
msgstr "kunci bernama %(key)s sudah ada"

#, c-format
msgid "krb5_kt_close %1$d: %2$s\n"
msgstr "krb5_kt_close %1$d: %2$s\n"

#, c-format
msgid "krb5_kt_get_entry %1$d: %2$s\n"
msgstr "krb5_kt_get_entry %1$d: %2$s\n"

#, c-format
msgid "krb5_kt_remove_entry %1$d: %2$s\n"
msgstr "krb5_kt_remove_entry %1$d: %2$s\n"

#, c-format
msgid "krb5_parse_name %1$d: %2$s\n"
msgstr "krb5_parse_name %1$d: %2$s\n"

#, c-format
msgid "krb5_unparse_name %1$d: %2$s\n"
msgstr "krb5_unparse_name %1$d: %2$s\n"

#, c-format
msgid "kvno %d\n"
msgstr "kvno %d\n"

msgid "limits exceeded for this query"
msgstr "query ini telah melampaui batas"

#, python-format
msgid "map %(map)s already exists"
msgstr "peta %(map)s sudah ada"

msgid "maximum serial number"
msgstr "nomor seri maksimum"

msgid "minimum serial number"
msgstr "nomor seri minimum"

#, python-format
msgid "must be '%(value)s'"
msgstr "harus '%(value)s'"

msgid "must be DNS name"
msgstr "harus berupa nama DNS"

msgid "must be TRUE or FALSE"
msgstr "harus TRUE atau FALSE"

msgid "must be True or False"
msgstr "harus True atau False"

msgid "must be Unicode text"
msgstr "harus teks Unicode"

msgid "must be a certificate"
msgstr "harus merupakan sebuah sertifikat"

msgid "must be a certificate signing request"
msgstr "harus berupa sebuah permintaan penandatanganan sertifikat"

msgid "must be a decimal number"
msgstr "harus merupakan angka desimal"

msgid "must be absolute"
msgstr "harus absolut"

msgid "must be an integer"
msgstr "harus merupakan bilangan bulat"

#, python-format
msgid "must be at least %(minlength)d bytes"
msgstr "panjang minimum yang diperbolehkan %(minlength)d byte"

#, python-format
msgid "must be at least %(minlength)d characters"
msgstr "setidaknya minimum harus %(minlength)d karakter"

#, python-format
msgid "must be at least %(minvalue)d"
msgstr "setidaknya harus %(minvalue)d"

#, python-format
msgid "must be at least %(minvalue)s"
msgstr "setidaknya harus %(minvalue)s"

msgid "must be at least 1"
msgstr "setidaknya harus 1"

msgid "must be binary data"
msgstr "harus merupakan data biner"

msgid "must be datetime value"
msgstr "harus berupa nilai datetime"

msgid "must be dictionary"
msgstr "harus berupa kamus"

msgid "must be enclosed in parentheses"
msgstr "mesti diapit kurung"

#, python-format
msgid "must be exactly %(length)d bytes"
msgstr "harus tepat %(length)d byte"

#, python-format
msgid "must be exactly %(length)d characters"
msgstr "harus tepat %(length)d karakter"

#, python-format
msgid "must be one of %(values)s"
msgstr "harus satu dari %(values)s"

msgid "must be relative"
msgstr "harus relatif"

#, python-format
msgid "must match pattern \"%(pattern)s\""
msgstr "harus cocok dengan pola \"%(pattern)s\""

msgid "no modifications to be performed"
msgstr "tidak ada modifikasi yang harus dilakukan"

#, c-format
msgid "out of memory\n"
msgstr "kehabisan memori!\n"

msgid "password"
msgstr "kata sandi"

#, python-format
msgid "permission \"%(value)s\" already exists"
msgstr "izin \"%(value)s\" sudah ada"

msgid "pkinit"
msgstr "pkinit"

#, c-format
msgid "principal not found\n"
msgstr "prinsipal tidak ditemukan\n"

#, c-format
msgid "principal not found in XML-RPC response\n"
msgstr "prinsipal tidak ditemukan dalam respons XML-RPC\n"

msgid "priority cannot be set on global policy"
msgstr "prioritas tidak dapat ditetapkan pada kebijakan global"

#, python-format
msgid "query '%(owner)s %(rtype)s': %(error)s"
msgstr "kuiri '%(owner)s %(rtype)s': %(error)s"

#, c-format
msgid "read error\n"
msgstr "galat baca\n"

#, c-format
msgid "realm not found\n"
msgstr "realm tidak ditemukan\n"

#, c-format
msgid "result not found in XML-RPC response\n"
msgstr "hasil tidak ditemukan dalam respons XML-RPC\n"

msgid "segment"
msgstr "segmen"

msgid "sidgen_was_run"
msgstr "sidgen_was_run"

#, python-format
msgid "unknown error %(code)d from %(server)s: %(error)s"
msgstr "kesalahan %(code)d tidak dikenal dari %(server)s: %(error)s"

msgid "users"
msgstr "pengguna"

msgid "vaultcontainer"
msgstr "vaultcontainer"

msgid "vaultcontainers"
msgstr "vaultcontainers"

#, python-brace-format
msgid "{attr}: no such attribute"
msgstr "{attr}: tidak ada atribut seperti itu"<|MERGE_RESOLUTION|>--- conflicted
+++ resolved
@@ -1,18 +1,6 @@
 # SOME DESCRIPTIVE TITLE.
 # Copyright (C) YEAR Red Hat
 # This file is distributed under the same license as the freeipa package.
-<<<<<<< HEAD
-# FIRST AUTHOR <EMAIL@ADDRESS>, YEAR.
-#
-msgid ""
-msgstr ""
-"Project-Id-Version: freeipa 4.8.0\n"
-"Report-Msgid-Bugs-To: https://pagure.io/freeipa/new_issue\n"
-"POT-Creation-Date: 2020-06-10 22:17+0300\n"
-"PO-Revision-Date: 2019-11-11 10:25+0000\n"
-"Last-Translator: Copied by Zanata <copied-by-zanata@zanata.org>\n"
-"Language-Team: Indonesian\n"
-=======
 # Andika Triwidada <andika@gmail.com>, 2020.
 msgid ""
 msgstr ""
@@ -23,15 +11,10 @@
 "Last-Translator: Andika Triwidada <andika@gmail.com>\n"
 "Language-Team: Indonesian <https://translate.fedoraproject.org/projects/"
 "freeipa/master/id/>\n"
->>>>>>> aa58fad8
 "Language: id\n"
 "MIME-Version: 1.0\n"
 "Content-Type: text/plain; charset=UTF-8\n"
 "Content-Transfer-Encoding: 8bit\n"
-<<<<<<< HEAD
-"Plural-Forms: nplurals=1; plural=0\n"
-"X-Generator: Zanata 4.6.2\n"
-=======
 "Plural-Forms: nplurals=1; plural=0;\n"
 "X-Generator: Weblate 4.3.1\n"
 
@@ -70,7 +53,6 @@
 #, python-format
 msgid "%(attr)s: Only one value allowed."
 msgstr "%(attr)s: Hanya satu nilai yang diperbolehkan."
->>>>>>> aa58fad8
 
 #, python-format
 msgid "%(count)d ACI matched"

/*
 * MIT Kerberos KDC database backend for FreeIPA
 *
 * Authors: Simo Sorce <ssorce@redhat.com>
 *
 * Copyright (C) 2011  Simo Sorce, Red Hat
 * see file 'COPYING' for use and warranty information
 *
 * This program is free software you can redistribute it and/or modify
 * it under the terms of the GNU General Public License as published by
 * the Free Software Foundation, either version 3 of the License, or
 * (at your option) any later version.
 *
 * This program is distributed in the hope that it will be useful,
 * but WITHOUT ANY WARRANTY; without even the implied warranty of
 * MERCHANTABILITY or FITNESS FOR A PARTICULAR PURPOSE.  See the
 * GNU General Public License for more details.
 *
 * You should have received a copy of the GNU General Public License
 * along with this program.  If not, see <http://www.gnu.org/licenses/>.
 */

#include "config.h"

#include "ipa_hostname.h"
#include "ipa_kdb.h"
#include "ipa_mspac.h"
#include <talloc.h>
#include <unicase.h>
#include "util/time.h"
#include "gen_ndr/ndr_krb5pac.h"

#include "ipa_kdb_mspac_private.h"

static char *user_pac_attrs[] = {
    "objectClass",
    "uid",
    "cn",
    "fqdn",
    "gidNumber",
    "krbPrincipalName",
    "krbCanonicalName",
    "krbTicketPolicyReference",
    "krbPrincipalExpiration",
    "krbPasswordExpiration",
    "krbPwdPolicyReference",
    "krbPrincipalType",
    "krbLastPwdChange",
    "krbPrincipalAliases",
    "krbLastSuccessfulAuth",
    "krbLastFailedAuth",
    "krbLoginFailedCount",
    "krbLastAdminUnlock",
    "krbTicketFlags",
    "ipaNTSecurityIdentifier",
    "ipaNTLogonScript",
    "ipaNTProfilePath",
    "ipaNTHomeDirectory",
    "ipaNTHomeDirectoryDrive",
    NULL
};

char *deref_search_attrs[] = {
    "memberOf",
    NULL
};

static char *memberof_pac_attrs[] = {
    "gidNumber",
    "ipaNTSecurityIdentifier",
    NULL
};

#define SID_ID_AUTHS 6
#define SID_SUB_AUTHS 15
#define MAX(a,b) (((a)>(b))?(a):(b))
#define MIN(a,b) (((a)<(b))?(a):(b))

#define AUTHZ_DATA_TYPE_PAC "MS-PAC"
#define AUTHZ_DATA_TYPE_PAD "PAD"
#define AUTHZ_DATA_TYPE_NONE "NONE"

int string_to_sid(const char *str, struct dom_sid *sid)
{
    unsigned long val;
    const char *s;
    char *t;
    int i;

    if (str == NULL) {
        return EINVAL;
    }

    memset(sid, '\0', sizeof(struct dom_sid));

    s = str;

    if (strncasecmp(s, "S-", 2) != 0) {
        return EINVAL;
    }
    s += 2;

    val = strtoul(s, &t, 10);
    if (s == t || !t || *t != '-') {
        return EINVAL;
    }
    s = t + 1;
    sid->sid_rev_num = val;

    val = strtoul(s, &t, 10);
    if (s == t || !t) {
        return EINVAL;
    }
    sid->id_auth[2] = (val & 0xff000000) >> 24;
    sid->id_auth[3] = (val & 0x00ff0000) >> 16;
    sid->id_auth[4] = (val & 0x0000ff00) >> 8;
    sid->id_auth[5] = (val & 0x000000ff);

    for (i = 0; i < SID_SUB_AUTHS; i++) {
        switch (*t) {
        case '\0':
            /* no (more) subauths, we are done with it */
            sid->num_auths = i;
            return 0;
        case '-':
            /* there are (more) subauths */
            s = t + 1;;
            break;
        default:
            /* garbage */
            return EINVAL;
        }

        val = strtoul(s, &t, 10);
        if (s == t || !t) {
            return EINVAL;
        }
        sid->sub_auths[i] = val;
    }

    if (*t != '\0') {
        return EINVAL;
    }

    sid->num_auths = i;
    return 0;
}

char *dom_sid_string(TALLOC_CTX *memctx, const struct dom_sid *dom_sid)
{
    size_t c;
    size_t len;
    int ofs;
    uint32_t ia;
    char *buf;

    if (dom_sid == NULL
            || dom_sid->num_auths < 0
            || dom_sid->num_auths > SID_SUB_AUTHS) {
        return NULL;
    }

    len = 25 + dom_sid->num_auths * 11;

    buf = talloc_zero_size(memctx, len);
    if (buf == NULL) {
        return NULL;
    }

    ia = (dom_sid->id_auth[5]) +
         (dom_sid->id_auth[4] << 8 ) +
         (dom_sid->id_auth[3] << 16) +
         (dom_sid->id_auth[2] << 24);

    ofs = snprintf(buf, len, "S-%u-%lu", (unsigned int) dom_sid->sid_rev_num,
                                            (unsigned long) ia);

    for (c = 0; c < dom_sid->num_auths; c++) {
        ofs += snprintf(buf + ofs, MAX(len - ofs, 0), "-%lu",
                                        (unsigned long) dom_sid->sub_auths[c]);
    }

    if (ofs >= len) {
        talloc_free(buf);
        return NULL;
    }

    return buf;
}

static struct dom_sid *dom_sid_dup(TALLOC_CTX *memctx,
                                   const struct dom_sid *dom_sid)
{
    struct dom_sid *new_sid;
    size_t c;

    if (dom_sid == NULL) {
        return NULL;
    }

    new_sid = talloc(memctx, struct dom_sid);
    if (new_sid == NULL) {
        return NULL;
    }

    new_sid->sid_rev_num = dom_sid->sid_rev_num;
    for (c = 0; c < SID_ID_AUTHS; c++) {
        new_sid->id_auth[c] = dom_sid->id_auth[c];
    }
    new_sid->num_auths = dom_sid->num_auths;
    for (c = 0; c < SID_SUB_AUTHS; c++) {
        new_sid->sub_auths[c] = dom_sid->sub_auths[c];
    }

    return new_sid;
}

/* checks if sid1 is a domain of sid2 or compares them exactly if exact_check is true
 * returns
 *    true   -- if sid1 is a domain of sid2 (including full exact match)
 *    false  -- otherwise
 *
 * dom_sid_check() is supposed to be used with sid1 representing domain SID
 * and sid2 being either domain or resource SID in the domain
 */
static bool dom_sid_check(const struct dom_sid *sid1, const struct dom_sid *sid2, bool exact_check)
{
    int c, num;

    if (sid1 == sid2) {
        return true;
    }

    if (sid1 == NULL) {
        return false;
    }

    if (sid2 == NULL) {
        return false;
    }

    /* If SIDs have different revisions, they are different */
    if (sid1->sid_rev_num != sid2->sid_rev_num)
        return false;

    /* When number of authorities is different, sids are different
     * if we were asked to check prefix exactly */
    num = sid2->num_auths - sid1->num_auths;
    if (num != 0) {
        if (exact_check) {
            return false;
        } else {
            /* otherwise we are dealing with prefix check
             * and sid2 should have RID compared to the sid1 */
            if (num != 1) {
                return false;
            }
        }
    }

    /* now either sid1->num_auths == sid2->num_auths or sid1 has no RID */

    /* for same size authorities compare them backwards
     * since RIDs are likely different */
    for (c = sid1->num_auths; c >= 0; --c)
        if (sid1->sub_auths[c] != sid2->sub_auths[c])
            return false;

    /* Finally, compare Identifier authorities */
    for (c = 0; c < SID_ID_AUTHS; c++)
        if (sid1->id_auth[c] != sid2->id_auth[c])
            return false;

    return true;
}

static bool dom_sid_is_prefix(const struct dom_sid *sid1, const struct dom_sid *sid2)
{
    int c;

    if (sid1 == sid2) {
        return true;
    }

    if (sid1 == NULL) {
        return false;
    }

    if (sid2 == NULL) {
        return false;
    }

    /* If SIDs have different revisions, they are different */
    if (sid1->sid_rev_num != sid2->sid_rev_num)
        return false;

    if (sid1->num_auths > sid2->num_auths)
        return false;

    /* now sid1->num_auths <= sid2->num_auths */

    /* compare up to sid1->num_auth authorities since RIDs are
     * likely different and we are searching for the prefix */
    for (c = 0; c < sid1->num_auths; c++)
        if (sid1->sub_auths[c] != sid2->sub_auths[c])
            return false;

    /* Finally, compare Identifier authorities */
    for (c = 0; c < SID_ID_AUTHS; c++)
        if (sid1->id_auth[c] != sid2->id_auth[c])
            return false;

    return true;
}

static int sid_append_rid(struct dom_sid *sid, uint32_t rid)
{
    if (sid->num_auths >= SID_SUB_AUTHS) {
        return EINVAL;
    }

    sid->sub_auths[sid->num_auths++] = rid;
    return 0;
}

/**
* @brief Takes a user sid and removes the rid.
*        The sid is changed by this function,
*        the removed rid is returned too.
*
* @param sid    A user/group SID
* @param rid    The actual RID found.
*
* @return 0 on success, EINVAL otherwise.
*/
static int sid_split_rid(struct dom_sid *sid, uint32_t *rid)
{
    if (sid->num_auths == 0) {
        return EINVAL;
    }

    sid->num_auths--;
    if (rid != NULL) {
        *rid = sid->sub_auths[sid->num_auths];
    }
    sid->sub_auths[sid->num_auths] = 0;

    return 0;
}

/* Add Asserted Identity SID */
static krb5_error_code ipadb_add_asserted_identity(struct ipadb_context *ipactx,
                                                   unsigned int flags,
                                                   TALLOC_CTX *memctx,
                                                   struct netr_SamInfo3 *info3)
{
    struct netr_SidAttr *arr = NULL;
    uint32_t sidcount = info3->sidcount;
    krb5_error_code ret = 0;

    arr = talloc_realloc(memctx,
                         info3->sids,
                         struct netr_SidAttr,
                         sidcount + 1);
    if (!arr) {
        return ENOMEM;
    }
    arr[sidcount].sid = talloc_zero(arr, struct dom_sid2);
    if (!arr[sidcount].sid) {
        return ENOMEM;
    }

    /* For S4U2Self, add Service Asserted Identity SID
     * otherwise, add Authentication Authority Asserted Identity SID */
    ret = string_to_sid((flags & KRB5_KDB_FLAG_PROTOCOL_TRANSITION) ?
                        "S-1-18-2" : "S-1-18-1",
                        arr[sidcount].sid);
    if (ret) {
        return ret;
    }
    arr[sidcount].attributes = SE_GROUP_MANDATORY |
                               SE_GROUP_ENABLED |
                               SE_GROUP_ENABLED_BY_DEFAULT;
    info3->sids = arr;
    info3->sidcount = sidcount + 1;
    info3->base.user_flags |= NETLOGON_EXTRA_SIDS;

    return 0;
}

static bool is_master_host(struct ipadb_context *ipactx, const char *fqdn)
{
    int ret;
    char *master_host_base = NULL;
    LDAPMessage *result = NULL;
    krb5_error_code err;

    ret = asprintf(&master_host_base, "cn=%s,cn=masters,cn=ipa,cn=etc,%s",
                                      fqdn, ipactx->base);
    if (ret == -1) {
        return false;
    }
    err = ipadb_simple_search(ipactx, master_host_base, LDAP_SCOPE_BASE,
                              NULL, NULL, &result);
    free(master_host_base);
    ldap_msgfree(result);
    if (err == 0) {
        return true;
    }

    return false;
}

static krb5_error_code ipadb_fill_info3(struct ipadb_context *ipactx,
                                        LDAPMessage *lentry,
                                        unsigned int flags,
                                        TALLOC_CTX *memctx,
                                        krb5_timestamp authtime,
                                        struct netr_SamInfo3 *info3)
{
    LDAP *lcontext = ipactx->lcontext;
    LDAPDerefRes *deref_results = NULL;
    struct dom_sid sid;
    gid_t prigid = -1;
    time_t timeres;
    char *strres;
    int intres;
    int ret;
    char **objectclasses = NULL;
    size_t c;
    bool is_host = false;
    bool is_user = false;
    bool is_service = false;
    bool is_ipauser = false;
    bool is_idobject = false;
    krb5_principal princ;

    ret = ipadb_ldap_attr_to_strlist(lcontext, lentry, "objectClass",
                                     &objectclasses);
    if (ret == 0 && objectclasses != NULL) {
        for (c = 0; objectclasses[c] != NULL; c++) {
            if (strcasecmp(objectclasses[c], "ipaHost") == 0) {
                is_host = true;
            }
            if (strcasecmp(objectclasses[c], "ipaService") == 0) {
                is_service = true;
            }
            if (strcasecmp(objectclasses[c], "ipaNTUserAttrs") == 0) {
                is_user = true;
            }
            if (strcasecmp(objectclasses[c], "ipaIDObject") == 0) {
                is_idobject = true;
            }
            if (strcasecmp(objectclasses[c], "ipaUser") == 0) {
                is_ipauser = true;
            }
            free(objectclasses[c]);
        }
    }
    free(objectclasses);

    /* SMB service on IPA domain member will have both ipaIDOjbect and ipaUser
     * object classes. Such service will have to be treated as a user in order
     * to issue MS-PAC record for it. */
    if (is_idobject && is_ipauser) {
        is_user = true;
    }

    if (!is_host && !is_user && !is_service) {
        /* We only handle users and hosts, and services */
        return ENOENT;
    }

    if (is_host) {
        ret = ipadb_ldap_attr_to_str(lcontext, lentry, "fqdn", &strres);
        if (ret) {
            /* fqdn is mandatory for hosts */
            return ret;
        }
    } else if (is_service) {
        ret = ipadb_ldap_attr_to_str(lcontext, lentry, "krbCanonicalName", &strres);
        if (ret) {
            /* krbCanonicalName is mandatory for services */
            return ret;
        }

        ret = krb5_parse_name(ipactx->kcontext, strres, &princ);

        free(strres);
        if (ret) {
            return ENOENT;
        }

        ret = krb5_unparse_name_flags(ipactx->kcontext,
                                      princ, KRB5_PRINCIPAL_UNPARSE_SHORT,
                                      &strres);
        if (ret) {
            return ENOENT;
        }
    } else {
        ret = ipadb_ldap_attr_to_str(lcontext, lentry, "uid", &strres);
        if (ret) {
            /* uid is mandatory */
            return ret;
        }
    }

    info3->base.account_name.string = talloc_strdup(memctx, strres);
    free(strres);

    if (is_host || is_service) {
        prigid = 515; /* Well known RID for domain computers group */
    } else {
        ret = ipadb_ldap_attr_to_int(lcontext, lentry, "gidNumber", &intres);
        if (ret) {
            /* gidNumber is mandatory */
            return ret;
        }
        prigid = intres;
    }

    /* krb5_timestamp must be converted to uint32_t to allow 64-bit time_t
     * to handle time beyond year 2038. See <krb5.h> for details */
    unix_to_nt_time(&info3->base.logon_time, (time_t)(uint32_t) authtime);

    info3->base.logoff_time = INT64_MAX; /* do not force logoff */

/* TODO: is krbPrinciplaExpiration what we want to use in kickoff_time ?
 * Needs more investigation */
#if 0
    ret = ipadb_ldap_attr_to_time_t(lcontext, lentry,
                                    "krbPrincipalExpiration", &timeres);
    switch (ret) {
    case 0:
        unix_to_nt_time(&info3->base.acct_expiry, timeres);
        break;
    case ENOENT:
        info3->base.acct_expiry = -1;
        break;
    default:
        return ret;
    }
#else
    info3->base.kickoff_time = INT64_MAX;
#endif

    ret = ipadb_ldap_attr_to_time_t(lcontext, lentry,
                                    "krbLastPwdChange", &timeres);
    switch (ret) {
    case 0:
        unix_to_nt_time(&info3->base.last_password_change, timeres);
        break;
    case ENOENT:
        info3->base.last_password_change = 0;
        break;
    default:
        return ret;
    }

    /* TODO: from pw policy (ied->pol) */
    /* AD DCs set allow_password_change to last_password_change, it seems */
    info3->base.allow_password_change = info3->base.last_password_change;
    info3->base.force_password_change = INT64_MAX;

    ret = ipadb_ldap_attr_to_str(lcontext, lentry, "cn", &strres);
    switch (ret) {
    case 0:
        info3->base.full_name.string = talloc_strdup(memctx, strres);
        free(strres);
        break;
    case ENOENT:
        info3->base.full_name.string = "";
        break;
    default:
        return ret;
    }

    ret = ipadb_ldap_attr_to_str(lcontext, lentry,
                                 "ipaNTLogonScript", &strres);
    switch (ret) {
    case 0:
        info3->base.logon_script.string = talloc_strdup(memctx, strres);
        free(strres);
        break;
    case ENOENT:
        info3->base.logon_script.string = "";
        break;
    default:
        return ret;
    }

    ret = ipadb_ldap_attr_to_str(lcontext, lentry,
                                 "ipaNTProfilePath", &strres);
    switch (ret) {
    case 0:
        info3->base.profile_path.string = talloc_strdup(memctx, strres);
        free(strres);
        break;
    case ENOENT:
        info3->base.profile_path.string = "";
        break;
    default:
        return ret;
    }

    ret = ipadb_ldap_attr_to_str(lcontext, lentry,
                                 "ipaNTHomeDirectory", &strres);
    switch (ret) {
    case 0:
        info3->base.home_directory.string = talloc_strdup(memctx, strres);
        free(strres);
        break;
    case ENOENT:
        info3->base.home_directory.string = "";
        break;
    default:
        return ret;
    }

    ret = ipadb_ldap_attr_to_str(lcontext, lentry,
                                 "ipaNTHomeDirectoryDrive", &strres);
    switch (ret) {
    case 0:
        info3->base.home_drive.string = talloc_strdup(memctx, strres);
        free(strres);
        break;
    case ENOENT:
        info3->base.home_drive.string = "";
        break;
    default:
        return ret;
    }

    info3->base.logon_count = 0; /* we do not have this info yet */
    info3->base.bad_password_count = 0; /* we do not have this info yet */

    if ((is_host || is_service)) {
        /* it is either host or service, so get the hostname first */
        char *sep = strchr(info3->base.account_name.string, '/');
        bool is_master = is_master_host(
                            ipactx,
                            sep ? sep + 1 : info3->base.account_name.string);
        if (is_master) {
            /* Well know RID of domain controllers group */
            info3->base.rid = 516;
        } else {
            /* Well know RID of domain computers group */
            info3->base.rid = 515;
        }
    } else {
        ret = ipadb_ldap_attr_to_str(lcontext, lentry,
                                     "ipaNTSecurityIdentifier", &strres);
        if (ret) {
            /* SID is mandatory */
            return ret;
        }
        ret = string_to_sid(strres, &sid);
        free(strres);
        if (ret) {
            return ret;
        }
        ret = sid_split_rid(&sid, &info3->base.rid);
        if (ret) {
            return ret;
        }
    }

    ret = ipadb_ldap_deref_results(lcontext, lentry, &deref_results);
    switch (ret) {
    LDAPDerefRes *dres;
    LDAPDerefVal *dval;
    struct dom_sid gsid;
    uint32_t trid;
    gid_t tgid;
    char *s;
    int count;
    case 0:
        count = 0;
        for (dres = deref_results; dres; dres = dres->next) {
            count++; /* count*/
        }
        info3->base.groups.rids = talloc_array(memctx,
                                        struct samr_RidWithAttribute, count);
        if (!info3->base.groups.rids) {
            ldap_derefresponse_free(deref_results);
            return ENOMEM;
        }

        count = 0;
        info3->base.primary_gid = 0;
        for (dres = deref_results; dres; dres = dres->next) {
            gsid.sid_rev_num = 0;
            tgid = 0;
            for (dval = dres->attrVals; dval; dval = dval->next) {
                if (strcasecmp(dval->type, "gidNumber") == 0) {
                    tgid = strtoul((char *)dval->vals[0].bv_val, &s, 10);
                    if (tgid == 0) {
                        continue;
                    }
                }
                if (strcasecmp(dval->type, "ipaNTSecurityIdentifier") == 0) {
                    ret = string_to_sid((char *)dval->vals[0].bv_val, &gsid);
                    if (ret) {
                        continue;
                    }
                }
            }
            if (tgid && gsid.sid_rev_num) {
                ret = sid_split_rid(&gsid, &trid);
                if (ret) {
                    continue;
                }
                if (tgid == prigid) {
                    info3->base.primary_gid = trid;
                }
                info3->base.groups.rids[count].rid = trid;
                info3->base.groups.rids[count].attributes =
                                            SE_GROUP_ENABLED |
                                            SE_GROUP_MANDATORY |
                                            SE_GROUP_ENABLED_BY_DEFAULT;
                count++;
            }
        }
        info3->base.groups.count = count;

        ldap_derefresponse_free(deref_results);
        break;
    case ENOENT:
        info3->base.groups.count = 0;
        info3->base.groups.rids = NULL;
        break;
    default:
        return ret;
    }

    if (info3->base.primary_gid == 0) {
        if (is_host || is_service) {
            info3->base.primary_gid = 515;  /* Well known RID for domain computers group */
        } else {
            if (ipactx->mspac->fallback_rid) {
                info3->base.primary_gid = ipactx->mspac->fallback_rid;
            } else {
                /* can't give a pack without a primary group rid */
                return ENOENT;
            }
        }
    }

    /* always zero out, only valid flags are for extra sids with Krb */
    info3->base.user_flags = 0; /* netr_UserFlags */

    /* always zero out, not used for Krb, only NTLM */
    memset(&info3->base.key, '\0', sizeof(info3->base.key));

    if (ipactx->mspac->flat_server_name) {
        info3->base.logon_server.string =
                    talloc_strdup(memctx, ipactx->mspac->flat_server_name);
        if (!info3->base.logon_server.string) {
            return ENOMEM;
        }
    } else {
        /* can't give a pack without Server NetBIOS Name :-| */
        return ENOENT;
    }

    if (ipactx->mspac->flat_domain_name) {
        info3->base.logon_domain.string =
                    talloc_strdup(memctx, ipactx->mspac->flat_domain_name);
        if (!info3->base.logon_domain.string) {
            return ENOMEM;
        }
    } else {
        /* can't give a pack without Domain NetBIOS Name :-| */
        return ENOENT;
    }

    if (is_host || is_service) {
        info3->base.domain_sid = talloc_memdup(memctx, &ipactx->mspac->domsid,
                                               sizeof(ipactx->mspac->domsid));
    } else {
        /* we got the domain SID for the user sid */
        info3->base.domain_sid = talloc_memdup(memctx, &sid, sizeof(sid));
    }

    /* always zero out, not used for Krb, only NTLM */
    memset(&info3->base.LMSessKey, '\0', sizeof(info3->base.LMSessKey));

    /* TODO: fill based on objectclass, user vs computer, etc... */
    info3->base.acct_flags = ACB_NORMAL; /* samr_AcctFlags */

    info3->base.sub_auth_status = 0;
    info3->base.last_successful_logon = 0;
    info3->base.last_failed_logon = 0;
    info3->base.failed_logon_count = 0; /* We do not have it */
    info3->base.reserved = 0; /* Reserved */

    ret = ipadb_add_asserted_identity(ipactx, flags, memctx, info3);
    return ret;
}

static krb5_error_code ipadb_get_pac(krb5_context kcontext,
                                     krb5_db_entry *client,
                                     unsigned int flags,
<<<<<<< HEAD
=======
                                     krb5_timestamp authtime,
>>>>>>> aa58fad8
                                     krb5_pac *pac)
{
    TALLOC_CTX *tmpctx;
    struct ipadb_e_data *ied;
    struct ipadb_context *ipactx;
    LDAPMessage *results = NULL;
    LDAPMessage *lentry;
    DATA_BLOB pac_data;
    krb5_data data;
    union PAC_INFO pac_info;
    krb5_error_code kerr;
    enum ndr_err_code ndr_err;
    union PAC_INFO pac_upn;
    char *principal = NULL;

    /* When no client entry is there, we cannot generate MS-PAC */
    if (!client) {
        *pac = NULL;
        return 0;
    }

    ipactx = ipadb_get_context(kcontext);
    if (!ipactx) {
        return KRB5_KDB_DBNOTINITED;
    }

    ied = (struct ipadb_e_data *)client->e_data;
    if (ied->magic != IPA_E_DATA_MAGIC) {
        return EINVAL;
    }

    tmpctx = talloc_new(NULL);
    if (!tmpctx) {
        return ENOMEM;
    }

    memset(&pac_info, 0, sizeof(pac_info));
    pac_info.logon_info.info = talloc_zero(tmpctx, struct PAC_LOGON_INFO);
    if (!pac_info.logon_info.info) {
        kerr = ENOMEM;
        goto done;
    }

    /* PAC_LOGON_NAME and PAC_TYPE_UPN_DNS_INFO are automatically added
     * by krb5_pac_sign() later on */

    /* == Search PAC info == */
    kerr = ipadb_deref_search(ipactx, ied->entry_dn, LDAP_SCOPE_BASE,
                              "(objectclass=*)", user_pac_attrs,
                              deref_search_attrs, memberof_pac_attrs,
                              &results);
    if (kerr) {
        goto done;
    }

    lentry = ldap_first_entry(ipactx->lcontext, results);
    if (!lentry) {
        kerr = ENOENT;
        goto done;
    }

    /* == Fill Info3 == */
<<<<<<< HEAD
    kerr = ipadb_fill_info3(ipactx, lentry, flags, tmpctx,
=======
    kerr = ipadb_fill_info3(ipactx, lentry, flags, tmpctx, authtime,
>>>>>>> aa58fad8
                            &pac_info.logon_info.info->info3);
    if (kerr) {
        goto done;
    }

    /* == Package PAC == */
    ndr_err = ndr_push_union_blob(&pac_data, tmpctx, &pac_info,
                                  PAC_TYPE_LOGON_INFO,
                                  (ndr_push_flags_fn_t)ndr_push_PAC_INFO);
    if (!NDR_ERR_CODE_IS_SUCCESS(ndr_err)) {
        kerr = KRB5_KDB_INTERNAL_ERROR;
        goto done;
    }

    kerr = krb5_pac_init(kcontext, pac);
    if (kerr) {
        goto done;
    }

    data.magic = KV5M_DATA;
    data.data = (char *)pac_data.data;
    data.length = pac_data.length;

    kerr = krb5_pac_add_buffer(kcontext, *pac, KRB5_PAC_LOGON_INFO, &data);

    /* == Package UPN_DNS_LOGON_INFO == */
    memset(&pac_upn, 0, sizeof(pac_upn));
    kerr = krb5_unparse_name(kcontext, client->princ, &principal);
    if (kerr) {
        goto done;
    }

    pac_upn.upn_dns_info.upn_name = talloc_strdup(tmpctx, principal);
    krb5_free_unparsed_name(kcontext, principal);
    if (pac_upn.upn_dns_info.upn_name == NULL) {
        kerr = KRB5_KDB_INTERNAL_ERROR;
        goto done;
    }

    pac_upn.upn_dns_info.dns_domain_name = talloc_strdup(tmpctx, ipactx->realm);
    if (pac_upn.upn_dns_info.dns_domain_name == NULL) {
            kerr = KRB5_KDB_INTERNAL_ERROR;
            goto done;
    }

    /* IPA user principals are all constructed */
<<<<<<< HEAD
    if ((pac_info.logon_info.info->info3.base.rid != 515) ||
=======
    if ((pac_info.logon_info.info->info3.base.rid != 515) &&
>>>>>>> aa58fad8
        (pac_info.logon_info.info->info3.base.rid != 516)) {
        pac_upn.upn_dns_info.flags |= PAC_UPN_DNS_FLAG_CONSTRUCTED;
    }

    ndr_err = ndr_push_union_blob(&pac_data, tmpctx, &pac_upn,
                                  PAC_TYPE_UPN_DNS_INFO,
                                  (ndr_push_flags_fn_t)ndr_push_PAC_INFO);
    if (!NDR_ERR_CODE_IS_SUCCESS(ndr_err)) {
        kerr = KRB5_KDB_INTERNAL_ERROR;
        goto done;
    }

    data.magic = KV5M_DATA;
    data.data = (char *)pac_data.data;
    data.length = pac_data.length;

    kerr = krb5_pac_add_buffer(kcontext, *pac, KRB5_PAC_UPN_DNS_INFO, &data);

done:
    ldap_msgfree(results);
    talloc_free(tmpctx);
    return kerr;
}

static bool is_cross_realm_krbtgt(krb5_const_principal princ)
{
    if ((princ->length != 2) ||
        (princ->data[0].length != 6) ||
        (strncasecmp(princ->data[0].data, "krbtgt", 6) != 0)) {
        return false;
    }
    if (princ->data[1].length == princ->realm.length &&
        strncasecmp(princ->data[1].data,
                    princ->realm.data, princ->realm.length) == 0) {
        return false;
    }

    return true;
}

static char *gen_sid_string(TALLOC_CTX *memctx, struct dom_sid *dom_sid,
                            uint32_t rid)
{
    char *str = NULL;
    int ret;

    ret = sid_append_rid(dom_sid, rid);
    if (ret != 0) {
        krb5_klog_syslog(LOG_ERR, "sid_append_rid failed");
        return NULL;
    }

    str = dom_sid_string(memctx, dom_sid);
    ret = sid_split_rid(dom_sid, NULL);
    if (ret != 0) {
        krb5_klog_syslog(LOG_ERR, "sid_split_rid failed");
        talloc_free(str);
        return NULL;
    }

    return str;
}

static int get_user_and_group_sids(TALLOC_CTX *memctx,
                                   struct PAC_LOGON_INFO_CTR *logon_info,
                                   char ***_group_sids)
{
    int ret;
    size_t c;
    size_t p = 0;
    struct dom_sid *domain_sid = NULL;
    char **group_sids = NULL;

    domain_sid = dom_sid_dup(memctx, logon_info->info->info3.base.domain_sid);
    if (domain_sid == NULL) {
        krb5_klog_syslog(LOG_ERR, "dom_sid_dup failed");
        ret = ENOMEM;
        goto done;
    }

    group_sids = talloc_array(memctx, char *,
                                     3 +
                                     logon_info->info->info3.base.groups.count +
                                     logon_info->info->info3.sidcount);
    if (group_sids == NULL) {
        krb5_klog_syslog(LOG_ERR, "talloc_array failed");
        ret = ENOMEM;
        goto done;
    }

    group_sids[p] = gen_sid_string(memctx, domain_sid,
                                  logon_info->info->info3.base.rid);
    if (group_sids[p] == NULL) {
        krb5_klog_syslog(LOG_ERR, "gen_sid_string failed");
        ret = EINVAL;
        goto done;
    }
    p++;

    group_sids[p] = gen_sid_string(memctx, domain_sid,
                                  logon_info->info->info3.base.primary_gid);
    if (group_sids[p] == NULL) {
        krb5_klog_syslog(LOG_ERR, "gen_sid_string failed");
        ret = EINVAL;
        goto done;
    }
    p++;

    for (c = 0; c < logon_info->info->info3.base.groups.count; c++) {
        group_sids[p] = gen_sid_string(memctx, domain_sid,
                               logon_info->info->info3.base.groups.rids[c].rid);
        if (group_sids[p] == NULL) {
        krb5_klog_syslog(LOG_ERR, "gen_sid_string 2 failed");
            ret = EINVAL;
            goto done;
        }
        p++;
    }
    for (c = 0; c < logon_info->info->info3.sidcount; c++) {
        group_sids[p] = dom_sid_string(memctx,
                                       logon_info->info->info3.sids[c].sid);
        if (group_sids[p] == NULL) {
        krb5_klog_syslog(LOG_ERR, "dom_sid_string failed");
            ret = EINVAL;
            goto done;
        }
        p++;
    }

    group_sids[p] = NULL;

    *_group_sids = group_sids;

    ret = 0;
done:
    talloc_free(domain_sid);
    if (ret != 0) {
        talloc_free(group_sids);
    }

    return ret;
}

static int add_groups(TALLOC_CTX *memctx,
                      struct PAC_LOGON_INFO_CTR *logon_info,
                      size_t ipa_group_sids_count,
                      struct dom_sid2 *ipa_group_sids)
{
    size_t c;
    struct netr_SidAttr *sids = NULL;

    if (ipa_group_sids_count == 0) {
        return 0;
    }

    sids = talloc_realloc(memctx, logon_info->info->info3.sids,
                       struct netr_SidAttr,
                       logon_info->info->info3.sidcount + ipa_group_sids_count);
    if (sids == NULL) {
        return ENOMEM;
    }


    for (c = 0; c < ipa_group_sids_count; c++) {
        sids[c + logon_info->info->info3.sidcount].sid = &ipa_group_sids[c];
        sids[c + logon_info->info->info3.sidcount].attributes =
                                                    SE_GROUP_ENABLED |
                                                    SE_GROUP_MANDATORY |
                                                    SE_GROUP_ENABLED_BY_DEFAULT;
    }

    logon_info->info->info3.sidcount += ipa_group_sids_count;
    logon_info->info->info3.sids = sids;


    return 0;
}

static int map_groups(TALLOC_CTX *memctx, krb5_context kcontext,
                      char **group_sids, size_t *_ipa_group_sids_count,
                      struct dom_sid **_ipa_group_sids)
{
    struct ipadb_context *ipactx;
    krb5_error_code kerr;
    int ret;
    LDAPMessage *results = NULL;
    LDAPMessage *lentry;
    char *basedn = NULL;
    char *filter = NULL;
    LDAPDerefRes *deref_results = NULL;
    LDAPDerefRes *dres;
    LDAPDerefVal *dval;
    size_t c;
    size_t count = 0;
    size_t sid_index = 0;
    struct dom_sid *sids = NULL;
    char *entry_attrs[] ={"1.1", NULL};
    unsigned long gid;
    struct dom_sid sid;
    char *endptr;

    ipactx = ipadb_get_context(kcontext);
    if (ipactx == NULL) {
        return KRB5_KDB_DBNOTINITED;
    }

    basedn = talloc_asprintf(memctx, "cn=groups,cn=accounts,%s", ipactx->base);
    if (basedn == NULL) {
        krb5_klog_syslog(LOG_ERR, "talloc_asprintf failed.");
        kerr = ENOMEM;
        goto done;
    }

    for (c = 0; group_sids[c] != NULL; c++) {
        talloc_free(filter);
        filter = talloc_asprintf(memctx, "(&(objectclass=ipaExternalGroup)(ipaExternalMember=%s))",
                                 group_sids[c]);
        if (filter == NULL) {
            krb5_klog_syslog(LOG_ERR, "talloc_asprintf failed.");
            kerr = ENOMEM;
            goto done;
        }

        ldap_msgfree(results);
        kerr = ipadb_deref_search(ipactx, basedn, LDAP_SCOPE_ONE, filter,
                                  entry_attrs, deref_search_attrs,
                                  memberof_pac_attrs, &results);
        if (kerr != 0) {
            krb5_klog_syslog(LOG_ERR, "ipadb_deref_search failed.");
            goto done;
        }

        lentry = ldap_first_entry(ipactx->lcontext, results);
        if (lentry == NULL) {
            continue;
        }

        do {
            ldap_derefresponse_free(deref_results);
            ret = ipadb_ldap_deref_results(ipactx->lcontext, lentry, &deref_results);
            switch (ret) {
                case ENOENT:
                    /* No entry found, try next SID */
                    break;
                case 0:
                    if (deref_results == NULL) {
                        krb5_klog_syslog(LOG_ERR, "No results.");
                        break;
                    }

                    for (dres = deref_results; dres; dres = dres->next) {
                        count++;
                    }

                    sids = talloc_realloc(memctx, sids, struct dom_sid, count);
                    if (sids == NULL) {
                        krb5_klog_syslog(LOG_ERR, "talloc_realloc failed.");
                        kerr = ENOMEM;
                        goto done;
                    }

                    for (dres = deref_results; dres; dres = dres->next) {
                        gid = 0;
                        memset(&sid, '\0', sizeof(struct dom_sid));
                        for (dval = dres->attrVals; dval; dval = dval->next) {
                            if (strcasecmp(dval->type, "gidNumber") == 0) {
                                errno = 0;
                                gid = strtoul((char *)dval->vals[0].bv_val,
                                              &endptr,10);
                                if (gid == 0 || gid >= UINT32_MAX || errno != 0 ||
                                    *endptr != '\0') {
                                    continue;
                                }
                            }
                            if (strcasecmp(dval->type,
                                           "ipaNTSecurityIdentifier") == 0) {
                                kerr = string_to_sid((char *)dval->vals[0].bv_val, &sid);
                                if (kerr != 0) {
                                    continue;
                                }
                            }
                        }
                        if (gid != 0 && sid.sid_rev_num != 0) {
                        /* TODO: check if gid maps to sid */
                            if (sid_index >= count) {
                                krb5_klog_syslog(LOG_ERR, "Index larger than "
                                                          "array, this shoould "
                                                          "never happen.");
                                kerr = EFAULT;
                                goto done;
                            }
                            memcpy(&sids[sid_index], &sid, sizeof(struct dom_sid));
                            sid_index++;
                        }
                    }

                    break;
                default:
                    goto done;
            }

            lentry = ldap_next_entry(ipactx->lcontext, lentry);
        } while (lentry != NULL);
    }

    *_ipa_group_sids_count = sid_index;
    *_ipa_group_sids = sids;

    kerr = 0;

done:
    ldap_derefresponse_free(deref_results);
    talloc_free(basedn);
    talloc_free(filter);
    ldap_msgfree(results);
    return kerr;
}

static krb5_error_code get_logon_info(krb5_context context,
                                      TALLOC_CTX *memctx,
                                      krb5_data *pac_blob,
                                      struct PAC_LOGON_INFO_CTR *info)
{
    DATA_BLOB pac_data;
    enum ndr_err_code ndr_err;

    pac_data.length = pac_blob->length;
    pac_data.data = (uint8_t *)pac_blob->data;

    ndr_err = ndr_pull_union_blob(&pac_data, memctx, info,
                                  PAC_TYPE_LOGON_INFO,
                                  (ndr_pull_flags_fn_t)ndr_pull_PAC_INFO);
    if (!NDR_ERR_CODE_IS_SUCCESS(ndr_err)) {
        return KRB5_KDB_INTERNAL_ERROR;
    }

    return 0;
}

static krb5_error_code add_local_groups(krb5_context context,
                                        TALLOC_CTX *memctx,
                                        struct PAC_LOGON_INFO_CTR *info)
{
    int ret;
    char **group_sids = NULL;
    size_t ipa_group_sids_count = 0;
    struct dom_sid *ipa_group_sids = NULL;

    ret = get_user_and_group_sids(memctx, info, &group_sids);
    if (ret != 0) {
        return KRB5_KDB_INTERNAL_ERROR;
    }

    ret = map_groups(memctx, context, group_sids, &ipa_group_sids_count,
                     &ipa_group_sids);
    if (ret != 0) {
        return KRB5_KDB_INTERNAL_ERROR;
    }

    ret = add_groups(memctx, info, ipa_group_sids_count, ipa_group_sids);
    if (ret != 0) {
        krb5_klog_syslog(LOG_ERR, "add_groups failed");
        return KRB5_KDB_INTERNAL_ERROR;
    }

    return 0;
}

static krb5_error_code save_logon_info(krb5_context context,
                                       TALLOC_CTX *memctx,
                                       struct PAC_LOGON_INFO_CTR *info,
                                       krb5_data *pac_blob)
{
    DATA_BLOB pac_data;
    enum ndr_err_code ndr_err;

    ndr_err = ndr_push_union_blob(&pac_data, memctx, info,
                                  PAC_TYPE_LOGON_INFO,
                                  (ndr_push_flags_fn_t)ndr_push_PAC_INFO);
    if (!NDR_ERR_CODE_IS_SUCCESS(ndr_err)) {
        return KRB5_KDB_INTERNAL_ERROR;
    }

    free(pac_blob->data);
    pac_blob->data = malloc(pac_data.length);
    if (pac_blob->data == NULL) {
        pac_blob->length = 0;
        return ENOMEM;
    }
    memcpy(pac_blob->data, pac_data.data, pac_data.length);
    pac_blob->length = pac_data.length;

    return 0;
}

static struct ipadb_adtrusts *get_domain_from_realm(krb5_context context,
                                                    krb5_data realm)
{
    struct ipadb_context *ipactx;
    struct ipadb_adtrusts *domain;
    int i;

    ipactx = ipadb_get_context(context);
    if (!ipactx) {
        return NULL;
    }

    if (ipactx->mspac == NULL) {
        return NULL;
    }

    for (i = 0; i < ipactx->mspac->num_trusts; i++) {
        domain = &ipactx->mspac->trusts[i];
        if (strlen(domain->domain_name) != realm.length) {
            continue;
        }
        if (strncasecmp(domain->domain_name, realm.data, realm.length) == 0) {
            return domain;
        }
    }

    return NULL;
}

static struct ipadb_adtrusts *get_domain_from_realm_update(krb5_context context,
                                                           krb5_data realm)
{
    struct ipadb_context *ipactx;
    struct ipadb_adtrusts *domain;
    krb5_error_code kerr;

    ipactx = ipadb_get_context(context);
    if (!ipactx) {
        return NULL;
    }

    /* re-init MS-PAC info using default update interval */
    kerr = ipadb_reinit_mspac(ipactx, false);
    if (kerr != 0) {
        return NULL;
    }
    domain = get_domain_from_realm(context, realm);

    return domain;
}

static void filter_logon_info_log_message(struct dom_sid *sid)
{
    char *domstr = NULL;

    domstr = dom_sid_string(NULL, sid);
    if (domstr) {
        krb5_klog_syslog(LOG_ERR, "PAC filtering issue: SID [%s] is not allowed "
                                  "from a trusted source and will be excluded.", domstr);
        talloc_free(domstr);
    } else {
        krb5_klog_syslog(LOG_ERR, "PAC filtering issue: SID is not allowed "
                                  "from a trusted source and will be excluded."
                                  "Unable to allocate memory to display SID.");
    }
}

static void filter_logon_info_log_message_rid(struct dom_sid *sid, uint32_t rid)
{
    char *domstr = NULL;

    domstr = dom_sid_string(NULL, sid);
    if (domstr) {
        krb5_klog_syslog(LOG_ERR, "PAC filtering issue: SID [%s-%d] is not allowed "
                                  "from a trusted source and will be excluded.", domstr, rid);
        talloc_free(domstr);
    } else {
        krb5_klog_syslog(LOG_ERR, "PAC filtering issue: SID is not allowed "
                                  "from a trusted source and will be excluded."
                                  "Unable to allocate memory to display SID.");
    }
}

krb5_error_code filter_logon_info(krb5_context context,
                                  TALLOC_CTX *memctx,
                                  krb5_data realm,
                                  struct PAC_LOGON_INFO_CTR *info)
{

    /* We must refuse a PAC that comes signed with a cross realm TGT
     * where the client pretends to be from a different realm. It is an
     * attempt at getting us to sign fake credentials with the help of a
     * compromised trusted realm */

    /* NOTE: there are two outcomes from filtering:
     * REJECT TICKET -- ticket is rejected if domain SID of
     *                  the principal with MS-PAC is filtered out or
     *                  its primary group RID is filtered out
     *
     * REMOVE SID    -- SIDs are removed from the list of SIDs associated
     *                  with the principal if they are filtered out
     *                  This applies also to secondary RIDs of the principal
     *                  if domain_sid-<secondary RID> is filtered out
     */

    struct ipadb_context *ipactx;
    struct ipadb_adtrusts *domain;
    int i, j, k, l, count;
    uint32_t rid;
    bool result;
    char *domstr = NULL;

    domain = get_domain_from_realm_update(context, realm);
    if (!domain) {
        return EINVAL;
    }

    /* check netbios/flat name */
    if (strcasecmp(info->info->info3.base.logon_domain.string,
                   domain->flat_name) != 0) {
        krb5_klog_syslog(LOG_ERR, "PAC Info mismatch: domain = %s, "
                                  "expected flat name = %s, "
                                  "found logon name = %s",
                                  domain->domain_name, domain->flat_name,
                                  info->info->info3.base.logon_domain.string);
        return EINVAL;
    }

    /* check exact sid */
    result = dom_sid_check(&domain->domsid, info->info->info3.base.domain_sid, true);
    if (!result) {
        domstr = dom_sid_string(NULL, info->info->info3.base.domain_sid);
        if (!domstr) {
            return EINVAL;
        }
        krb5_klog_syslog(LOG_ERR, "PAC Info mismatch: domain = %s, "
                                  "expected domain SID = %s, "
                                  "found domain SID = %s",
                                  domain->domain_name, domain->domain_sid, domstr);
        talloc_free(domstr);
        return EINVAL;
    }

    /* Check if this domain has been filtered out by the trust itself*/
    if (domain->parent != NULL) {
        for(k = 0; k < domain->parent->len_sid_blocklist_incoming; k++) {
            result = dom_sid_check(info->info->info3.base.domain_sid,
                                   &domain->parent->sid_blocklist_incoming[k], true);
            if (result) {
                filter_logon_info_log_message(info->info->info3.base.domain_sid);
                return KRB5KDC_ERR_POLICY;
            }
        }
    }

    /* Check if this user's SIDs membership is filtered too */
    for(k = 0; k < domain->len_sid_blocklist_incoming; k++) {
        /* Short-circuit if there are no RIDs. This may happen if we filtered everything already.
         * In normal situation there would be at least primary gid as RID in the RIDs array
         * but if we filtered out the primary RID, this MS-PAC is invalid */
        count = info->info->info3.base.groups.count;
        result = dom_sid_is_prefix(info->info->info3.base.domain_sid,
                                   &domain->sid_blocklist_incoming[k]);
        if (result) {
            i = 0;
            j = 0;
            if (domain->sid_blocklist_incoming[k].num_auths - info->info->info3.base.domain_sid->num_auths != 1) {
                krb5_klog_syslog(LOG_ERR, "Incoming SID blacklist element matching domain [%s with SID %s] "
                                          "has more than one RID component. Invalid check skipped.",
                                 domain->domain_name, domain->domain_sid);
                break;
            }
            rid = domain->sid_blocklist_incoming[k].sub_auths[domain->sid_blocklist_incoming[k].num_auths - 1];
            if (rid == info->info->info3.base.rid) {
                filter_logon_info_log_message_rid(info->info->info3.base.domain_sid, rid);
                /* Actual user's SID is filtered out */
                return KRB5KDC_ERR_POLICY;
            }
            if (rid == info->info->info3.base.primary_gid) {
                /* User's primary group SID is filtered out */
                return KRB5KDC_ERR_POLICY;
            }
            if (count == 0) {
                /* Having checked actual user's SID and primary group SID, and having no other RIDs,
                 * skip checks below and continue to next blacklist element */
                continue;
            }

            do {
                if (rid == info->info->info3.base.groups.rids[i].rid) {
                    filter_logon_info_log_message_rid(info->info->info3.base.domain_sid, rid);
                    /* If this is just a non-primary RID, we simply remove it from the array of RIDs */
                    l = count - i - j - 1;
                    if (l != 0) {
                         memmove(info->info->info3.base.groups.rids+i,
                                 info->info->info3.base.groups.rids+i+1,
                                 sizeof(struct samr_RidWithAttribute)*l);
                    }
                    j++;
                } else {
                    i++;
                }
            } while ((i + j) < count);

            if (j != 0) {
                count = count-j;
                if (count == 0) {
                    /* All RIDs were filtered out. Unusual but MS-KILE 3.3.5.6.3.1 says SHOULD, not MUST for GroupCount */
                    info->info->info3.base.groups.count = 0;
                    talloc_free(info->info->info3.base.groups.rids);
                    info->info->info3.base.groups.rids = NULL;
                } else {
                    info->info->info3.base.groups.rids = talloc_realloc(memctx,
                                                                        info->info->info3.base.groups.rids,
                                                                        struct samr_RidWithAttribute, count);
                    if (!info->info->info3.base.groups.rids) {
                        info->info->info3.base.groups.count = 0;
                        return ENOMEM;
                    }
                    info->info->info3.base.groups.count = count;
                }
            }
        }
    }

    /* According to MS-KILE 25.0, info->info->info3.sids may be non zero, so check
     * should include different possibilities into account
     * */
    if (info->info->info3.sidcount != 0) {
        ipactx = ipadb_get_context(context);
        if (!ipactx || !ipactx->mspac) {
            return KRB5_KDB_DBNOTINITED;
        }
        count = info->info->info3.sidcount;
        i = 0;
        j = 0;
        do {
            /* Compare SID with our domain without taking RID into account */
            result = dom_sid_check(&ipactx->mspac->domsid, info->info->info3.sids[i].sid, false);
            if (result) {
                filter_logon_info_log_message(info->info->info3.sids[i].sid);
            } else {
                /* Go over incoming SID blacklist */
                for(k = 0; k < domain->len_sid_blocklist_incoming; k++) {
                    /* if SID is an exact match, filter it out */
                    result = dom_sid_check(&domain->sid_blocklist_incoming[k], info->info->info3.sids[i].sid, true);
                    if (result) {
                        filter_logon_info_log_message(info->info->info3.sids[i].sid);
                        break;
                    }
                    /* if SID is a suffix of the blacklist element, filter it out*/
                    result = dom_sid_is_prefix(&domain->sid_blocklist_incoming[k], info->info->info3.sids[i].sid);
                    if (result) {
                        filter_logon_info_log_message(info->info->info3.sids[i].sid);
                        break;
                    }
                }
            }
            if (result) {
                k = count - i - j - 1;
                if (k != 0) {
                    memmove(info->info->info3.sids+i,
                            info->info->info3.sids+i+1,
                            sizeof(struct netr_SidAttr)*k);
                }
                j++;
            } else {
                i++;
            }
        } while ((i + j) < count);

        if (j != 0) {
            count = count-j;
            if (count == 0) {
                /* All SIDs were filtered out */
                info->info->info3.sidcount = 0;
                talloc_free(info->info->info3.sids);
                info->info->info3.sids = NULL;
            } else {
                info->info->info3.sids = talloc_realloc(memctx,
                                                        info->info->info3.sids,
                                                        struct netr_SidAttr, count);
                if (!info->info->info3.sids) {
                    info->info->info3.sidcount = 0;
                    return ENOMEM;
                }
                info->info->info3.sidcount = count;
            }
        }
    }

    /* According to MS-KILE, ResourceGroups must be zero, so check
     * that it is the case here */
#ifdef HAVE_STRUCT_PAC_DOMAIN_GROUP_MEMBERSHIP
    if (info->info->resource_groups.domain_sid != NULL &&
        info->info->resource_groups.groups.count != 0) {
        return EINVAL;
    }
#else
    if (info->info->res_group_dom_sid != NULL &&
        info->info->res_groups.count != 0) {
        return EINVAL;
    }
#endif

    return 0;
}


static krb5_error_code ipadb_check_logon_info(krb5_context context,
                                              krb5_data origin_realm,
                                              krb5_data *pac_blob)
{
    struct PAC_LOGON_INFO_CTR info;
    krb5_error_code kerr;
    TALLOC_CTX *tmpctx;

    tmpctx = talloc_new(NULL);
    if (!tmpctx) {
        return ENOMEM;
    }

    kerr = get_logon_info(context, tmpctx, pac_blob, &info);
    if (kerr) {
        goto done;
    }

    kerr = filter_logon_info(context, tmpctx, origin_realm, &info);
    if (kerr) {
        goto done;
    }

    kerr = add_local_groups(context, tmpctx, &info);
    if (kerr) {
        goto done;
    }

    kerr = save_logon_info(context, tmpctx, &info, pac_blob);
    if (kerr) {
        goto done;
    }

done:
    talloc_free(tmpctx);
    return kerr;
}

static krb5_error_code get_delegation_info(krb5_context context,
                                TALLOC_CTX *memctx, krb5_data *pac_blob,
                                struct PAC_CONSTRAINED_DELEGATION_CTR *info)
{
    DATA_BLOB pac_data;
    enum ndr_err_code ndr_err;

    pac_data.length = pac_blob->length;
    pac_data.data = (uint8_t *)pac_blob->data;

    ndr_err = ndr_pull_union_blob(&pac_data, memctx, info,
                                  PAC_TYPE_CONSTRAINED_DELEGATION,
                                  (ndr_pull_flags_fn_t)ndr_pull_PAC_INFO);
    if (!NDR_ERR_CODE_IS_SUCCESS(ndr_err)) {
        return KRB5_KDB_INTERNAL_ERROR;
    }

    return 0;
}

static krb5_error_code save_delegation_info(krb5_context context,
                                TALLOC_CTX *memctx,
                                struct PAC_CONSTRAINED_DELEGATION_CTR *info,
                                krb5_data *pac_blob)
{
    DATA_BLOB pac_data;
    enum ndr_err_code ndr_err;

    ndr_err = ndr_push_union_blob(&pac_data, memctx, info,
                                  PAC_TYPE_CONSTRAINED_DELEGATION,
                                  (ndr_push_flags_fn_t)ndr_push_PAC_INFO);
    if (!NDR_ERR_CODE_IS_SUCCESS(ndr_err)) {
        return KRB5_KDB_INTERNAL_ERROR;
    }

    free(pac_blob->data);
    pac_blob->data = malloc(pac_data.length);
    if (pac_blob->data == NULL) {
        pac_blob->length = 0;
        return ENOMEM;
    }
    memcpy(pac_blob->data, pac_data.data, pac_data.length);
    pac_blob->length = pac_data.length;

    return 0;
}

static krb5_error_code ipadb_add_transited_service(krb5_context context,
                                                   krb5_db_entry *proxy,
                                                   krb5_db_entry *server,
                                                   krb5_pac old_pac,
                                                   krb5_pac new_pac)
{
    struct PAC_CONSTRAINED_DELEGATION_CTR info;
    krb5_data pac_blob = { 0 , 0, NULL };
    krb5_error_code kerr;
    TALLOC_CTX *tmpctx;
    uint32_t i;
    char *tmpstr;

    /* When proxy is NULL, authdata flag on the service principal was cleared
     * by an admin. We don't generate MS-PAC in this case */
    if (proxy == NULL) {
        return 0;
    }

    tmpctx = talloc_new(NULL);
    if (!tmpctx) {
        kerr = ENOMEM;
        goto done;
    }

    kerr = krb5_pac_get_buffer(context, old_pac,
                               KRB5_PAC_DELEGATION_INFO, &pac_blob);
    if (kerr != 0 && kerr != ENOENT) {
        goto done;
    }

    if (pac_blob.length != 0) {
        kerr = get_delegation_info(context, tmpctx, &pac_blob, &info);
        if (kerr != 0) {
            goto done;
        }
    } else {
        info.info = talloc_zero(tmpctx, struct PAC_CONSTRAINED_DELEGATION);
        if (!info.info) {
            kerr = ENOMEM;
            goto done;
        }
    }

    krb5_free_data_contents(context, &pac_blob);
    memset(&pac_blob, 0, sizeof(krb5_data));

    kerr = krb5_unparse_name(context, proxy->princ, &tmpstr);
    if (kerr != 0) {
        goto done;
    }

    info.info->proxy_target.string = talloc_strdup(tmpctx, tmpstr);
    krb5_free_unparsed_name(context, tmpstr);
    if (!info.info->proxy_target.string) {
        kerr = ENOMEM;
        goto done;
    }

    i = info.info->num_transited_services;

    info.info->transited_services = talloc_realloc(tmpctx,
                                                info.info->transited_services,
                                                struct lsa_String, i + 1);
    if (!info.info->transited_services) {
        kerr = ENOMEM;
        goto done;
    }

    kerr = krb5_unparse_name(context, server->princ, &tmpstr);
    if (kerr != 0) {
        goto done;
    }

    info.info->transited_services[i].string = talloc_strdup(tmpctx, tmpstr);
    krb5_free_unparsed_name(context, tmpstr);
    if (!info.info->transited_services[i].string) {
        kerr = ENOMEM;
        goto done;
    }
    info.info->num_transited_services = i + 1;

    kerr = save_delegation_info(context, tmpctx, &info, &pac_blob);
    if (kerr != 0) {
        goto done;
    }

    kerr = krb5_pac_add_buffer(context, new_pac,
                               KRB5_PAC_DELEGATION_INFO, &pac_blob);
    if (kerr) {
        goto done;
    }

done:
    krb5_free_data_contents(context, &pac_blob);
    talloc_free(tmpctx);
    return kerr;
}

static krb5_error_code ipadb_verify_pac(krb5_context context,
                                        unsigned int flags,
                                        krb5_const_principal client_princ,
                                        krb5_db_entry *proxy,
                                        krb5_db_entry *server,
                                        krb5_db_entry *krbtgt,
                                        krb5_keyblock *server_key,
                                        krb5_keyblock *krbtgt_key,
                                        krb5_timestamp authtime,
                                        krb5_authdata **authdata,
                                        krb5_pac *pac)
{
    krb5_keyblock *srv_key = NULL;
    krb5_keyblock *priv_key = NULL;
    krb5_error_code kerr;
    krb5_ui_4 *types = NULL;
    size_t num_buffers;
    krb5_pac old_pac = NULL;
    krb5_pac new_pac = NULL;
    krb5_data data;
    krb5_data pac_blob = { 0 , 0, NULL};
    bool is_cross_realm = false;
    size_t i;

    kerr = krb5_pac_parse(context,
                          authdata[0]->contents,
                          authdata[0]->length,
                          &old_pac);
    if (kerr) {
        goto done;
    }

    /* for cross realm trusts cases we need to check the right checksum.
     * when the PAC is signed by our realm, we can always just check it
     * passing our realm krbtgt key as the kdc checksum key (privsvr).
     * But when a trusted realm passes us a PAC the kdc checksum is
     * generated with that realm krbtgt key, so we need to use the cross
     * realm krbtgt to check the 'server' checksum instead. */
    if (is_cross_realm_krbtgt(krbtgt->princ)) {
        /* krbtgt from a trusted realm */
        is_cross_realm = true;

        srv_key = krbtgt_key;

    } else {
        /* krbtgt from our own realm */
        priv_key = krbtgt_key;
    }

    /* only pass with_realm TRUE when it is cross-realm ticket and S4U
     * extension (S4U2Self or S4U2Proxy (RBCD)) was requested */
    kerr = krb5_pac_verify_ext(context, old_pac, authtime,
                               client_princ, srv_key, priv_key,
                               (is_cross_realm &&
                                (flags & KRB5_KDB_FLAG_PROTOCOL_TRANSITION)));
    if (kerr) {
        goto done;
    }

    /* Now that the PAC is verified augment it with additional info if
     * it is coming from a different realm */
    if (is_cross_realm) {
        kerr = krb5_pac_get_buffer(context, old_pac,
                                   KRB5_PAC_LOGON_INFO, &pac_blob);
        if (kerr != 0) {
            goto done;
        }

        kerr = ipadb_check_logon_info(context, client_princ->realm, &pac_blob);
        if (kerr != 0) {
            goto done;
        }
    }
    /* extract buffers and rebuilt pac from scratch so that when re-signing
     * with a different cksum type does not cause issues due to mismatching
     * signature buffer lengths */
    kerr = krb5_pac_init(context, &new_pac);
    if (kerr) {
        goto done;
    }

    kerr = krb5_pac_get_types(context, old_pac, &num_buffers, &types);
    if (kerr) {
        goto done;
    }

    for (i = 0; i < num_buffers; i++) {
        if (types[i] == KRB5_PAC_SERVER_CHECKSUM ||
            types[i] == KRB5_PAC_PRIVSVR_CHECKSUM ||
            types[i] == KRB5_PAC_CLIENT_INFO) {
            continue;
        }

        if (types[i] == KRB5_PAC_LOGON_INFO &&
            pac_blob.length != 0) {
            kerr = krb5_pac_add_buffer(context, new_pac, types[i], &pac_blob);
            if (kerr) {
                krb5_pac_free(context, new_pac);
                goto done;
            }

            continue;
        }

        if (types[i] == KRB5_PAC_DELEGATION_INFO &&
            (flags & KRB5_KDB_FLAG_CONSTRAINED_DELEGATION)) {
            /* skip it here, we will add it explicitly later */
            continue;
        }

        kerr = krb5_pac_get_buffer(context, old_pac, types[i], &data);
        if (kerr == 0) {
            kerr = krb5_pac_add_buffer(context, new_pac, types[i], &data);
            krb5_free_data_contents(context, &data);
        }
        if (kerr) {
            krb5_pac_free(context, new_pac);
            goto done;
        }
    }

    if (flags & KRB5_KDB_FLAG_CONSTRAINED_DELEGATION) {
        if (proxy == NULL) {
            *pac = NULL;
            kerr = 0;
            goto done;
        }

        kerr = ipadb_add_transited_service(context, proxy, server,
                                           old_pac, new_pac);
        if (kerr) {
            krb5_pac_free(context, new_pac);
            goto done;
        }
    }

    *pac = new_pac;

done:
    krb5_free_authdata(context, authdata);
    krb5_pac_free(context, old_pac);
    krb5_free_data_contents(context, &pac_blob);
    free(types);
    return kerr;
}

static krb5_error_code ipadb_sign_pac(krb5_context context,
                                      unsigned int flags,
                                      krb5_const_principal client_princ,
                                      krb5_db_entry *server,
                                      krb5_db_entry *krbtgt,
                                      krb5_keyblock *server_key,
                                      krb5_keyblock *krbtgt_key,
                                      krb5_timestamp authtime,
                                      krb5_pac pac,
                                      krb5_data *pac_data)
{
    krb5_keyblock *right_krbtgt_signing_key = NULL;
    krb5_key_data *right_krbtgt_key;
    krb5_db_entry *right_krbtgt = NULL;
    krb5_principal krbtgt_princ = NULL;
    krb5_error_code kerr;
    char *princ = NULL;
    bool is_issuing_referral = false;
    int ret;

    /* for cross realm trusts cases we need to sign with the right key.
     * we need to fetch the right key on our own until the DAL is fixed
     * to pass us separate check tgt keys and sign tgt keys */

    /* We can only ever create the kdc checksum with our realm tgt key.
     * So, if we get a cross realm tgt we have to fetch our realm tgt
     * instead. */
    if (is_cross_realm_krbtgt(krbtgt->princ)) {

        ret = asprintf(&princ, "krbtgt/%.*s@%.*s",
                       server->princ->realm.length,
                       server->princ->realm.data,
                       server->princ->realm.length,
                       server->princ->realm.data);
        if (ret == -1) {
            princ = NULL;
            kerr = ENOMEM;
            goto done;
        }

        kerr = krb5_parse_name(context, princ, &krbtgt_princ);
        if (kerr) {
            goto done;
        }

        kerr = ipadb_get_principal(context, krbtgt_princ, 0, &right_krbtgt);
        if (kerr) {
            goto done;
        }

        kerr = krb5_dbe_find_enctype(context, right_krbtgt,
                                     -1, -1, 0, &right_krbtgt_key);
        if (kerr) {
            goto done;
        }
        if (!right_krbtgt_key) {
            kerr = KRB5KDC_ERR_S_PRINCIPAL_UNKNOWN;
            goto done;
        }

        right_krbtgt_signing_key = malloc(sizeof(krb5_keyblock));
        if (!right_krbtgt_signing_key) {
            kerr = ENOMEM;
            goto done;
        }

        kerr = krb5_dbe_decrypt_key_data(context, NULL, right_krbtgt_key,
                                         right_krbtgt_signing_key, NULL);
        if (kerr) {
            goto done;
        }

    } else {
        right_krbtgt_signing_key = krbtgt_key;
    }

#ifdef KRB5_KDB_FLAG_ISSUING_REFERRAL
    is_issuing_referral = (flags & KRB5_KDB_FLAG_ISSUING_REFERRAL) != 0;
#endif

    /* only pass with_realm TRUE when it is cross-realm ticket and S4U2Self
     * was requested */
    kerr = krb5_pac_sign_ext(context, pac, authtime, client_princ, server_key,
                             right_krbtgt_signing_key,
                             (is_issuing_referral &&
                              (flags & KRB5_KDB_FLAG_PROTOCOL_TRANSITION)),
                             pac_data);

done:
    free(princ);
    krb5_free_principal(context, krbtgt_princ);
    ipadb_free_principal(context, right_krbtgt);
    if (right_krbtgt_signing_key != krbtgt_key) {
        krb5_free_keyblock(context, right_krbtgt_signing_key);
    }
    return kerr;
}

void get_authz_data_types(krb5_context context, krb5_db_entry *entry,
                          bool *_with_pac, bool *_with_pad)
{
    struct ipadb_e_data *ied = NULL;
    struct ipadb_context *ipactx;
    size_t c;
    bool none_found = false;
    bool srv_none_found = false;
    char **authz_data_list;
    bool with_pac = false;
    bool srv_with_pac = false;
    bool with_pad = false;
    bool srv_with_pad = false;
    char *sep;
    krb5_data *service_type;
    char *authz_data_type;
    bool service_specific;

    if (entry != NULL) {
        ied = (struct ipadb_e_data *) entry->e_data;
    }

    if (ied == NULL || ied->authz_data == NULL) {
        const struct ipadb_global_config *gcfg = NULL;
        char **tmp = NULL;

        if (context == NULL) {
            krb5_klog_syslog(LOG_ERR, "Missing Kerberos context, no " \
                                      "authorization data will be added.");
            goto done;
        }

        ipactx = ipadb_get_context(context);
        if (ipactx != NULL) {
            gcfg = ipadb_get_global_config(ipactx);
            if (gcfg != NULL)
                tmp = gcfg->authz_data;
        }
        if (ipactx == NULL || tmp == NULL) {
            krb5_klog_syslog(LOG_ERR, "No default authorization data types " \
                                      "available, no authorization data will " \
                                      "be added.");
            goto done;
        }

        authz_data_list = tmp;
    } else {
        authz_data_list = ied->authz_data;
    }


    for (c = 0; authz_data_list[c]; c++) {
        service_specific = false;
        authz_data_type = authz_data_list[c];
        sep = strchr(authz_data_list[c], ':');
        if (sep != NULL && entry != NULL) {
            if (entry->princ == NULL) {
                krb5_klog_syslog(LOG_ERR, "Missing principal in database "
                                          "entry, no authorization data will " \
                                          "be added.");
                goto done;
            }

            service_type = krb5_princ_component(context, entry->princ, 0);
            if (service_type == NULL) {
                krb5_klog_syslog(LOG_ERR, "Missing service type in database "
                                          "entry, no authorization data will " \
                                          "be added.");
                goto done;
            }

            if (service_type->length == (sep - authz_data_list[c]) &&
                strncmp(authz_data_list[c], service_type->data,
                        service_type->length) == 0) {
                service_specific = true;
                authz_data_type = sep + 1;
            } else {
                /* Service specific default does not apply, skipping this
                 * entry. */
                continue;
            }
        }

        if (strcmp(authz_data_type, AUTHZ_DATA_TYPE_PAC) == 0) {
            if (service_specific) {
                srv_with_pac = true;
            } else {
                with_pac = true;
            }
        } else if (strcmp(authz_data_type, AUTHZ_DATA_TYPE_PAD) == 0) {
            if (service_specific) {
                srv_with_pad = true;
            } else {
                with_pad = true;
            }
        } else if (strcmp(authz_data_type, AUTHZ_DATA_TYPE_NONE) == 0) {
            if (service_specific) {
                srv_none_found = true;
            } else {
                none_found = true;
            }
        } else {
            krb5_klog_syslog(LOG_ERR, "Ignoring unsupported " \
                                      "authorization data type [%s].",
                                      authz_data_list[c]);
        }
    }

done:
    if (srv_none_found || srv_with_pac || srv_with_pad) {
        none_found = srv_none_found;
        with_pac = srv_with_pac;
        with_pad = srv_with_pad;
    }

    if (none_found) {
        with_pac = false;
        with_pad = false;
    }

    if (_with_pac != NULL) {
        *_with_pac = with_pac;
    }
    if (_with_pad != NULL) {
        *_with_pad = with_pad;
    }

}

krb5_error_code ipadb_sign_authdata(krb5_context context,
                                    unsigned int flags,
                                    krb5_const_principal client_princ,
                                    krb5_db_entry *client,
                                    krb5_db_entry *server,
                                    krb5_db_entry *krbtgt,
                                    krb5_keyblock *client_key,
                                    krb5_keyblock *server_key,
                                    krb5_keyblock *krbtgt_key,
                                    krb5_keyblock *session_key,
                                    krb5_timestamp authtime,
                                    krb5_authdata **tgt_auth_data,
                                    krb5_authdata ***signed_auth_data)
{
    krb5_const_principal ks_client_princ;
    krb5_authdata **pac_auth_data = NULL;
    krb5_authdata *authdata[2] = { NULL, NULL };
    krb5_authdata ad;
    krb5_boolean is_as_req;
    krb5_error_code kerr;
    krb5_pac pac = NULL;
    krb5_data pac_data;
    struct ipadb_context *ipactx;
    bool with_pac;
    bool with_pad;
    bool make_ad = false;
    int result;
    krb5_db_entry *client_entry = NULL;
    krb5_boolean is_equal;
    bool force_reinit_mspac = false;


    is_as_req = ((flags & KRB5_KDB_FLAG_CLIENT_REFERRALS_ONLY) != 0);

    /* When using s4u2proxy client_princ actually refers to the proxied user
     * while client->princ to the proxy service asking for the TGS on behalf
     * of the proxied user. So always use client_princ in preference */
    if (client_princ != NULL) {
        ks_client_princ = client_princ;
        if (!is_as_req) {
            is_equal = false;
            if ((client != NULL) && (client->princ != NULL)) {
                is_equal = krb5_principal_compare(context, client_princ, client->princ);
            }
            if (!is_equal) {
                kerr = ipadb_get_principal(context, client_princ, flags, &client_entry);
                /* If we didn't find client_princ in our database, it might be:
                 * - a principal from another realm, handle it down in ipadb_get/verify_pac()
                 */
                if (kerr != 0) {
                    client_entry = NULL;
                }
            }
        }
    } else {
        if (client == NULL) {
            *signed_auth_data = NULL;
            return 0;
        }
        ks_client_princ = client->princ;
    }

    if (client_entry == NULL) client_entry = client;

    if (is_as_req) {
        get_authz_data_types(context, client_entry, &with_pac, &with_pad);
    } else {
        get_authz_data_types(context, server, &with_pac, &with_pad);
    }

    if (with_pad) {
        krb5_klog_syslog(LOG_ERR, "PAD authorization data is requested but " \
                                  "currently not supported.");
    }

    /* we need to create a PAC if we are requested one and this is an AS REQ,
     * or we are doing protocol transition (S4USelf) but not over cross-realm
     */
    if ((is_as_req && (flags & KRB5_KDB_FLAG_INCLUDE_PAC)) ||
        ((flags & KRB5_KDB_FLAG_PROTOCOL_TRANSITION) && (client != NULL))) {
        make_ad = true;
    }

    if (with_pac && make_ad) {

        ipactx = ipadb_get_context(context);
        if (!ipactx) {
            kerr = ENOMEM;
            goto done;
        }

        /* Be aggressive here: special case for discovering range type
         * immediately after establishing the trust by IPA framework. For all
         * other cases call ipadb_reinit_mspac() with force_reinit_mspac set
         * to 'false' to make sure the information about trusted domains is
         * updated on a regular basis for all worker processes. */
        if ((krb5_princ_size(context, ks_client_princ) == 2) &&
            (strncmp(krb5_princ_component(context, ks_client_princ, 0)->data, "HTTP",
                     krb5_princ_component(context, ks_client_princ, 0)->length) == 0) &&
            (ulc_casecmp(krb5_princ_component(context, ks_client_princ, 1)->data,
                         krb5_princ_component(context, ks_client_princ, 1)->length,
                         ipactx->kdc_hostname, strlen(ipactx->kdc_hostname),
                         NULL, NULL, &result) == 0)) {
            force_reinit_mspac = true;
        }

        (void)ipadb_reinit_mspac(ipactx, force_reinit_mspac);

<<<<<<< HEAD
        kerr = ipadb_get_pac(context, client, flags, &pac);
=======
        kerr = ipadb_get_pac(context, client, flags, authtime, &pac);
>>>>>>> aa58fad8
        if (kerr != 0 && kerr != ENOENT) {
            goto done;
        }
    } else if (with_pac && !is_as_req) {
        /* find the existing PAC, if present */
        kerr = krb5_find_authdata(context, tgt_auth_data, NULL,
                                  KRB5_AUTHDATA_WIN2K_PAC, &pac_auth_data);
        if (kerr != 0) {
            goto done;
        }
        /* check or generate pac data */
        if ((pac_auth_data == NULL) || (pac_auth_data[0] == NULL)) {
            if (flags & KRB5_KDB_FLAG_CONSTRAINED_DELEGATION) {
<<<<<<< HEAD
                kerr = ipadb_get_pac(context, client_entry, flags, &pac);
=======
                kerr = ipadb_get_pac(context, client_entry, flags, authtime, &pac);
>>>>>>> aa58fad8
                if (kerr != 0 && kerr != ENOENT) {
                    goto done;
                }
            }
        } else {
            if (pac_auth_data[1] != NULL) {
                kerr = KRB5KDC_ERR_BADOPTION; /* FIXME: right error ? */
                goto done;
            }

            kerr = ipadb_verify_pac(context, flags, ks_client_princ, client,
                                    server, krbtgt, server_key, krbtgt_key,
                                    authtime, pac_auth_data, &pac);
            if (kerr != 0) {
                goto done;
            }
        }
    }

    if (pac == NULL) {
        /* No PAC to deal with, proceed */
        *signed_auth_data = NULL;
        kerr = 0;
        goto done;
    }

    kerr = ipadb_sign_pac(context, flags, ks_client_princ, server, krbtgt,
                          server_key, krbtgt_key, authtime, pac, &pac_data);
    if (kerr != 0) {
        goto done;
    }

    /* put in signed data */
    ad.magic = KV5M_AUTHDATA;
    ad.ad_type = KRB5_AUTHDATA_WIN2K_PAC;
    ad.contents = (krb5_octet *)pac_data.data;
    ad.length = pac_data.length;

    authdata[0] = &ad;

    kerr = krb5_encode_authdata_container(context,
                                          KRB5_AUTHDATA_IF_RELEVANT,
                                          authdata,
                                          signed_auth_data);
    krb5_free_data_contents(context, &pac_data);
    if (kerr != 0) {
        goto done;
    }

    kerr = 0;

done:
    if (client_entry != NULL && client_entry != client) {
        ipadb_free_principal(context, client_entry);
    }
    krb5_pac_free(context, pac);
    return kerr;
}

static char *get_server_netbios_name(struct ipadb_context *ipactx)
{
    char hostname[IPA_HOST_FQDN_LEN + 1]; /* NOTE: long enough for DNS name */
    char *p;

    strncpy(hostname, ipactx->kdc_hostname, IPA_HOST_FQDN_LEN);
    for (p = hostname; *p; p++) {
        if (*p == '.') {
            *p = 0;
            break;
        } else {
            *p = toupper(*p);
        }
    }

    return strdup(hostname);
}

void ipadb_mspac_struct_free(struct ipadb_mspac **mspac)
{
    int i, j;

    if (!*mspac) return;

    free((*mspac)->flat_domain_name);
    free((*mspac)->flat_server_name);
    free((*mspac)->fallback_group);

    if ((*mspac)->num_trusts) {
        for (i = 0; i < (*mspac)->num_trusts; i++) {
            free((*mspac)->trusts[i].domain_name);
            free((*mspac)->trusts[i].flat_name);
            free((*mspac)->trusts[i].domain_sid);
            free((*mspac)->trusts[i].sid_blocklist_incoming);
            free((*mspac)->trusts[i].sid_blocklist_outgoing);
            free((*mspac)->trusts[i].parent_name);
            (*mspac)->trusts[i].parent = NULL;
            if ((*mspac)->trusts[i].upn_suffixes) {
                for (j = 0; (*mspac)->trusts[i].upn_suffixes[j]; j++) {
                    free((*mspac)->trusts[i].upn_suffixes[j]);
                }
                free((*mspac)->trusts[i].upn_suffixes);
                free((*mspac)->trusts[i].upn_suffixes_len);
            }
        }
        free((*mspac)->trusts);
    }
    free(*mspac);

    *mspac = NULL;
}

krb5_error_code ipadb_adtrusts_fill_sid_blacklist(char **source_sid_blacklist,
                                                  struct dom_sid **result_sids,
                                                  int *result_length)
{
    int len, i;
    char **source;
    struct dom_sid *sid_blacklist;

    if (source_sid_blacklist) {
        source = source_sid_blacklist;
    } else {
        /* Use default hardcoded list */
        source = ipa_mspac_well_known_sids;
    }
    len = 0;
    for (i = 0; source && source[i]; i++) {
        len++;
    }

    sid_blacklist = calloc(len, sizeof(struct dom_sid));
    if (sid_blacklist == NULL) {
        return ENOMEM;
    }

    for (i = 0; i < len; i++) {
         (void) string_to_sid(source[i], &sid_blacklist[i]);
    }

    *result_sids = sid_blacklist;
    *result_length = len;
    return 0;
}

krb5_error_code ipadb_adtrusts_fill_sid_blacklists(struct ipadb_adtrusts *adtrust,
                                                   char **sid_blocklist_incoming,
                                                   char **sid_blocklist_outgoing)
{
    krb5_error_code kerr;

    kerr = ipadb_adtrusts_fill_sid_blacklist(sid_blocklist_incoming,
                                             &adtrust->sid_blocklist_incoming,
                                             &adtrust->len_sid_blocklist_incoming);
    if (kerr) {
        return kerr;
    }

    kerr = ipadb_adtrusts_fill_sid_blacklist(sid_blocklist_outgoing,
                                             &adtrust->sid_blocklist_outgoing,
                                             &adtrust->len_sid_blocklist_outgoing);
    if (kerr) {
        return kerr;
    }

    return 0;
}

krb5_error_code ipadb_mspac_check_trusted_domains(struct ipadb_context *ipactx)
{
    char *attrs[] = { NULL };
    char *filter = "(objectclass=ipaNTTrustedDomain)";
    char *base = NULL;
    LDAPMessage *result = NULL;
    int ret;

    ret = asprintf(&base, "cn=ad,cn=trusts,%s", ipactx->base);
    if (ret == -1) {
        ret = ENOMEM;
        goto done;
    }

    /* Run a quick search if there is any trust defined */
    ret = ipadb_simple_search(ipactx, base, LDAP_SCOPE_SUBTREE,
                              filter, attrs, &result);

done:
    ldap_msgfree(result);
    free(base);
    return ret;
}

static void ipadb_free_sid_blacklists(char ***sid_blocklist_incoming, char ***sid_blocklist_outgoing)
{
    int i;

    if (sid_blocklist_incoming && *sid_blocklist_incoming) {
        for (i = 0; *sid_blocklist_incoming && (*sid_blocklist_incoming)[i]; i++) {
            free((*sid_blocklist_incoming)[i]);
        }
        free(*sid_blocklist_incoming);
        *sid_blocklist_incoming = NULL;
    }

    if (sid_blocklist_outgoing && *sid_blocklist_outgoing) {
        for (i = 0; *sid_blocklist_outgoing && (*sid_blocklist_outgoing)[i]; i++) {
            free((*sid_blocklist_outgoing)[i]);
        }
        free(*sid_blocklist_outgoing);
        *sid_blocklist_outgoing = NULL;
    }
}

krb5_error_code ipadb_mspac_get_trusted_domains(struct ipadb_context *ipactx)
{
    struct ipadb_adtrusts *t;
    LDAP *lc = ipactx->lcontext;
    char *attrs[] = { "cn", "ipaNTTrustPartner", "ipaNTFlatName",
                      "ipaNTTrustedDomainSID", "ipaNTSIDBlacklistIncoming",
                      "ipaNTSIDBlacklistOutgoing", "ipaNTAdditionalSuffixes", NULL };
    char *filter = "(objectclass=ipaNTTrustedDomain)";
    krb5_error_code kerr;
    LDAPMessage *res = NULL;
    LDAPMessage *le;
    LDAPRDN rdn;
    char *base = NULL;
    char *dnstr = NULL;
    char *dnl = NULL;
    LDAPDN dn = NULL;
    char **sid_blocklist_incoming = NULL;
    char **sid_blocklist_outgoing = NULL;
    int ret, n, i;

    ret = asprintf(&base, "cn=ad,cn=trusts,%s", ipactx->base);
    if (ret == -1) {
        ret = ENOMEM;
        goto done;
    }

    kerr = ipadb_simple_search(ipactx, base, LDAP_SCOPE_SUBTREE,
                               filter, attrs, &res);
    if (kerr == KRB5_KDB_NOENTRY) {
        /* nothing to do, there are no trusts */
        ret = 0;
        goto done;
    } else if (kerr != 0) {
        ret = EIO;
        goto done;
    }

    for (le = ldap_first_entry(lc, res); le; le = ldap_next_entry(lc, le)) {
        dnstr = ldap_get_dn(lc, le);

        if (dnstr == NULL) {
            ret = ENOMEM;
            goto done;
        }

        n = ipactx->mspac->num_trusts;
        ipactx->mspac->num_trusts++;
        t = realloc(ipactx->mspac->trusts,
                    sizeof(struct ipadb_adtrusts) * ipactx->mspac->num_trusts);
        if (!t) {
            ret = ENOMEM;
            goto done;
        }
        ipactx->mspac->trusts = t;

        memset(&t[n], 0, sizeof(t[n]));

        ret = ipadb_ldap_attr_to_str(lc, le, "cn",
                                     &t[n].domain_name);
        if (ret) {
            ret = EINVAL;
            goto done;
        }

        t[n].flat_name = NULL;
        ret = ipadb_ldap_attr_to_str(lc, le, "ipaNTFlatName",
                                     &t[n].flat_name);
        if (ret && ret != ENOENT) {
            ret = EINVAL;
            goto done;
        }

        t[n].domain_sid = NULL;
        ret = ipadb_ldap_attr_to_str(lc, le, "ipaNTTrustedDomainSID",
                                     &t[n].domain_sid);
        if (ret && ret != ENOENT) {
            ret = EINVAL;
            goto done;
        }

        ret = string_to_sid(t[n].domain_sid, &t[n].domsid);
        if (ret && t[n].domain_sid != NULL) {
            ret = EINVAL;
            goto done;
        }

        ret = ipadb_ldap_attr_to_strlist(lc, le, "ipaNTAdditionalSuffixes",
                                         &t[n].upn_suffixes);

        if (ret) {
            if (ret == ENOENT) {
                /* This attribute is optional */
                ret = 0;
                t[n].upn_suffixes = NULL;
            } else {
                ret = EINVAL;
                goto done;
            }
        }

        t[n].upn_suffixes_len = NULL;
        if (t[n].upn_suffixes != NULL) {
            size_t len = 0;

            for (; t[n].upn_suffixes[len] != NULL; len++);

            if (len != 0) {
                t[n].upn_suffixes_len = calloc(len, sizeof(size_t));
                if (t[n].upn_suffixes_len == NULL) {
                    ret = ENOMEM;
                    goto done;
                }
                for (i = 0; i < len; i++) {
                    t[n].upn_suffixes_len[i] = strlen(t[n].upn_suffixes[i]);
                }
            }
        }

        ret = ipadb_ldap_attr_to_strlist(lc, le, "ipaNTSIDBlacklistIncoming",
                                         &sid_blocklist_incoming);

        if (ret) {
            if (ret == ENOENT) {
                /* This attribute is optional */
                ret = 0;
                sid_blocklist_incoming = NULL;
            } else {
                ret = EINVAL;
                goto done;
            }
        }

        ret = ipadb_ldap_attr_to_strlist(lc, le, "ipaNTSIDBlacklistOutgoing",
                                         &sid_blocklist_outgoing);

        if (ret) {
            if (ret == ENOENT) {
                /* This attribute is optional */
                ret = 0;
                sid_blocklist_outgoing = NULL;
            } else {
                ret = EINVAL;
                goto done;
            }
        }

        ret = ipadb_adtrusts_fill_sid_blacklists(&t[n],
                                                 sid_blocklist_incoming,
                                                 sid_blocklist_outgoing);
        if (ret) {
            goto done;
        }
        ipadb_free_sid_blacklists(&sid_blocklist_incoming,
                                  &sid_blocklist_outgoing);

        /* Parse first two RDNs of the entry to find its parent */
        dnl = strcasestr(dnstr, base);
        if (dnl == NULL) {
            goto done;
        }

        dnl--; dnl[0] = '\0';
        /* Create a DN, which is now everything before the base,
         * to get list of rdn values -- the last one would be a root domain.
         * Since with cross-forest trust we have to route everything via root
         * domain, that is enough for us to assign parentship. */
        ret = ldap_str2dn(dnstr, &dn, LDAP_DN_FORMAT_LDAPV3);
        if (ret) {
            goto done;
        }

        rdn = NULL;
        for (i = 0; dn[i] != NULL; i++) {
            rdn = dn[i];
        }

        /* We should have a single AVA in the domain RDN */
        if (rdn == NULL) {
            ldap_dnfree(dn);
            ret = EINVAL;
            goto done;
        }

        t[n].parent_name = strndup(rdn[0]->la_value.bv_val, rdn[0]->la_value.bv_len);

        ldap_dnfree(dn);

        free(dnstr);
        dnstr = NULL;
    }

    /* Traverse through all trusts and resolve parents */
    t = ipactx->mspac->trusts;
    for (i = 0; i < ipactx->mspac->num_trusts; i++) {
        if (t[i].parent_name != NULL) {
            for (n = 0; n < ipactx->mspac->num_trusts; n++) {
                if (strcasecmp(t[i].parent_name, t[n].domain_name) == 0) {
                    t[i].parent = &t[n];
                }
            }
        }
    }

    ret = 0;

done:
    if (ret != 0) {
        krb5_klog_syslog(LOG_ERR, "Failed to read list of trusted domains");
    }
    free(dnstr);
    free(base);
    ipadb_free_sid_blacklists(&sid_blocklist_incoming,
                              &sid_blocklist_outgoing);
    ldap_msgfree(res);
    return ret;
}

krb5_error_code ipadb_reinit_mspac(struct ipadb_context *ipactx, bool force_reinit)
{
    char *dom_attrs[] = { "ipaNTFlatName",
                          "ipaNTFallbackPrimaryGroup",
                          "ipaNTSecurityIdentifier",
                          NULL };
    char *grp_attrs[] = { "ipaNTSecurityIdentifier", NULL };
    krb5_error_code kerr;
    LDAPMessage *result = NULL;
    LDAPMessage *lentry;
    struct dom_sid gsid;
    char *resstr;
    int ret;
    time_t now;

    /* Do not update the mspac struct more than once a minute. This would
     * avoid heavy load on the directory server if there are lots of requests
     * from domains which we do not trust. */
    now = time(NULL);

    if (ipactx->mspac != NULL &&
        (force_reinit == false) &&
        (now > ipactx->mspac->last_update) &&
        (now - ipactx->mspac->last_update) < 60) {
        return 0;
    }

    if (ipactx->mspac && ipactx->mspac->num_trusts == 0) {
        /* Check if there is any trust configured. If not, just return
         * and do not re-initialize the MS-PAC structure. */
        kerr = ipadb_mspac_check_trusted_domains(ipactx);
        if (kerr == KRB5_KDB_NOENTRY) {
            kerr = 0;
            goto done;
        } else if (kerr != 0) {
            goto done;
        }
    }

    /* clean up in case we had old values around */
    ipadb_mspac_struct_free(&ipactx->mspac);

    ipactx->mspac = calloc(1, sizeof(struct ipadb_mspac));
    if (!ipactx->mspac) {
        kerr = ENOMEM;
        goto done;
    }

    ipactx->mspac->last_update = now;

    kerr = ipadb_simple_search(ipactx, ipactx->base, LDAP_SCOPE_SUBTREE,
                               "(objectclass=ipaNTDomainAttrs)", dom_attrs,
                                &result);
    if (kerr == KRB5_KDB_NOENTRY) {
        return ENOENT;
    } else if (kerr != 0) {
        return EIO;
    }

    lentry = ldap_first_entry(ipactx->lcontext, result);
    if (!lentry) {
        kerr = ENOENT;
        goto done;
    }

    ret = ipadb_ldap_attr_to_str(ipactx->lcontext, lentry,
                                 "ipaNTFlatName",
                                 &ipactx->mspac->flat_domain_name);
    if (ret) {
        kerr = ret;
        goto done;
    }

    ret = ipadb_ldap_attr_to_str(ipactx->lcontext, lentry,
                                 "ipaNTSecurityIdentifier",
                                 &resstr);
    if (ret) {
        kerr = ret;
        goto done;
    }

    ret = string_to_sid(resstr, &ipactx->mspac->domsid);
    if (ret) {
        kerr = ret;
        free(resstr);
        goto done;
    }
    free(resstr);

    free(ipactx->mspac->flat_server_name);
    ipactx->mspac->flat_server_name = get_server_netbios_name(ipactx);
    if (!ipactx->mspac->flat_server_name) {
        kerr = ENOMEM;
        goto done;
    }

    ret = ipadb_ldap_attr_to_str(ipactx->lcontext, lentry,
                                 "ipaNTFallbackPrimaryGroup",
                                 &ipactx->mspac->fallback_group);
    if (ret && ret != ENOENT) {
        kerr = ret;
        goto done;
    }

    /* result and lentry not valid any more from here on */
    ldap_msgfree(result);
    result = NULL;
    lentry = NULL;

    if (ret != ENOENT) {
        kerr = ipadb_simple_search(ipactx, ipactx->mspac->fallback_group,
                                   LDAP_SCOPE_BASE,
                                   "(objectclass=posixGroup)",
                                   grp_attrs, &result);
        if (kerr && kerr != KRB5_KDB_NOENTRY) {
            kerr = ret;
            goto done;
        }

        lentry = ldap_first_entry(ipactx->lcontext, result);
        if (!lentry) {
            kerr = ENOENT;
            goto done;
        }

        if (kerr == 0) {
            ret = ipadb_ldap_attr_to_str(ipactx->lcontext, lentry,
                                         "ipaNTSecurityIdentifier",
                                         &resstr);
            if (ret && ret != ENOENT) {
                kerr = ret;
                goto done;
            }
            if (ret == 0) {
                ret = string_to_sid(resstr, &gsid);
                if (ret) {
                    free(resstr);
                    kerr = ret;
                    goto done;
                }
                ret = sid_split_rid(&gsid, &ipactx->mspac->fallback_rid);
                if (ret) {
                    free(resstr);
                    kerr = ret;
                    goto done;
                }
                free(resstr);
            }
        }
    }

    kerr = ipadb_mspac_get_trusted_domains(ipactx);

done:
    ldap_msgfree(result);
    return kerr;
}

krb5_error_code ipadb_check_transited_realms(krb5_context kcontext,
					     const krb5_data *tr_contents,
					     const krb5_data *client_realm,
					     const krb5_data *server_realm)
{
	struct ipadb_context *ipactx;
	bool has_transited_contents, has_client_realm, has_server_realm;
        int i;
        krb5_error_code ret;

        ipactx = ipadb_get_context(kcontext);
        if (!ipactx || !ipactx->mspac) {
            return KRB5_KDB_DBNOTINITED;
        }

	has_transited_contents = false;
	has_client_realm = false;
	has_server_realm = false;

	/* First, compare client or server realm with ours */
	if (strncasecmp(client_realm->data, ipactx->realm, client_realm->length) == 0) {
		has_client_realm = true;
	}
	if (strncasecmp(server_realm->data, ipactx->realm, server_realm->length) == 0) {
		has_server_realm = true;
	}

	if ((tr_contents->length == 0) || (tr_contents->data[0] == '\0')) {
		/* For in-realm case allow transition */
		if (has_client_realm && has_server_realm) {
			return 0;
		}
		/* Since transited realm is empty, we don't need to check for it, it is a direct trust case */
		has_transited_contents = true;
	}

	if (!ipactx->mspac || !ipactx->mspac->trusts) {
		return KRB5_PLUGIN_NO_HANDLE;
	}

	/* Iterate through list of trusts and check if any of input belongs to any of the trust */
	for(i=0; i < ipactx->mspac->num_trusts ; i++) {
		if (!has_transited_contents &&
		    (strncasecmp(tr_contents->data, ipactx->mspac->trusts[i].domain_name, tr_contents->length) == 0)) {
			has_transited_contents = true;
		}
		if (!has_client_realm &&
		    (strncasecmp(client_realm->data, ipactx->mspac->trusts[i].domain_name, client_realm->length) == 0)) {
			has_client_realm = true;
		}
		if (!has_server_realm &&
		    (strncasecmp(server_realm->data, ipactx->mspac->trusts[i].domain_name, server_realm->length) == 0)) {
			has_server_realm = true;
		}
	}

	/* Tell to KDC that we don't handle this transition so that rules in krb5.conf could play its role */
	ret = KRB5_PLUGIN_NO_HANDLE;
	if (has_client_realm && has_transited_contents && has_server_realm) {
		ret = 0;
	}
	return ret;
}

/* Checks whether a principal's realm is one of trusted domains' realm or NetBIOS name
 * and returns the realm of the matched trusted domain in 'trusted_domain'
 * Returns 0 in case of success and KRB5_KDB_NOENTRY otherwise
 * If DAL driver is not initialized, returns KRB5_KDB_DBNOTINITED */
krb5_error_code ipadb_is_princ_from_trusted_realm(krb5_context kcontext,
						  const char *test_realm, size_t size,
						  char **trusted_realm)
{
	struct ipadb_context *ipactx;
	int i, j, length;
	const char *name;
	bool result = false;

	if (test_realm == NULL || test_realm[0] == '\0') {
		return KRB5_KDB_NOENTRY;
	}

	ipactx = ipadb_get_context(kcontext);
	if (!ipactx || !ipactx->mspac) {
		return KRB5_KDB_DBNOTINITED;
	}

	/* First, compare realm with ours, it would not be from a trusted realm then */
	if (strncasecmp(test_realm, ipactx->realm, size) == 0) {
		return KRB5_KDB_NOENTRY;
	}

	if (!ipactx->mspac || !ipactx->mspac->trusts) {
		return KRB5_KDB_NOENTRY;
	}

	/* Iterate through list of trusts and check if input realm belongs to any of the trust */
	for(i = 0 ; i < ipactx->mspac->num_trusts ; i++) {
		size_t len = 0;
		result = strncasecmp(test_realm,
				     ipactx->mspac->trusts[i].domain_name,
				     size) == 0;

		if (!result) {
			len = strlen(ipactx->mspac->trusts[i].domain_name);
			if ((size > len) && (test_realm[size - len - 1] == '.')) {
				result = strncasecmp(test_realm + (size - len),
						     ipactx->mspac->trusts[i].domain_name,
						     len) == 0;
			}
		}

                if (!result && (ipactx->mspac->trusts[i].flat_name != NULL)) {
			result = strncasecmp(test_realm,
					     ipactx->mspac->trusts[i].flat_name,
					     size) == 0;
		}

		if (!result && (ipactx->mspac->trusts[i].upn_suffixes != NULL)) {
			for (j = 0; ipactx->mspac->trusts[i].upn_suffixes[j]; j++) {
				result = strncasecmp(test_realm,
						     ipactx->mspac->trusts[i].upn_suffixes[j],
						     size) == 0;
				if (!result) {
					/* if UPN suffix did not match exactly, find if it is
					 * superior to the test_realm, e.g. if test_realm ends
					 * with the UPN suffix prefixed with dot*/
					len = ipactx->mspac->trusts[i].upn_suffixes_len[j];
					if ((size > len) && (test_realm[size - len - 1] == '.')) {
						result = strncasecmp(test_realm + (size - len),
								     ipactx->mspac->trusts[i].upn_suffixes[j],
								     len) == 0;
					}
				}
				if (result)
					break;
			}
		}

		if (result) {
			/* return the realm if caller supplied a place for it */
			if (trusted_realm != NULL) {
				name = (ipactx->mspac->trusts[i].parent_name != NULL) ?
					ipactx->mspac->trusts[i].parent_name :
					ipactx->mspac->trusts[i].domain_name;
				length = strlen(name) + 1;
				*trusted_realm = calloc(1, length);
				if (*trusted_realm != NULL) {
					for (j = 0; j < length; j++) {
						(*trusted_realm)[j] = toupper(name[j]);
					}
				} else {
					return KRB5_KDB_NOENTRY;
				}
			}
			return 0;
		}
	}

	return KRB5_KDB_NOENTRY;
}<|MERGE_RESOLUTION|>--- conflicted
+++ resolved
@@ -801,10 +801,7 @@
 static krb5_error_code ipadb_get_pac(krb5_context kcontext,
                                      krb5_db_entry *client,
                                      unsigned int flags,
-<<<<<<< HEAD
-=======
                                      krb5_timestamp authtime,
->>>>>>> aa58fad8
                                      krb5_pac *pac)
 {
     TALLOC_CTX *tmpctx;
@@ -867,11 +864,7 @@
     }
 
     /* == Fill Info3 == */
-<<<<<<< HEAD
-    kerr = ipadb_fill_info3(ipactx, lentry, flags, tmpctx,
-=======
     kerr = ipadb_fill_info3(ipactx, lentry, flags, tmpctx, authtime,
->>>>>>> aa58fad8
                             &pac_info.logon_info.info->info3);
     if (kerr) {
         goto done;
@@ -918,11 +911,7 @@
     }
 
     /* IPA user principals are all constructed */
-<<<<<<< HEAD
-    if ((pac_info.logon_info.info->info3.base.rid != 515) ||
-=======
     if ((pac_info.logon_info.info->info3.base.rid != 515) &&
->>>>>>> aa58fad8
         (pac_info.logon_info.info->info3.base.rid != 516)) {
         pac_upn.upn_dns_info.flags |= PAC_UPN_DNS_FLAG_CONSTRUCTED;
     }
@@ -2292,11 +2281,7 @@
 
         (void)ipadb_reinit_mspac(ipactx, force_reinit_mspac);
 
-<<<<<<< HEAD
-        kerr = ipadb_get_pac(context, client, flags, &pac);
-=======
         kerr = ipadb_get_pac(context, client, flags, authtime, &pac);
->>>>>>> aa58fad8
         if (kerr != 0 && kerr != ENOENT) {
             goto done;
         }
@@ -2310,11 +2295,7 @@
         /* check or generate pac data */
         if ((pac_auth_data == NULL) || (pac_auth_data[0] == NULL)) {
             if (flags & KRB5_KDB_FLAG_CONSTRAINED_DELEGATION) {
-<<<<<<< HEAD
-                kerr = ipadb_get_pac(context, client_entry, flags, &pac);
-=======
                 kerr = ipadb_get_pac(context, client_entry, flags, authtime, &pac);
->>>>>>> aa58fad8
                 if (kerr != 0 && kerr != ENOENT) {
                     goto done;
                 }

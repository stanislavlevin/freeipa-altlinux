--- conflicted
+++ resolved
@@ -70,10 +70,6 @@
 {
     unsigned char in[sizeof(uint64_t)];
     const EVP_MD *evp;
-<<<<<<< HEAD
-    unsigned char *result;
-=======
->>>>>>> aa58fad8
 
     memcpy(in, &counter, sizeof(uint64_t));
 
@@ -98,10 +94,6 @@
     const char *mech = SN_sha1;
     struct digest_buffer digest;
     unsigned char counter_buf[sizeof(uint64_t)];
-<<<<<<< HEAD
-    const EVP_MD *evp;
-=======
->>>>>>> aa58fad8
     int digits = token->digits;
     int i;
     uint64_t div, offset, binary;

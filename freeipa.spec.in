# ipatests enabled by default, can be disabled with --without ipatests
%bcond_without ipatests
# default to not use XML-RPC in Rawhide, can be turned around with --with ipa_join_xml
# On RHEL 8 we should use --with ipa_join_xml
%bcond_with ipa_join_xml

# Linting is disabled by default, needed for upstream testing
%bcond_with lint

# Build documentation with sphinx
%bcond_with doc

# Build Python wheels
%bcond_with wheels

# 389-ds-base 1.4 no longer supports i686 platform, build only client
# packages, https://bugzilla.redhat.com/show_bug.cgi?id=1544386
%ifarch %{ix86}
    %{!?ONLY_CLIENT:%global ONLY_CLIENT 1}
%endif

# Define ONLY_CLIENT to only make the ipa-client and ipa-python
# subpackages
%{!?ONLY_CLIENT:%global ONLY_CLIENT 0}
%if %{ONLY_CLIENT}
    %global enable_server_option --disable-server
%else
    %global enable_server_option --enable-server
%endif

%if %{ONLY_CLIENT}
    %global with_ipatests 0
%endif

# Whether to build ipatests
%if %{with ipatests}
    %global with_ipatests_option --with-ipatests
%else
    %global with_ipatests_option --without-ipatests
%endif

# Whether to use XML-RPC with ipa-join
%if %{with ipa_join_xml}
    %global with_ipa_join_xml_option --with-ipa-join-xml
%else
    %global with_ipa_join_xml_option --without-ipa-join-xml
%endif

# lint is not executed during rpmbuild
# %%global with_lint 1
%if %{with lint}
    %global linter_options --enable-pylint --with-jslint
%else
    %global linter_options --disable-pylint --without-jslint
%endif

# Include SELinux subpackage
<<<<<<< HEAD
%if 0%{?fedora} >= 30 || 0%{?rhel}
=======
%if 0%{?fedora} >= 30 || 0%{?rhel} >= 8
>>>>>>> aa58fad8
    %global with_selinux 1
    %global selinuxtype targeted
    %global modulename ipa
%endif

%if 0%{?rhel}
%global package_name ipa
%global alt_name freeipa
<<<<<<< HEAD
%global krb5_version 1.18
=======
%global krb5_version 1.18.2-2
>>>>>>> aa58fad8
%global krb5_kdb_version 8.0
# 0.7.16: https://github.com/drkjam/netaddr/issues/71
%global python_netaddr_version 0.7.19
# Require 4.7.0 which brings Python 3 bindings
<<<<<<< HEAD
%global samba_version 4.7.0
%global selinux_policy_version 3.14.3-21
%global slapi_nis_version 0.56.1-4
=======
%global samba_version 4.12.3-12
%global selinux_policy_version 3.14.3-52
%global slapi_nis_version 0.56.4
>>>>>>> aa58fad8
%global python_ldap_version 3.1.0-1
# python3-lib389
# Fix for "Installation fails: Replica Busy"
# https://pagure.io/389-ds-base/issue/49818
<<<<<<< HEAD
%global ds_version 1.4.0.16
# Fix for TLS 1.3 PHA, RHBZ#1775158
%global httpd_version 2.4.37-21
=======
%global ds_version 1.4.2.4-6
# Fix for TLS 1.3 PHA, RHBZ#1775158
%global httpd_version 2.4.37-21
%global bind_version 9.11.20-6
>>>>>>> aa58fad8

%else
# Fedora
%global package_name freeipa
%global alt_name ipa
<<<<<<< HEAD
# Fix for CVE-2018-20217
%global krb5_version 1.16.1-24
# 0.7.16: https://github.com/drkjam/netaddr/issues/71
%global python_netaddr_version 0.7.16
# Require 4.7.0 which brings Python 3 bindings
%global samba_version 2:4.7.0
# SELinux context for dirsrv unit file, BZ 1820298
%if 0%{?fedora} >= 32
%global selinux_policy_version 3.14.5-39
%else
%global selinux_policy_version 3.14.4-52
%endif
%global slapi_nis_version 0.56.1
=======
# Fix for CVE-2020-28196
%global krb5_version 1.18.2-29
# 0.7.16: https://github.com/drkjam/netaddr/issues/71
%global python_netaddr_version 0.7.16
# Require 4.7.0 which brings Python 3 bindings
# Require 4.12 which has DsRGetForestTrustInformation access rights fixes
%global samba_version 2:4.12.10

# 3.14.5-45 or later includes a number of interfaces fixes for IPA interface
%global selinux_policy_version 3.14.5-45
%global slapi_nis_version 0.56.5

%global krb5_kdb_version 8.0
>>>>>>> aa58fad8

# krb5 can only provide one KDB at a time
%if 0%{?fedora} >= 32
%global krb5_kdb_version 8.0
%else
%global krb5_kdb_version 7.0
%endif

# fix for segfault in python3-ldap, https://pagure.io/freeipa/issue/7324
%global python_ldap_version 3.1.0-1
# 1.4.3 moved nsslapd-db-locks to cn=bdb sub-entry
# https://pagure.io/freeipa/issue/8515
%global ds_version 1.4.3

# Fix for TLS 1.3 PHA, RHBZ#1775146
%global httpd_version 2.4.41-9

<<<<<<< HEAD
# Fix for TLS 1.3 PHA, RHBZ#1775146
%if 0%{?fedora} >= 31
%global httpd_version 2.4.41-9
%else
%global httpd_version 2.4.41-6.1
%endif

=======
%global bind_version 9.11.24-1
>>>>>>> aa58fad8
# Don't use Fedora's Python dependency generator on Fedora 30/rawhide yet.
# Some packages don't provide new dist aliases.
# https://docs.fedoraproject.org/en-US/packaging-guidelines/Python/
%{?python_disable_dependency_generator}
# Fedora
%endif

<<<<<<< HEAD
# Fedora
%endif

# PKIConnection has been modified to always validate certs.
# https://pagure.io/freeipa/issue/8379
%global pki_version 10.9.0-0.4

# https://pagure.io/certmonger/issue/90
%global certmonger_version 0.79.7-1
=======
# BIND employs 'pkcs11' OpenSSL engine instead of native PKCS11
# Fedora 31+ uses OpenSSL engine, as well as Fedora ELN (RHEL9)
%if 0%{?fedora} || 0%{?rhel} >= 9
    %global openssl_pkcs11_version 0.4.10-6
    %global softhsm_version 2.5.0-4
%else
    %global with_bind_pkcs11 1
%endif
>>>>>>> aa58fad8

%if 0%{?rhel} == 8
# PKIConnection has been modified to always validate certs.
# https://pagure.io/freeipa/issue/8379
%global pki_version 10.9.0-0.4
%else
# New KRA profile, ACME support
# https://pagure.io/freeipa/issue/8545
%global pki_version 10.10.0-2
%endif

# RHEL 8.3+, F32+ has 0.79.13
%global certmonger_version 0.79.7-3

# RHEL 8.2+, F32+ has 3.58
%global nss_version 3.44.0-4

# RHEL 8.3+, F32+
%global sssd_version 2.4.0

%define krb5_base_version %(LC_ALL=C /usr/bin/pkgconf --modversion krb5 | grep -Eo '^[^.]+\.[^.]+' || echo %krb5_version)
%global kdcproxy_version 0.4-3

%if 0%{?fedora} >= 33 || 0%{?rhel} >= 9
# systemd with resolved enabled
# see https://pagure.io/freeipa/issue/8275
%global systemd_version 246.6-3
%else
%global systemd_version 239
%endif

%global plugin_dir %{_libdir}/dirsrv/plugins
%global etc_systemd_dir %{_sysconfdir}/systemd/system
%global gettext_domain ipa

%define _hardened_build 1

# Work-around fact that RPM SPEC parser does not accept
# "Version: @VERSION@" in freeipa.spec.in used for Autoconf string replacement
%define IPA_VERSION @VERSION@
# Release candidate version -- uncomment with one percent for RC versions
#%%global rc_version rc1
%define AT_SIGN @
# redefine IPA_VERSION only if its value matches the Autoconf placeholder
%if "%{IPA_VERSION}" == "%{AT_SIGN}VERSION%{AT_SIGN}"
    %define IPA_VERSION nonsense.to.please.RPM.SPEC.parser
%endif

%define NON_DEVELOPER_BUILD ("%{lua: print(rpm.expand('%{suffix:%IPA_VERSION}'):find('^dev'))}" == "nil")

Name:           %{package_name}
Version:        %{IPA_VERSION}
Release:        0%{?rc_version:.%rc_version}%{?dist}
Summary:        The Identity, Policy and Audit system

License:        GPLv3+
URL:            http://www.freeipa.org/
Source0:        https://releases.pagure.org/freeipa/freeipa-%{version}%{?rc_version}.tar.gz
# Only use detached signature for the distribution builds. If it is a developer build, skip it
%if %{NON_DEVELOPER_BUILD}
Source1:        https://releases.pagure.org/freeipa/freeipa-%{version}%{?rc_version}.tar.gz.asc
%endif

# RHEL spec file only: START: Change branding to IPA and Identity Management
# Moved branding logos and background to redhat-logos-ipa-80.4:
# header-logo.png, login-screen-background.jpg, login-screen-logo.png,
# product-name.png
# RHEL spec file only: END: Change branding to IPA and Identity Management

# RHEL spec file only: START
%if 0%{?rhel} == 8 && %{NON_DEVELOPER_BUILD}
Patch0001:      0001_util_Fix_client-only_build-upstream_5273.patch
Patch1001:      1001-Change-branding-to-IPA-and-Identity-Management.patch
Patch1002:      1002-4.8.0-Remove-csrgen.patch
Patch1003:      1003-Revert-WebUI-use-python3-rjsmin-to-minify-JavaScript.patch
%endif
# RHEL spec file only: END

# For the timestamp trick in patch application
BuildRequires:  diffstat

BuildRequires:  openldap-devel
# For KDB DAL version, make explicit dependency so that increase of version
# will cause the build to fail due to unsatisfied dependencies.
# DAL version change may cause code crash or memory leaks, it is better to fail early.
BuildRequires:  krb5-kdb-version = %{krb5_kdb_version}
BuildRequires:  krb5-kdb-devel-version = %{krb5_kdb_version}
BuildRequires:  krb5-devel >= %{krb5_version}
BuildRequires:  pkgconfig(krb5)
%if %{with ipa_join_xml}
# 1.27.4: xmlrpc_curl_xportparms.gssapi_delegation
BuildRequires:  xmlrpc-c-devel >= 1.27.4
%else
BuildRequires:  libcurl-devel
BuildRequires:  jansson-devel
%endif
BuildRequires:  popt-devel
BuildRequires:  gcc
BuildRequires:  make
BuildRequires:  pkgconfig
BuildRequires:  pkgconf
BuildRequires:  autoconf
BuildRequires:  automake
BuildRequires:  make
BuildRequires:  libtool
BuildRequires:  gettext
BuildRequires:  gettext-devel
BuildRequires:  python3-devel
BuildRequires:  python3-setuptools
BuildRequires:  systemd >= %{systemd_version}
# systemd-tmpfiles which is executed from make install requires apache user
BuildRequires:  httpd
BuildRequires:  nspr-devel
BuildRequires:  openssl-devel
BuildRequires:  libini_config-devel
BuildRequires:  cyrus-sasl-devel
%if ! %{ONLY_CLIENT}
BuildRequires:  389-ds-base-devel >= %{ds_version}
BuildRequires:  samba-devel >= %{samba_version}
BuildRequires:  libtalloc-devel
BuildRequires:  libtevent-devel
BuildRequires:  libuuid-devel
BuildRequires:  libpwquality-devel
BuildRequires:  libsss_idmap-devel
BuildRequires:  libsss_certmap-devel
BuildRequires:  libsss_nss_idmap-devel >= %{sssd_version}
BuildRequires:  nodejs(abi)
# use old dependency on RHEL 8 for now
<<<<<<< HEAD
%if 0%{?rhel}
BuildRequires:  uglify-js
%else
BuildRequires:  python3-rjsmin
=======
%if 0%{?fedora} >= 31 || 0%{?rhel} >= 9
BuildRequires:  python3-rjsmin
%else
BuildRequires:  uglify-js
>>>>>>> aa58fad8
%endif
BuildRequires:  libverto-devel
BuildRequires:  libunistring-devel
# 0.13.0: https://bugzilla.redhat.com/show_bug.cgi?id=1584773
# 0.13.0-2: fix for missing dependency on python-six
BuildRequires:  python3-lesscpy >= 0.13.0-2
<<<<<<< HEAD

=======
BuildRequires:  cracklib-dicts
>>>>>>> aa58fad8
# ONLY_CLIENT
%endif

#
# Build dependencies for makeapi/makeaci
#
BuildRequires:  python3-cffi
BuildRequires:  python3-dns
BuildRequires:  python3-ldap >= %{python_ldap_version}
BuildRequires:  python3-libsss_nss_idmap
BuildRequires:  python3-netaddr >= %{python_netaddr_version}
BuildRequires:  python3-pyasn1
BuildRequires:  python3-pyasn1-modules
BuildRequires:  python3-six
BuildRequires:  python3-psutil

#
# Build dependencies for wheel packaging and PyPI upload
#
%if %{with wheels}
BuildRequires:  dbus-glib-devel
BuildRequires:  libffi-devel
BuildRequires:  python3-tox
%if 0%{?fedora} <= 28
BuildRequires:  python3-twine
%else
BuildRequires:  twine
%endif
BuildRequires:  python3-wheel
# with_wheels
%endif
<<<<<<< HEAD
=======

%if %{with doc}
BuildRequires: python3-sphinx
BuildRequires: python3-m2r
%endif
>>>>>>> aa58fad8

#
# Build dependencies for lint and fastcheck
#
%if %{with lint}
BuildRequires:  git
BuildRequires:  jsl
BuildRequires:  nss-tools
BuildRequires:  rpmlint
BuildRequires:  softhsm
<<<<<<< HEAD
=======

>>>>>>> aa58fad8
BuildRequires:  keyutils
BuildRequires:  python3-augeas
BuildRequires:  python3-cffi
BuildRequires:  python3-cryptography >= 1.6
BuildRequires:  python3-custodia >= 0.3.1
BuildRequires:  python3-dateutil
BuildRequires:  python3-dbus
BuildRequires:  python3-dns >= 1.15
BuildRequires:  python3-docker
BuildRequires:  python3-gssapi >= 1.2.0
BuildRequires:  python3-jinja2
BuildRequires:  python3-jwcrypto >= 0.4.2
BuildRequires:  python3-ldap >= %{python_ldap_version}
BuildRequires:  python3-ldap >= %{python_ldap_version}
BuildRequires:  python3-lib389 >= %{ds_version}
BuildRequires:  python3-libipa_hbac
BuildRequires:  python3-libsss_nss_idmap
BuildRequires:  python3-lxml
BuildRequires:  python3-netaddr >= %{python_netaddr_version}
BuildRequires:  python3-netifaces
BuildRequires:  python3-paste
BuildRequires:  python3-pki >= %{pki_version}
BuildRequires:  python3-polib
BuildRequires:  python3-pyasn1
BuildRequires:  python3-pyasn1-modules
BuildRequires:  python3-pycodestyle
%if 0%{?fedora} || 0%{?rhel} > 8
# https://bugzilla.redhat.com/show_bug.cgi?id=1648299
BuildRequires:  python3-pylint >= 2.1.1-2
%else
BuildRequires:  python3-pylint >= 1.7
%endif
BuildRequires:  python3-pytest-multihost
BuildRequires:  python3-pytest-sourceorder
BuildRequires:  python3-qrcode-core >= 5.0.0
BuildRequires:  python3-samba
BuildRequires:  python3-six
BuildRequires:  python3-sss
BuildRequires:  python3-sss-murmur
BuildRequires:  python3-sssdconfig >= %{sssd_version}
BuildRequires:  python3-systemd
BuildRequires:  python3-yaml
BuildRequires:  python3-yubico
# with_lint
%endif

#
# Build dependencies for unit tests
#
%if ! %{ONLY_CLIENT}
BuildRequires:  libcmocka-devel
# Required by ipa_kdb_tests
BuildRequires:  krb5-server >= %{krb5_version}
# ONLY_CLIENT
%endif

<<<<<<< HEAD
#
# Build dependencies for SELinux policy
#
%if 0%{?with_selinux}
BuildRequires:  selinux-policy-devel
=======
# Build dependencies for SELinux policy
%if %{with selinux}
BuildRequires:  selinux-policy-devel >= %{selinux_policy_version}
>>>>>>> aa58fad8
%endif

%description
IPA is an integrated solution to provide centrally managed Identity (users,
hosts, services), Authentication (SSO, 2FA), and Authorization
(host access control, SELinux user roles, services). The solution provides
features for further integration with Linux based clients (SUDO, automount)
and integration with Active Directory based infrastructures (Trusts).


%if ! %{ONLY_CLIENT}

%package server
Summary: The IPA authentication server
Requires: %{name}-server-common = %{version}-%{release}
Requires: %{name}-client = %{version}-%{release}
Requires: %{name}-common = %{version}-%{release}
Requires: python3-ipaserver = %{version}-%{release}
Requires: python3-ldap >= %{python_ldap_version}
Requires: 389-ds-base >= %{ds_version}
Requires: openldap-clients > 2.4.35-4
Requires: nss-tools >= %{nss_version}
Requires(post): krb5-server >= %{krb5_version}
Requires(post): krb5-server >= %{krb5_base_version}
Requires: krb5-kdb-version = %{krb5_kdb_version}
Requires: krb5-pkinit-openssl >= %{krb5_version}
Requires: cyrus-sasl-gssapi%{?_isa}
Requires: chrony
Requires: httpd >= %{httpd_version}
Requires(preun): python3
Requires(postun): python3
Requires: python3-gssapi >= 1.2.0-5
Requires: python3-systemd
Requires: python3-mod_wsgi
Requires: mod_auth_gssapi >= 1.5.0
Requires: mod_ssl >= %{httpd_version}
Requires: mod_session >= %{httpd_version}
# 0.9.9: https://github.com/adelton/mod_lookup_identity/pull/3
Requires: mod_lookup_identity >= 0.9.9
Requires: acl
Requires: systemd-units >= %{systemd_version}
Requires(pre): systemd-units >= %{systemd_version}
Requires(post): systemd-units >= %{systemd_version}
Requires(preun): systemd-units >= %{systemd_version}
Requires(postun): systemd-units >= %{systemd_version}
Requires(pre): shadow-utils
Requires: selinux-policy >= %{selinux_policy_version}
Requires(post): selinux-policy-base >= %{selinux_policy_version}
Requires: slapi-nis >= %{slapi_nis_version}
Requires: pki-ca >= %{pki_version}
Requires: pki-kra >= %{pki_version}
# pki-acme package was split out in pki-10.10.0
Requires: (pki-acme >= %{pki_version} if pki-ca >= 10.10.0)
Requires: policycoreutils >= 2.1.12-5
Requires: tar
Requires(pre): certmonger >= %{certmonger_version}
Requires(pre): 389-ds-base >= %{ds_version}
Requires: fontawesome-fonts
Requires: open-sans-fonts
Requires: openssl
Requires: softhsm >= 2.0.0rc1-1
Requires: p11-kit
Requires: %{etc_systemd_dir}
Requires: gzip
Requires: oddjob
# 0.7.0-2: https://pagure.io/gssproxy/pull-request/172
Requires: gssproxy >= 0.7.0-2
Requires: sssd-dbus >= %{sssd_version}
Requires: libpwquality
Requires: cracklib-dicts

Provides: %{alt_name}-server = %{version}
Conflicts: %{alt_name}-server
Obsoletes: %{alt_name}-server < %{version}

# With FreeIPA 3.3, package freeipa-server-selinux was obsoleted as the
# entire SELinux policy is stored in the system policy
Obsoletes: freeipa-server-selinux < 3.3.0

# upgrade path from monolithic -server to -server + -server-dns
Obsoletes: %{name}-server <= 4.2.0

# Versions of nss-pam-ldapd < 0.8.4 require a mapping from uniqueMember to
# member.
Conflicts: nss-pam-ldapd < 0.8.4

# RHEL spec file only: START: Do not build tests
%if 0%{?rhel} == 8
# ipa-tests subpackage was moved to separate srpm
Conflicts: ipa-tests < 3.3.3-9
%endif
# RHEL spec file only: END: Do not build tests

%description server
IPA is an integrated solution to provide centrally managed Identity (users,
hosts, services), Authentication (SSO, 2FA), and Authorization
(host access control, SELinux user roles, services). The solution provides
features for further integration with Linux based clients (SUDO, automount)
and integration with Active Directory based infrastructures (Trusts).
If you are installing an IPA server, you need to install this package.


%package -n python3-ipaserver
Summary: Python libraries used by IPA server
BuildArch: noarch
%{?python_provide:%python_provide python3-ipaserver}
Requires: %{name}-server-common = %{version}-%{release}
Requires: %{name}-common = %{version}-%{release}
# we need pre-requires since earlier versions may break upgrade
Requires(pre): python3-ldap >= %{python_ldap_version}
Requires: python3-augeas
Requires: python3-custodia >= 0.3.1
Requires: python3-dbus
Requires: python3-dns >= 1.15
Requires: python3-gssapi >= 1.2.0
Requires: python3-ipaclient = %{version}-%{release}
Requires: python3-kdcproxy >= %{kdcproxy_version}
Requires: python3-lxml
Requires: python3-pki >= %{pki_version}
Requires: python3-pyasn1 >= 0.3.2-2
Requires: python3-sssdconfig >= %{sssd_version}
Requires: python3-psutil
Requires: rpm-libs
# Indirect dependency: use newer urllib3 with TLS 1.3 PHA support
%if 0%{?rhel}
Requires: python3-urllib3 >= 1.24.2-3
%else
Requires: python3-urllib3 >= 1.25.7
%endif
<<<<<<< HEAD

=======
>>>>>>> aa58fad8

%description -n python3-ipaserver
IPA is an integrated solution to provide centrally managed Identity (users,
hosts, services), Authentication (SSO, 2FA), and Authorization
(host access control, SELinux user roles, services). The solution provides
features for further integration with Linux based clients (SUDO, automount)
and integration with Active Directory based infrastructures (Trusts).
If you are installing an IPA server, you need to install this package.


%package server-common
Summary: Common files used by IPA server
BuildArch: noarch
Requires: %{name}-client-common = %{version}-%{release}
Requires: httpd >= %{httpd_version}
<<<<<<< HEAD
Requires: systemd-units >= 38
=======
Requires: systemd-units >= %{systemd_version}
Requires: custodia >= 0.3.1
%if 0%{?rhel} >= 8
Requires: redhat-logos-ipa >= 80.4
%endif
>>>>>>> aa58fad8

Provides: %{alt_name}-server-common = %{version}
Conflicts: %{alt_name}-server-common
Obsoletes: %{alt_name}-server-common < %{version}

%description server-common
IPA is an integrated solution to provide centrally managed Identity (users,
hosts, services), Authentication (SSO, 2FA), and Authorization
(host access control, SELinux user roles, services). The solution provides
features for further integration with Linux based clients (SUDO, automount)
and integration with Active Directory based infrastructures (Trusts).
If you are installing an IPA server, you need to install this package.


%package server-dns
Summary: IPA integrated DNS server with support for automatic DNSSEC signing
BuildArch: noarch
Requires: %{name}-server = %{version}-%{release}
<<<<<<< HEAD
Requires: bind-dyndb-ldap >= 11.0-2
Requires: bind >= 9.11.0-6.P2
Requires: bind-utils >= 9.11.0-6.P2
Requires: bind-pkcs11 >= 9.11.0-6.P2
Requires: bind-pkcs11-utils >= 9.11.0-6.P2
%if 0%{?fedora} >= 32
# See https://bugzilla.redhat.com/show_bug.cgi?id=1825812
Requires: opendnssec >= 2.1.6-5
%else
Requires: opendnssec >= 1.4.6-4
%endif
=======
Requires: bind-dyndb-ldap >= 11.2-2
Requires: bind >= %{bind_version}
Requires: bind-utils >= %{bind_version}
%if %{with bind_pkcs11}
Requires: bind-pkcs11 >= %{bind_version}
Requires: bind-pkcs11-utils >= %{bind_version}
%else
Requires: softhsm >= %{softhsm_version}
Requires: openssl-pkcs11 >= %{openssl_pkcs11_version}
%endif
# See https://bugzilla.redhat.com/show_bug.cgi?id=1825812
# RHEL 8.3+ and Fedora 32+ have 2.1
Requires: opendnssec >= 2.1.6-5
>>>>>>> aa58fad8
%{?systemd_requires}

Provides: %{alt_name}-server-dns = %{version}
Conflicts: %{alt_name}-server-dns
Obsoletes: %{alt_name}-server-dns < %{version}

# upgrade path from monolithic -server to -server + -server-dns
Obsoletes: %{name}-server <= 4.2.0

%description server-dns
IPA integrated DNS server with support for automatic DNSSEC signing.
Integrated DNS server is BIND 9. OpenDNSSEC provides key management.


%package server-trust-ad
Summary: Virtual package to install packages required for Active Directory trusts
Requires: %{name}-server = %{version}-%{release}
Requires: %{name}-common = %{version}-%{release}

Requires: samba >= %{samba_version}
Requires: samba-winbind
Requires: libsss_idmap
%if 0%{?rhel}
Obsoletes: ipa-idoverride-memberof-plugin <= 0.1
%endif
Requires(post): python3
Requires: python3-samba
Requires: python3-libsss_nss_idmap
Requires: python3-sss

# We use alternatives to divert winbind_krb5_locator.so plugin to libkrb5
# on the installes where server-trust-ad subpackage is installed because
# IPA AD trusts cannot be used at the same time with the locator plugin
# since Winbindd will be configured in a different mode
Requires(post): %{_sbindir}/update-alternatives
Requires(postun): %{_sbindir}/update-alternatives
Requires(preun): %{_sbindir}/update-alternatives

Provides: %{alt_name}-server-trust-ad = %{version}
Conflicts: %{alt_name}-server-trust-ad
Obsoletes: %{alt_name}-server-trust-ad < %{version}

%description server-trust-ad
Cross-realm trusts with Active Directory in IPA require working Samba 4
installation. This package is provided for convenience to install all required
dependencies at once.

# ONLY_CLIENT
%endif


%package client
Summary: IPA authentication for use on clients
Requires: %{name}-client-common = %{version}-%{release}
Requires: %{name}-common = %{version}-%{release}
Requires: python3-gssapi >= 1.2.0-5
Requires: python3-ipaclient = %{version}-%{release}
Requires: python3-ldap >= %{python_ldap_version}
Requires: python3-sssdconfig >= %{sssd_version}
Requires: cyrus-sasl-gssapi%{?_isa}
Requires: chrony
Requires: krb5-workstation >= %{krb5_version}
Requires: authselect >= 0.4-2
Requires: curl
# NIS domain name config: /usr/lib/systemd/system/*-domainname.service
# All Fedora 28+ and RHEL8+ contain the service in hostname package
Requires: hostname
Requires: libcurl >= 7.21.7-2
%if %{with ipa_join_xml}
Requires: xmlrpc-c >= 1.27.4
%else
Requires: jansson
%endif
Requires: sssd-ipa >= %{sssd_version}
Requires: certmonger >= %{certmonger_version}
Requires: nss-tools >= %{nss_version}
Requires: bind-utils
Requires: oddjob-mkhomedir
Requires: libsss_autofs
Requires: autofs
Requires: libnfsidmap
Requires: nfs-utils
Requires: sssd-tools >= %{sssd_version}
Requires(post): policycoreutils

Provides: %{alt_name}-client = %{version}
Conflicts: %{alt_name}-client
Obsoletes: %{alt_name}-client < %{version}

Provides: %{alt_name}-admintools = %{version}
Conflicts: %{alt_name}-admintools
Obsoletes: %{alt_name}-admintools < 4.4.1

Obsoletes: %{name}-admintools < 4.4.1
Provides: %{name}-admintools = %{version}-%{release}

%if 0%{?rhel} == 8
# Conflict with crypto-policies < 20200629-1 to get AD-SUPPORT policy module
Conflicts: crypto-policies < 20200629-1
%endif

%description client
IPA is an integrated solution to provide centrally managed Identity (users,
hosts, services), Authentication (SSO, 2FA), and Authorization
(host access control, SELinux user roles, services). The solution provides
features for further integration with Linux based clients (SUDO, automount)
and integration with Active Directory based infrastructures (Trusts).
If your network uses IPA for authentication, this package should be
installed on every client machine.
This package provides command-line tools for IPA administrators.

%package client-samba
Summary: Tools to configure Samba on IPA client
Group: System Environment/Base
Requires: %{name}-client = %{version}-%{release}
Requires: python3-samba
Requires: samba-client
Requires: samba-winbind
Requires: samba-common-tools
Requires: samba
Requires: sssd-winbind-idmap
Requires: tdb-tools
Requires: cifs-utils

%description client-samba
This package provides command-line tools to deploy Samba domain member
on the machine enrolled into a FreeIPA environment

%package client-epn
Summary: Tools to configure Expiring Password Notification in IPA
Group: System Environment/Base
<<<<<<< HEAD
Requires: systemd-units
Requires(post): systemd-units
Requires(preun): systemd-units
Requires(postun): systemd-units
Requires: %{name}-client = %{version}-%{release}
=======
Requires: %{name}-client = %{version}-%{release}
Requires: systemd-units >= %{systemd_version}
Requires(post): systemd-units >= %{systemd_version}
Requires(preun): systemd-units >= %{systemd_version}
Requires(postun): systemd-units >= %{systemd_version}
>>>>>>> aa58fad8

%description client-epn
This package provides a service to collect and send expiring password
notifications via email (SMTP).

%package -n python3-ipaclient
Summary: Python libraries used by IPA client
BuildArch: noarch
%{?python_provide:%python_provide python3-ipaclient}
Requires: %{name}-client-common = %{version}-%{release}
Requires: %{name}-common = %{version}-%{release}
Requires: python3-ipalib = %{version}-%{release}
Requires: python3-augeas
Requires: python3-dns >= 1.15
Requires: python3-jinja2

%description -n python3-ipaclient
IPA is an integrated solution to provide centrally managed Identity (users,
hosts, services), Authentication (SSO, 2FA), and Authorization
(host access control, SELinux user roles, services). The solution provides
features for further integration with Linux based clients (SUDO, automount)
and integration with Active Directory based infrastructures (Trusts).
If your network uses IPA for authentication, this package should be
installed on every client machine.

%package client-common
Summary: Common files used by IPA client
BuildArch: noarch

Provides: %{alt_name}-client-common = %{version}
Conflicts: %{alt_name}-client-common
Obsoletes: %{alt_name}-client-common < %{version}
# python2-ipa* packages are no longer available in 4.8.
Obsoletes: python2-ipaclient < 4.8.0-1
Obsoletes: python2-ipalib < 4.8.0-1
Obsoletes: python2-ipaserver < 4.8.0-1
Obsoletes: python2-ipatests < 4.8.0-1


%description client-common
IPA is an integrated solution to provide centrally managed Identity (users,
hosts, services), Authentication (SSO, 2FA), and Authorization
(host access control, SELinux user roles, services). The solution provides
features for further integration with Linux based clients (SUDO, automount)
and integration with Active Directory based infrastructures (Trusts).
If your network uses IPA for authentication, this package should be
installed on every client machine.


%package python-compat
Summary: Compatiblity package for Python libraries used by IPA
BuildArch: noarch
Obsoletes: %{name}-python < 4.2.91
Provides: %{name}-python = %{version}-%{release}
Requires: %{name}-common = %{version}-%{release}
Requires: python3-ipalib = %{version}-%{release}

Provides: %{alt_name}-python-compat = %{version}
Conflicts: %{alt_name}-python-compat
Obsoletes: %{alt_name}-python-compat < %{version}

Obsoletes: %{alt_name}-python < 4.2.91
Provides: %{alt_name}-python = %{version}

%description python-compat
IPA is an integrated solution to provide centrally managed Identity (users,
hosts, services), Authentication (SSO, 2FA), and Authorization
(host access control, SELinux user roles, services). The solution provides
features for further integration with Linux based clients (SUDO, automount)
and integration with Active Directory based infrastructures (Trusts).
This is a compatibility package to accommodate %{name}-python split into
python3-ipalib and %{name}-common. Packages still depending on
%{name}-python should be fixed to depend on python2-ipaclient or
%{name}-common instead.


%package -n python3-ipalib
Summary: Python3 libraries used by IPA
BuildArch: noarch
%{?python_provide:%python_provide python3-ipalib}
Provides: python3-ipapython = %{version}-%{release}
%{?python_provide:%python_provide python3-ipapython}
Provides: python3-ipaplatform = %{version}-%{release}
%{?python_provide:%python_provide python3-ipaplatform}
Requires: %{name}-common = %{version}-%{release}
# we need pre-requires since earlier versions may break upgrade
Requires(pre): python3-ldap >= %{python_ldap_version}
Requires: gnupg2
Requires: keyutils
Requires: python3-cffi
Requires: python3-cryptography >= 1.6
Requires: python3-dateutil
Requires: python3-dbus
Requires: python3-dns >= 1.15
Requires: python3-gssapi >= 1.2.0
Requires: python3-jwcrypto >= 0.4.2
Requires: python3-libipa_hbac
Requires: python3-netaddr >= %{python_netaddr_version}
Requires: python3-netifaces >= 0.10.4
Requires: python3-pyasn1 >= 0.3.2-2
Requires: python3-pyasn1-modules >= 0.3.2-2
Requires: python3-pyusb
Requires: python3-qrcode-core >= 5.0.0
Requires: python3-requests
Requires: python3-six
Requires: python3-sss-murmur
Requires: python3-yubico >= 1.3.2-7
%if 0%{?rhel} && 0%{?rhel} >= 8
Requires: platform-python-setuptools
%else
Requires: python3-setuptools
%endif

%description -n python3-ipalib
IPA is an integrated solution to provide centrally managed Identity (users,
hosts, services), Authentication (SSO, 2FA), and Authorization
(host access control, SELinux user roles, services). The solution provides
features for further integration with Linux based clients (SUDO, automount)
and integration with Active Directory based infrastructures (Trusts).
If you are using IPA with Python 3, you need to install this package.


%package common
Summary: Common files used by IPA
BuildArch: noarch
Conflicts: %{name}-python < 4.2.91

Provides: %{alt_name}-common = %{version}
Conflicts: %{alt_name}-common
Obsoletes: %{alt_name}-common < %{version}

Conflicts: %{alt_name}-python < %{version}

<<<<<<< HEAD
%if 0%{?with_selinux}
=======
%if %{with selinux}
>>>>>>> aa58fad8
# This ensures that the *-selinux package and all it’s dependencies are not
# pulled into containers and other systems that do not use SELinux. The
# policy defines types and file contexts for client and server.
Requires:       (%{name}-selinux if selinux-policy-%{selinuxtype})
%endif

%description common
IPA is an integrated solution to provide centrally managed Identity (users,
hosts, services), Authentication (SSO, 2FA), and Authorization
(host access control, SELinux user roles, services). The solution provides
features for further integration with Linux based clients (SUDO, automount)
and integration with Active Directory based infrastructures (Trusts).
If you are using IPA, you need to install this package.


%if %{with ipatests}

%package -n python3-ipatests
Summary: IPA tests and test tools
BuildArch: noarch
%{?python_provide:%python_provide python3-ipatests}
Requires: python3-ipaclient = %{version}-%{release}
Requires: python3-ipaserver = %{version}-%{release}
Requires: iptables
Requires: python3-coverage
Requires: python3-cryptography >= 1.6
%if 0%{?fedora}
# These packages do not exist on RHEL and for ipatests use
# they are installed on the controller through other means
Requires: ldns-utils
Requires: python3-polib
Requires: python3-pytest >= 3.9.1
Requires: python3-pytest-multihost >= 0.5
Requires: python3-pytest-sourceorder
Requires: sshpass
%endif
Requires: python3-sssdconfig >= %{sssd_version}
Requires: tar
Requires: xz
Requires: openssh-clients
<<<<<<< HEAD
Requires: sshpass
=======
%if 0%{?rhel}
AutoReqProv: no
%endif
>>>>>>> aa58fad8

%description -n python3-ipatests
IPA is an integrated solution to provide centrally managed Identity (users,
hosts, services), Authentication (SSO, 2FA), and Authorization
(host access control, SELinux user roles, services). The solution provides
features for further integration with Linux based clients (SUDO, automount)
and integration with Active Directory based infrastructures (Trusts).
This package contains tests that verify IPA functionality under Python 3.

<<<<<<< HEAD
# with_ipatests
=======
# with ipatests
%endif


%if %{with selinux}
# SELinux subpackage
%package selinux
Summary:             FreeIPA SELinux policy
BuildArch:           noarch
Requires:            selinux-policy-%{selinuxtype}
Requires(post):      selinux-policy-%{selinuxtype}
%{?selinux_requires}

%description selinux
Custom SELinux policy module for FreeIPA
# with selinux
>>>>>>> aa58fad8
%endif

%if 0%{?with_selinux}
# SELinux subpackage
%package selinux
Summary:             FreeIPA SELinux policy
BuildArch:           noarch
Requires:            selinux-policy-%{selinuxtype}
Requires(post):      selinux-policy-%{selinuxtype}
%{?selinux_requires}

%description selinux
Custom SELinux policy module
# with_selinux
%endif

%prep
# Update timestamps on the files touched by a patch, to avoid non-equal
# .pyc/.pyo files across the multilib peers within a build, where "Level"
# is the patch prefix option (e.g. -p1)
# Taken from specfile for sssd and python-simplejson
UpdateTimestamps() {
  Level=$1
  PatchFile=$2

  # Locate the affected files:
  for f in $(diffstat $Level -l $PatchFile); do
    # Set the files to have the same timestamp as that of the patch:
    touch -c -r $PatchFile $f
  done
}

%setup -n freeipa-%{version}%{?rc_version} -q

# To allow proper application patches to the stripped po files, strip originals
pushd po
for i in *.po ; do
    msgattrib --translated --no-fuzzy --no-location -s $i > $i.tmp || exit 1
    mv $i.tmp $i || exit 1
done
popd

for p in %patches ; do
    %__patch -p1 -i $p
    UpdateTimestamps -p1 $p
done

%build
# PATH is workaround for https://bugzilla.redhat.com/show_bug.cgi?id=1005235
export PATH=/usr/bin:/usr/sbin:$PATH

export PYTHON=%{__python3}
autoreconf -ivf
%configure --with-vendor-suffix=-%{release} \
           %{enable_server_option} \
           %{with_ipatests_option} \
           %{with_ipa_join_xml_option} \
           %{linter_options}

# run build in default dir
# -Onone is workaround for https://bugzilla.redhat.com/show_bug.cgi?id=1398405
%make_build -Onone


%check
make %{?_smp_mflags} check VERBOSE=yes LIBDIR=%{_libdir}


%install
# Please put as much logic as possible into make install. It allows:
# - easier porting to other distributions
# - rapid devel & install cycle using make install
#   (instead of full RPM build and installation each time)
#
# All files and directories created by spec install should be marked as ghost.
# (These are typically configuration files created by IPA installer.)
# All other artifacts should be created by make install.

%make_install

# don't package ipasphinx for now
rm -rf %{buildroot}%{python3_sitelib}/ipasphinx*

%if %{with ipatests}
mv %{buildroot}%{_bindir}/ipa-run-tests %{buildroot}%{_bindir}/ipa-run-tests-%{python3_version}
mv %{buildroot}%{_bindir}/ipa-test-config %{buildroot}%{_bindir}/ipa-test-config-%{python3_version}
mv %{buildroot}%{_bindir}/ipa-test-task %{buildroot}%{_bindir}/ipa-test-task-%{python3_version}
ln -rs %{buildroot}%{_bindir}/ipa-run-tests-%{python3_version} %{buildroot}%{_bindir}/ipa-run-tests-3
ln -rs %{buildroot}%{_bindir}/ipa-test-config-%{python3_version} %{buildroot}%{_bindir}/ipa-test-config-3
ln -rs %{buildroot}%{_bindir}/ipa-test-task-%{python3_version} %{buildroot}%{_bindir}/ipa-test-task-3
ln -frs %{buildroot}%{_bindir}/ipa-run-tests-%{python3_version} %{buildroot}%{_bindir}/ipa-run-tests
ln -frs %{buildroot}%{_bindir}/ipa-test-config-%{python3_version} %{buildroot}%{_bindir}/ipa-test-config
ln -frs %{buildroot}%{_bindir}/ipa-test-task-%{python3_version} %{buildroot}%{_bindir}/ipa-test-task
# with_ipatests
%endif

# remove files which are useful only for make uninstall
find %{buildroot} -wholename '*/site-packages/*/install_files.txt' -exec rm {} \;

%if 0%{?rhel}
# RHEL spec file only: START
# Moved branding logos and background to redhat-logos-ipa-80.4:
# header-logo.png, login-screen-background.jpg, login-screen-logo.png,
# product-name.png
rm -f %{buildroot}%{_usr}/share/ipa/ui/images/header-logo.png
rm -f %{buildroot}%{_usr}/share/ipa/ui/images/login-screen-background.jpg
rm -f %{buildroot}%{_usr}/share/ipa/ui/images/login-screen-logo.png
rm -f %{buildroot}%{_usr}/share/ipa/ui/images/product-name.png
%endif
# RHEL spec file only: END

%find_lang %{gettext_domain}

%if ! %{ONLY_CLIENT}
# Remove .la files from libtool - we don't want to package
# these files
rm %{buildroot}/%{plugin_dir}/libipa_pwd_extop.la
rm %{buildroot}/%{plugin_dir}/libipa_enrollment_extop.la
rm %{buildroot}/%{plugin_dir}/libipa_winsync.la
rm %{buildroot}/%{plugin_dir}/libipa_repl_version.la
rm %{buildroot}/%{plugin_dir}/libipa_uuid.la
rm %{buildroot}/%{plugin_dir}/libipa_modrdn.la
rm %{buildroot}/%{plugin_dir}/libipa_lockout.la
rm %{buildroot}/%{plugin_dir}/libipa_cldap.la
rm %{buildroot}/%{plugin_dir}/libipa_dns.la
rm %{buildroot}/%{plugin_dir}/libipa_sidgen.la
rm %{buildroot}/%{plugin_dir}/libipa_sidgen_task.la
rm %{buildroot}/%{plugin_dir}/libipa_extdom_extop.la
rm %{buildroot}/%{plugin_dir}/libipa_range_check.la
rm %{buildroot}/%{plugin_dir}/libipa_otp_counter.la
rm %{buildroot}/%{plugin_dir}/libipa_otp_lasttoken.la
rm %{buildroot}/%{plugin_dir}/libtopology.la
rm %{buildroot}/%{_libdir}/krb5/plugins/kdb/ipadb.la
rm %{buildroot}/%{_libdir}/samba/pdb/ipasam.la

# So we can own our Apache configuration
mkdir -p %{buildroot}%{_sysconfdir}/httpd/conf.d/
/bin/touch %{buildroot}%{_sysconfdir}/httpd/conf.d/ipa.conf
/bin/touch %{buildroot}%{_sysconfdir}/httpd/conf.d/ipa-kdc-proxy.conf
/bin/touch %{buildroot}%{_sysconfdir}/httpd/conf.d/ipa-pki-proxy.conf
/bin/touch %{buildroot}%{_sysconfdir}/httpd/conf.d/ipa-rewrite.conf
/bin/touch %{buildroot}%{_usr}/share/ipa/html/ca.crt
/bin/touch %{buildroot}%{_usr}/share/ipa/html/krb.con
/bin/touch %{buildroot}%{_usr}/share/ipa/html/krb5.ini
/bin/touch %{buildroot}%{_usr}/share/ipa/html/krbrealm.con

mkdir -p %{buildroot}%{_libdir}/krb5/plugins/libkrb5
touch %{buildroot}%{_libdir}/krb5/plugins/libkrb5/winbind_krb5_locator.so

# ONLY_CLIENT
%endif

/bin/touch %{buildroot}%{_sysconfdir}/ipa/default.conf
/bin/touch %{buildroot}%{_sysconfdir}/ipa/ca.crt

%if ! %{ONLY_CLIENT}
mkdir -p %{buildroot}%{_sysconfdir}/cron.d
# ONLY_CLIENT
%endif
<<<<<<< HEAD

%clean
rm -rf %{buildroot}

=======
>>>>>>> aa58fad8

%if ! %{ONLY_CLIENT}

%post server
# NOTE: systemd specific section
    /bin/systemctl --system daemon-reload 2>&1 || :
# END
if [ $1 -gt 1 ] ; then
    /bin/systemctl condrestart certmonger.service 2>&1 || :
fi
/bin/systemctl reload-or-try-restart dbus
/bin/systemctl reload-or-try-restart oddjobd

%tmpfiles_create ipa.conf

%posttrans server
# don't execute upgrade and restart of IPA when server is not installed
%{__python3} -c "import sys; from ipalib import facts; sys.exit(0 if facts.is_ipa_configured() else 1);" > /dev/null 2>&1

if [  $? -eq 0 ]; then
    # This is necessary for Fedora system upgrades which by default
    # work with the network being offline
    /bin/systemctl start network-online.target

    # Restart IPA processes. This must be also run in postrans so that plugins
    # and software is in consistent state. This will also perform the
    # system upgrade.
    # NOTE: systemd specific section

    /bin/systemctl is-enabled ipa.service >/dev/null 2>&1
    if [  $? -eq 0 ]; then
        /bin/systemctl restart ipa.service >/dev/null
    fi

    /bin/systemctl is-enabled ipa-ccache-sweep.timer >/dev/null 2>&1
    if [  $? -eq 1 ]; then
        /bin/systemctl enable ipa-ccache-sweep.timer>/dev/null
    fi
fi
# END


%preun server
if [ $1 = 0 ]; then
# NOTE: systemd specific section
    /bin/systemctl --quiet stop ipa.service || :
    /bin/systemctl --quiet disable ipa.service || :
    /bin/systemctl reload-or-try-restart dbus
    /bin/systemctl reload-or-try-restart oddjobd
# END
fi


%pre server
# Stop ipa_kpasswd if it exists before upgrading so we don't have a
# zombie process when we're done.
if [ -e /usr/sbin/ipa_kpasswd ]; then
# NOTE: systemd specific section
    /bin/systemctl stop ipa_kpasswd.service >/dev/null 2>&1 || :
# END
fi


%pre server-common
# create users and groups
# create kdcproxy group and user
getent group kdcproxy >/dev/null || groupadd -f -r kdcproxy
getent passwd kdcproxy >/dev/null || useradd -r -g kdcproxy -s /sbin/nologin -d / -c "IPA KDC Proxy User" kdcproxy
# create ipaapi group and user
getent group ipaapi >/dev/null || groupadd -f -r ipaapi
getent passwd ipaapi >/dev/null || useradd -r -g ipaapi -s /sbin/nologin -d / -c "IPA Framework User" ipaapi
# add apache to ipaaapi group
id -Gn apache | grep '\bipaapi\b' >/dev/null || usermod apache -a -G ipaapi


%post server-dns
%systemd_post ipa-dnskeysyncd.service ipa-ods-exporter.socket ipa-ods-exporter.service

%preun server-dns
%systemd_preun ipa-dnskeysyncd.service ipa-ods-exporter.socket ipa-ods-exporter.service

%postun server-dns
%systemd_postun ipa-dnskeysyncd.service ipa-ods-exporter.socket ipa-ods-exporter.service


%postun server-trust-ad
if [ "$1" -ge "1" ]; then
    if [ "`readlink %{_sysconfdir}/alternatives/winbind_krb5_locator.so`" == "/dev/null" ]; then
        %{_sbindir}/alternatives --set winbind_krb5_locator.so /dev/null
    fi
fi


%post server-trust-ad
%{_sbindir}/update-alternatives --install %{_libdir}/krb5/plugins/libkrb5/winbind_krb5_locator.so \
        winbind_krb5_locator.so /dev/null 90
/bin/systemctl reload-or-try-restart dbus
/bin/systemctl reload-or-try-restart oddjobd


%posttrans server-trust-ad
%{__python3} -c "import sys; from ipalib import facts; sys.exit(0 if facts.is_ipa_configured() else 1);" > /dev/null 2>&1
if [  $? -eq 0 ]; then
# NOTE: systemd specific section
    /bin/systemctl try-restart httpd.service >/dev/null 2>&1 || :
# END
fi


%preun server-trust-ad
if [ $1 -eq 0 ]; then
    %{_sbindir}/update-alternatives --remove winbind_krb5_locator.so /dev/null
    /bin/systemctl reload-or-try-restart dbus
    /bin/systemctl reload-or-try-restart oddjobd
fi

# ONLY_CLIENT
%endif

%preun client-epn
%systemd_preun ipa-epn.service
%systemd_preun ipa-epn.timer

%postun client-epn
%systemd_postun ipa-epn.service
%systemd_postun ipa-epn.timer

%post client-epn
%systemd_post ipa-epn.service
%systemd_post ipa-epn.timer

%post client
if [ $1 -gt 1 ] ; then
    # Has the client been configured?
    restore=0
    test -f '/var/lib/ipa-client/sysrestore/sysrestore.index' && restore=$(wc -l '/var/lib/ipa-client/sysrestore/sysrestore.index' | awk '{print $1}')

    if [ -f '/etc/sssd/sssd.conf' -a $restore -ge 2 ]; then
        if ! grep -E -q '/var/lib/sss/pubconf/krb5.include.d/' /etc/krb5.conf  2>/dev/null ; then
            echo "includedir /var/lib/sss/pubconf/krb5.include.d/" > /etc/krb5.conf.ipanew
            cat /etc/krb5.conf >> /etc/krb5.conf.ipanew
            mv -Z /etc/krb5.conf.ipanew /etc/krb5.conf
        fi
    fi

    if [ $restore -ge 2 ]; then
        if grep -E -q '\s*pkinit_anchors = FILE:/etc/ipa/ca.crt$' /etc/krb5.conf 2>/dev/null; then
            sed -E 's|(\s*)pkinit_anchors = FILE:/etc/ipa/ca.crt$|\1pkinit_anchors = FILE:/var/lib/ipa-client/pki/kdc-ca-bundle.pem\n\1pkinit_pool = FILE:/var/lib/ipa-client/pki/ca-bundle.pem|' /etc/krb5.conf >/etc/krb5.conf.ipanew
            mv -Z /etc/krb5.conf.ipanew /etc/krb5.conf
            cp /etc/ipa/ca.crt /var/lib/ipa-client/pki/kdc-ca-bundle.pem
            cp /etc/ipa/ca.crt /var/lib/ipa-client/pki/ca-bundle.pem
        fi

        %{__python3} -c 'from ipaclient.install.client import configure_krb5_snippet; configure_krb5_snippet()' >>/var/log/ipaupgrade.log 2>&1
        %{__python3} -c 'from ipaclient.install.client import update_ipa_nssdb; update_ipa_nssdb()' >>/var/log/ipaupgrade.log 2>&1
        SSH_CLIENT_SYSTEM_CONF="/etc/ssh/ssh_config"
        if [ -f "$SSH_CLIENT_SYSTEM_CONF" ]; then
            sed -E --in-place=.orig 's/^(HostKeyAlgorithms ssh-rsa,ssh-dss)$/# disabled by ipa-client update\n# \1/' "$SSH_CLIENT_SYSTEM_CONF"
        fi
    fi
fi


<<<<<<< HEAD
%if 0%{?with_selinux}
=======
%if %{with selinux}
>>>>>>> aa58fad8
# SELinux contexts are saved so that only affected files can be
# relabeled after the policy module installation
%pre selinux
%selinux_relabel_pre -s %{selinuxtype}

%post selinux
semodule -d ipa_custodia &> /dev/null || true;
%selinux_modules_install -s %{selinuxtype} %{_datadir}/selinux/packages/%{selinuxtype}/%{modulename}.pp.bz2

%postun selinux
if [ $1 -eq 0 ]; then
    %selinux_modules_uninstall -s %{selinuxtype} %{modulename}
    semodule -e ipa_custodia &> /dev/null || true;
fi

%posttrans selinux
%selinux_relabel_post -s %{selinuxtype}
# with_selinux
%endif


%triggerin client -- openssh-server < 8.2
# Has the client been configured?
restore=0
test -f '/var/lib/ipa-client/sysrestore/sysrestore.index' && restore=$(wc -l '/var/lib/ipa-client/sysrestore/sysrestore.index' | awk '{print $1}')

if [ -f '/etc/ssh/sshd_config' -a $restore -ge 2 ]; then
    if grep -E -q '^(AuthorizedKeysCommand /usr/bin/sss_ssh_authorizedkeys|PubKeyAgent /usr/bin/sss_ssh_authorizedkeys %u)$' /etc/ssh/sshd_config 2>/dev/null; then
        sed -r '
            /^(AuthorizedKeysCommand(User|RunAs)|PubKeyAgentRunAs)[ \t]/ d
        ' /etc/ssh/sshd_config >/etc/ssh/sshd_config.ipanew

        if /usr/sbin/sshd -t -f /dev/null -o 'AuthorizedKeysCommand=/usr/bin/sss_ssh_authorizedkeys' -o 'AuthorizedKeysCommandUser=nobody' 2>/dev/null; then
            sed -ri '
                s/^PubKeyAgent (.+) %u$/AuthorizedKeysCommand \1/
                s/^AuthorizedKeysCommand .*$/\0\nAuthorizedKeysCommandUser nobody/
            ' /etc/ssh/sshd_config.ipanew
        elif /usr/sbin/sshd -t -f /dev/null -o 'AuthorizedKeysCommand=/usr/bin/sss_ssh_authorizedkeys' -o 'AuthorizedKeysCommandRunAs=nobody' 2>/dev/null; then
            sed -ri '
                s/^PubKeyAgent (.+) %u$/AuthorizedKeysCommand \1/
                s/^AuthorizedKeysCommand .*$/\0\nAuthorizedKeysCommandRunAs nobody/
            ' /etc/ssh/sshd_config.ipanew
        elif /usr/sbin/sshd -t -f /dev/null -o 'PubKeyAgent=/usr/bin/sss_ssh_authorizedkeys %u' -o 'PubKeyAgentRunAs=nobody' 2>/dev/null; then
            sed -ri '
                s/^AuthorizedKeysCommand (.+)$/PubKeyAgent \1 %u/
                s/^PubKeyAgent .*$/\0\nPubKeyAgentRunAs nobody/
            ' /etc/ssh/sshd_config.ipanew
        fi

        mv -Z /etc/ssh/sshd_config.ipanew /etc/ssh/sshd_config
        chmod 600 /etc/ssh/sshd_config

        /bin/systemctl condrestart sshd.service 2>&1 || :
    fi
fi


%triggerin client -- openssh-server >= 8.2
# Has the client been configured?
restore=0
test -f '/var/lib/ipa-client/sysrestore/sysrestore.index' && restore=$(wc -l '/var/lib/ipa-client/sysrestore/sysrestore.index' | awk '{print $1}')

if [ -f '/etc/ssh/sshd_config' -a $restore -ge 2 ]; then
    # If the snippet already exists, skip
    if [ ! -f '/etc/ssh/sshd_config.d/04-ipa.conf' ]; then
        # Take the values from /etc/ssh/sshd_config and put them in 04-ipa.conf
        grep -E '^(PubkeyAuthentication|KerberosAuthentication|GSSAPIAuthentication|UsePAM|ChallengeResponseAuthentication|AuthorizedKeysCommand|AuthorizedKeysCommandUser)' /etc/ssh/sshd_config 2>/dev/null > /etc/ssh/sshd_config.d/04-ipa.conf
        # Remove the values from sshd_conf
        sed -ri '
            /^(PubkeyAuthentication|KerberosAuthentication|GSSAPIAuthentication|UsePAM|ChallengeResponseAuthentication|AuthorizedKeysCommand|AuthorizedKeysCommandUser)[ \t]/ d
        ' /etc/ssh/sshd_config

        /bin/systemctl condrestart sshd.service 2>&1 || :
    fi
<<<<<<< HEAD
=======
    # If the snippet has been created, ensure that it is included
    # either by /etc/ssh/sshd_config.d/*.conf or directly
    if [ -f '/etc/ssh/sshd_config.d/04-ipa.conf' ]; then
        if ! grep -E -q  '^\s*Include\s*/etc/ssh/sshd_config.d/\*\.conf' /etc/ssh/sshd_config 2> /dev/null ; then
            if ! grep -E -q '^\s*Include\s*/etc/ssh/sshd_config.d/04-ipa\.conf' /etc/ssh/sshd_config 2> /dev/null ; then
                # Include the snippet
                echo "Include /etc/ssh/sshd_config.d/04-ipa.conf" > /etc/ssh/sshd_config.ipanew
                cat /etc/ssh/sshd_config >> /etc/ssh/sshd_config.ipanew
                mv -fZ --backup=existing --suffix .ipaold /etc/ssh/sshd_config.ipanew /etc/ssh/sshd_config
            fi
        fi
    fi
>>>>>>> aa58fad8
fi


%if ! %{ONLY_CLIENT}

%files server
%doc README.md Contributors.txt
%license COPYING
%{_sbindir}/ipa-backup
%{_sbindir}/ipa-restore
%{_sbindir}/ipa-ca-install
%{_sbindir}/ipa-kra-install
%{_sbindir}/ipa-server-install
%{_sbindir}/ipa-replica-conncheck
%{_sbindir}/ipa-replica-install
%{_sbindir}/ipa-replica-manage
%{_sbindir}/ipa-csreplica-manage
%{_sbindir}/ipa-server-certinstall
%{_sbindir}/ipa-server-upgrade
%{_sbindir}/ipa-ldap-updater
%{_sbindir}/ipa-otptoken-import
%{_sbindir}/ipa-compat-manage
%{_sbindir}/ipa-nis-manage
%{_sbindir}/ipa-managed-entries
%{_sbindir}/ipactl
%{_sbindir}/ipa-advise
%{_sbindir}/ipa-cacert-manage
%{_sbindir}/ipa-winsync-migrate
%{_sbindir}/ipa-pkinit-manage
%{_sbindir}/ipa-crlgen-manage
%{_sbindir}/ipa-cert-fix
%{_sbindir}/ipa-acme-manage
%{_libexecdir}/certmonger/dogtag-ipa-ca-renew-agent-submit
%{_libexecdir}/certmonger/ipa-server-guard
%dir %{_libexecdir}/ipa
%{_libexecdir}/ipa/ipa-ccache-sweeper
%{_libexecdir}/ipa/ipa-custodia
%{_libexecdir}/ipa/ipa-custodia-check
%{_libexecdir}/ipa/ipa-httpd-kdcproxy
%{_libexecdir}/ipa/ipa-httpd-pwdreader
%{_libexecdir}/ipa/ipa-pki-retrieve-key
%{_libexecdir}/ipa/ipa-pki-wait-running
%{_libexecdir}/ipa/ipa-otpd
%{_libexecdir}/ipa/ipa-print-pac
%dir %{_libexecdir}/ipa/custodia
%attr(755,root,root) %{_libexecdir}/ipa/custodia/ipa-custodia-dmldap
%attr(755,root,root) %{_libexecdir}/ipa/custodia/ipa-custodia-pki-tomcat
%attr(755,root,root) %{_libexecdir}/ipa/custodia/ipa-custodia-pki-tomcat-wrapped
%attr(755,root,root) %{_libexecdir}/ipa/custodia/ipa-custodia-ra-agent
%dir %{_libexecdir}/ipa/oddjob
%attr(0755,root,root) %{_libexecdir}/ipa/oddjob/org.freeipa.server.conncheck
%attr(0755,root,root) %{_libexecdir}/ipa/oddjob/org.freeipa.server.trust-enable-agent
%config(noreplace) %{_sysconfdir}/dbus-1/system.d/org.freeipa.server.conf
%config(noreplace) %{_sysconfdir}/oddjobd.conf.d/ipa-server.conf
%dir %{_libexecdir}/ipa/certmonger
%attr(755,root,root) %{_libexecdir}/ipa/certmonger/*
# NOTE: systemd specific section
%attr(644,root,root) %{_unitdir}/ipa.service
%attr(644,root,root) %{_unitdir}/ipa-otpd.socket
%attr(644,root,root) %{_unitdir}/ipa-otpd@.service
%attr(644,root,root) %{_unitdir}/ipa-ccache-sweep.service
%attr(644,root,root) %{_unitdir}/ipa-ccache-sweep.timer
# END
%attr(755,root,root) %{plugin_dir}/libipa_pwd_extop.so
%attr(755,root,root) %{plugin_dir}/libipa_enrollment_extop.so
%attr(755,root,root) %{plugin_dir}/libipa_winsync.so
%attr(755,root,root) %{plugin_dir}/libipa_repl_version.so
%attr(755,root,root) %{plugin_dir}/libipa_uuid.so
%attr(755,root,root) %{plugin_dir}/libipa_modrdn.so
%attr(755,root,root) %{plugin_dir}/libipa_lockout.so
%attr(755,root,root) %{plugin_dir}/libipa_dns.so
%attr(755,root,root) %{plugin_dir}/libipa_range_check.so
%attr(755,root,root) %{plugin_dir}/libipa_otp_counter.so
%attr(755,root,root) %{plugin_dir}/libipa_otp_lasttoken.so
%attr(755,root,root) %{plugin_dir}/libtopology.so
%attr(755,root,root) %{plugin_dir}/libipa_sidgen.so
%attr(755,root,root) %{plugin_dir}/libipa_sidgen_task.so
%attr(755,root,root) %{plugin_dir}/libipa_extdom_extop.so
%attr(755,root,root) %{_libdir}/krb5/plugins/kdb/ipadb.so
%{_mandir}/man1/ipa-replica-conncheck.1*
%{_mandir}/man1/ipa-replica-install.1*
%{_mandir}/man1/ipa-replica-manage.1*
%{_mandir}/man1/ipa-csreplica-manage.1*
%{_mandir}/man1/ipa-server-certinstall.1*
%{_mandir}/man1/ipa-server-install.1*
%{_mandir}/man1/ipa-server-upgrade.1*
%{_mandir}/man1/ipa-ca-install.1*
%{_mandir}/man1/ipa-kra-install.1*
%{_mandir}/man1/ipa-compat-manage.1*
%{_mandir}/man1/ipa-nis-manage.1*
%{_mandir}/man1/ipa-managed-entries.1*
%{_mandir}/man1/ipa-ldap-updater.1*
%{_mandir}/man8/ipactl.8*
%{_mandir}/man1/ipa-backup.1*
%{_mandir}/man1/ipa-restore.1*
%{_mandir}/man1/ipa-advise.1*
%{_mandir}/man1/ipa-otptoken-import.1*
%{_mandir}/man1/ipa-cacert-manage.1*
%{_mandir}/man1/ipa-winsync-migrate.1*
%{_mandir}/man1/ipa-pkinit-manage.1*
%{_mandir}/man1/ipa-crlgen-manage.1*
%{_mandir}/man1/ipa-cert-fix.1*
%{_mandir}/man1/ipa-acme-manage.1*


%files -n python3-ipaserver
%doc README.md Contributors.txt
%license COPYING
%{python3_sitelib}/ipaserver
%{python3_sitelib}/ipaserver-*.egg-info


%files server-common
%doc README.md Contributors.txt
%license COPYING
%ghost %verify(not owner group) %dir %{_sharedstatedir}/kdcproxy
%dir %attr(0755,root,root) %{_sysconfdir}/ipa/kdcproxy
%config(noreplace) %{_sysconfdir}/ipa/kdcproxy/kdcproxy.conf
# NOTE: systemd specific section
%{_tmpfilesdir}/ipa.conf
%attr(644,root,root) %{_unitdir}/ipa-custodia.service
%ghost %attr(644,root,root) %{etc_systemd_dir}/httpd.d/ipa.conf
# END
%{_usr}/share/ipa/wsgi.py*
%{_usr}/share/ipa/kdcproxy.wsgi
%{_usr}/share/ipa/ipaca*.ini
%{_usr}/share/ipa/*.ldif
%exclude %{_datadir}/ipa/ipa-cldap-conf.ldif
%{_usr}/share/ipa/*.uldif
%{_usr}/share/ipa/*.template
%dir %{_usr}/share/ipa/advise
%dir %{_usr}/share/ipa/advise/legacy
%{_usr}/share/ipa/advise/legacy/*.template
%dir %{_usr}/share/ipa/profiles
%{_usr}/share/ipa/profiles/README
%{_usr}/share/ipa/profiles/*.cfg
%dir %{_usr}/share/ipa/html
%{_usr}/share/ipa/html/ssbrowser.html
%{_usr}/share/ipa/html/unauthorized.html
%dir %{_usr}/share/ipa/migration
%{_usr}/share/ipa/migration/index.html
%{_usr}/share/ipa/migration/migration.py*
%dir %{_usr}/share/ipa/ui
%{_usr}/share/ipa/ui/index.html
%{_usr}/share/ipa/ui/reset_password.html
%{_usr}/share/ipa/ui/sync_otp.html
%{_usr}/share/ipa/ui/*.ico
%{_usr}/share/ipa/ui/*.css
%dir %{_usr}/share/ipa/ui/css
%{_usr}/share/ipa/ui/css/*.css
%dir %{_usr}/share/ipa/ui/js
%dir %{_usr}/share/ipa/ui/js/dojo
%{_usr}/share/ipa/ui/js/dojo/dojo.js
%dir %{_usr}/share/ipa/ui/js/libs
%{_usr}/share/ipa/ui/js/libs/*.js
%dir %{_usr}/share/ipa/ui/js/freeipa
%{_usr}/share/ipa/ui/js/freeipa/app.js
%{_usr}/share/ipa/ui/js/freeipa/core.js
%dir %{_usr}/share/ipa/ui/js/plugins
%dir %{_usr}/share/ipa/ui/images
%if 0%{?rhel}
%{_usr}/share/ipa/ui/images/facet-*.png
# Moved branding logos and background to redhat-logos-ipa-80.4:
# header-logo.png, login-screen-background.jpg, login-screen-logo.png,
# product-name.png
%else
%{_usr}/share/ipa/ui/images/*.jpg
%{_usr}/share/ipa/ui/images/*.png
%endif
%dir %{_usr}/share/ipa/wsgi
%{_usr}/share/ipa/wsgi/plugins.py*
%dir %{_sysconfdir}/ipa
%dir %{_sysconfdir}/ipa/html
%config(noreplace) %{_sysconfdir}/ipa/html/ssbrowser.html
%config(noreplace) %{_sysconfdir}/ipa/html/unauthorized.html
%ghost %attr(0644,root,root) %config(noreplace) %{_sysconfdir}/httpd/conf.d/ipa-rewrite.conf
%ghost %attr(0644,root,root) %config(noreplace) %{_sysconfdir}/httpd/conf.d/ipa.conf
%ghost %attr(0644,root,root) %config(noreplace) %{_sysconfdir}/httpd/conf.d/ipa-kdc-proxy.conf
%ghost %attr(0640,root,root) %config(noreplace) %{_sysconfdir}/httpd/conf.d/ipa-pki-proxy.conf
%ghost %attr(0644,root,root) %config(noreplace) %{_sysconfdir}/ipa/kdcproxy/ipa-kdc-proxy.conf
%ghost %attr(0644,root,root) %config(noreplace) %{_usr}/share/ipa/html/ca.crt
%ghost %attr(0640,root,named) %config(noreplace) %{_sysconfdir}/named/ipa-ext.conf
%ghost %attr(0640,root,named) %config(noreplace) %{_sysconfdir}/named/ipa-options-ext.conf
%ghost %attr(0644,root,root) %{_usr}/share/ipa/html/krb.con
%ghost %attr(0644,root,root) %{_usr}/share/ipa/html/krb5.ini
%ghost %attr(0644,root,root) %{_usr}/share/ipa/html/krbrealm.con
%dir %{_usr}/share/ipa/updates/
%{_usr}/share/ipa/updates/*
%dir %{_localstatedir}/lib/ipa
%attr(700,root,root) %dir %{_localstatedir}/lib/ipa/backup
%ghost %dir %{_localstatedir}/lib/ipa/gssproxy
%attr(711,root,root) %dir %{_localstatedir}/lib/ipa/sysrestore
%attr(700,root,root) %dir %{_localstatedir}/lib/ipa/sysupgrade
%attr(755,root,root) %dir %{_localstatedir}/lib/ipa/pki-ca
%attr(755,root,root) %dir %{_localstatedir}/lib/ipa/certs
%attr(700,root,root) %dir %{_localstatedir}/lib/ipa/private
%attr(700,root,root) %dir %{_localstatedir}/lib/ipa/passwds
%ghost %attr(775,root,pkiuser) %{_localstatedir}/lib/ipa/pki-ca/publish
%ghost %attr(770,named,named) %{_localstatedir}/named/dyndb-ldap/ipa
%dir %attr(0700,root,root) %{_sysconfdir}/ipa/custodia
%dir %{_usr}/share/ipa/schema.d
%attr(0644,root,root) %{_usr}/share/ipa/schema.d/README
%attr(0644,root,root) %{_usr}/share/ipa/gssapi.login
%{_usr}/share/ipa/ipakrb5.aug

%files server-dns
%doc README.md Contributors.txt
%license COPYING
%config(noreplace) %{_sysconfdir}/sysconfig/ipa-dnskeysyncd
%config(noreplace) %{_sysconfdir}/sysconfig/ipa-ods-exporter
%dir %attr(0755,root,root) %{_sysconfdir}/ipa/dnssec
%{_libexecdir}/ipa/ipa-dnskeysyncd
%{_libexecdir}/ipa/ipa-dnskeysync-replica
%{_libexecdir}/ipa/ipa-ods-exporter
%{_sbindir}/ipa-dns-install
%{_mandir}/man1/ipa-dns-install.1*
%attr(644,root,root) %{_unitdir}/ipa-dnskeysyncd.service
%attr(644,root,root) %{_unitdir}/ipa-ods-exporter.socket
%attr(644,root,root) %{_unitdir}/ipa-ods-exporter.service

%files server-trust-ad
%doc README.md Contributors.txt
%license COPYING
%{_sbindir}/ipa-adtrust-install
%{_usr}/share/ipa/smb.conf.empty
%attr(755,root,root) %{_libdir}/samba/pdb/ipasam.so
%attr(755,root,root) %{plugin_dir}/libipa_cldap.so
%{_datadir}/ipa/ipa-cldap-conf.ldif
%{_mandir}/man1/ipa-adtrust-install.1*
%ghost %{_libdir}/krb5/plugins/libkrb5/winbind_krb5_locator.so
%{_sysconfdir}/dbus-1/system.d/oddjob-ipa-trust.conf
%{_sysconfdir}/oddjobd.conf.d/oddjobd-ipa-trust.conf
%attr(755,root,root) %{_libexecdir}/ipa/oddjob/com.redhat.idm.trust-fetch-domains

# ONLY_CLIENT
%endif


%files client
%doc README.md Contributors.txt
%license COPYING
%{_sbindir}/ipa-client-install
%{_sbindir}/ipa-client-automount
%{_sbindir}/ipa-certupdate
%{_sbindir}/ipa-getkeytab
%{_sbindir}/ipa-rmkeytab
%{_sbindir}/ipa-join
%{_bindir}/ipa
%config %{_sysconfdir}/bash_completion.d
%config %{_sysconfdir}/sysconfig/certmonger
%{_mandir}/man1/ipa.1*
%{_mandir}/man1/ipa-getkeytab.1*
%{_mandir}/man1/ipa-rmkeytab.1*
%{_mandir}/man1/ipa-client-install.1*
%{_mandir}/man1/ipa-client-automount.1*
%{_mandir}/man1/ipa-certupdate.1*
%{_mandir}/man1/ipa-join.1*
%dir %{_libexecdir}/ipa/acme
%{_libexecdir}/ipa/acme/certbot-dns-ipa

%files client-samba
%doc README.md Contributors.txt
%license COPYING
%{_sbindir}/ipa-client-samba
%{_mandir}/man1/ipa-client-samba.1*


%files client-epn
%doc README.md Contributors.txt
%dir %{_sysconfdir}/ipa/epn
%license COPYING
%{_sbindir}/ipa-epn
%{_mandir}/man1/ipa-epn.1*
%{_mandir}/man5/epn.conf.5*
%attr(644,root,root) %{_unitdir}/ipa-epn.service
%attr(644,root,root) %{_unitdir}/ipa-epn.timer
%attr(600,root,root) %config(noreplace) %{_sysconfdir}/ipa/epn.conf
%attr(644,root,root) %config(noreplace) %{_sysconfdir}/ipa/epn/expire_msg.template

%files -n python3-ipaclient
%doc README.md Contributors.txt
%license COPYING
%dir %{python3_sitelib}/ipaclient
%{python3_sitelib}/ipaclient/*.py
%{python3_sitelib}/ipaclient/__pycache__/*.py*
%dir %{python3_sitelib}/ipaclient/install
%{python3_sitelib}/ipaclient/install/*.py
%{python3_sitelib}/ipaclient/install/__pycache__/*.py*
%dir %{python3_sitelib}/ipaclient/plugins
%{python3_sitelib}/ipaclient/plugins/*.py
%{python3_sitelib}/ipaclient/plugins/__pycache__/*.py*
%dir %{python3_sitelib}/ipaclient/remote_plugins
%{python3_sitelib}/ipaclient/remote_plugins/*.py
%{python3_sitelib}/ipaclient/remote_plugins/__pycache__/*.py*
%dir %{python3_sitelib}/ipaclient/remote_plugins/2_*
%{python3_sitelib}/ipaclient/remote_plugins/2_*/*.py
%{python3_sitelib}/ipaclient/remote_plugins/2_*/__pycache__/*.py*
%if 0%{?rhel}
# RHEL spec file only: DELETED: Remove csrgen
%else
%dir %{python3_sitelib}/ipaclient/csrgen
%dir %{python3_sitelib}/ipaclient/csrgen/profiles
%{python3_sitelib}/ipaclient/csrgen/profiles/*.json
%dir %{python3_sitelib}/ipaclient/csrgen/rules
%{python3_sitelib}/ipaclient/csrgen/rules/*.json
%dir %{python3_sitelib}/ipaclient/csrgen/templates
%{python3_sitelib}/ipaclient/csrgen/templates/*.tmpl
%endif
%{python3_sitelib}/ipaclient-*.egg-info


%files client-common
%doc README.md Contributors.txt
%license COPYING
%dir %attr(0755,root,root) %{_sysconfdir}/ipa/
%ghost %attr(0644,root,root) %config(noreplace) %{_sysconfdir}/ipa/default.conf
%ghost %attr(0644,root,root) %config(noreplace) %{_sysconfdir}/ipa/ca.crt
%dir %attr(0755,root,root) %{_sysconfdir}/ipa/nssdb
# old dbm format
%ghost %attr(644,root,root) %config(noreplace) %{_sysconfdir}/ipa/nssdb/cert8.db
%ghost %attr(644,root,root) %config(noreplace) %{_sysconfdir}/ipa/nssdb/key3.db
%ghost %attr(644,root,root) %config(noreplace) %{_sysconfdir}/ipa/nssdb/secmod.db
# new sql format
%ghost %attr(644,root,root) %config(noreplace) %{_sysconfdir}/ipa/nssdb/cert9.db
%ghost %attr(644,root,root) %config(noreplace) %{_sysconfdir}/ipa/nssdb/key4.db
%ghost %attr(644,root,root) %config(noreplace) %{_sysconfdir}/ipa/nssdb/pkcs11.txt
%ghost %attr(600,root,root) %config(noreplace) %{_sysconfdir}/ipa/nssdb/pwdfile.txt
%ghost %attr(644,root,root) %config(noreplace) %{_sysconfdir}/pki/ca-trust/source/ipa.p11-kit
%dir %{_localstatedir}/lib/ipa-client
%dir %{_localstatedir}/lib/ipa-client/pki
%dir %{_localstatedir}/lib/ipa-client/sysrestore
%{_mandir}/man5/default.conf.5*
%dir %{_usr}/share/ipa/client
%{_usr}/share/ipa/client/*.template


%files python-compat
%doc README.md Contributors.txt
%license COPYING


%files common -f %{gettext_domain}.lang
%doc README.md Contributors.txt
%license COPYING
%dir %{_usr}/share/ipa
%dir %{_libexecdir}/ipa

%files -n python3-ipalib
%doc README.md Contributors.txt
%license COPYING

%{python3_sitelib}/ipapython/
%{python3_sitelib}/ipalib/
%{python3_sitelib}/ipaplatform/
%{python3_sitelib}/ipapython-*.egg-info
%{python3_sitelib}/ipalib-*.egg-info
%{python3_sitelib}/ipaplatform-*.egg-info


%if %{with ipatests}


%files -n python3-ipatests
%doc README.md Contributors.txt
%license COPYING
%{python3_sitelib}/ipatests
%{python3_sitelib}/ipatests-*.egg-info
%{_bindir}/ipa-run-tests-3
%{_bindir}/ipa-test-config-3
%{_bindir}/ipa-test-task-3
%{_bindir}/ipa-run-tests-%{python3_version}
%{_bindir}/ipa-test-config-%{python3_version}
%{_bindir}/ipa-test-task-%{python3_version}
%{_bindir}/ipa-run-tests
%{_bindir}/ipa-test-config
%{_bindir}/ipa-test-task
%{_mandir}/man1/ipa-run-tests.1*
%{_mandir}/man1/ipa-test-config.1*
%{_mandir}/man1/ipa-test-task.1*

<<<<<<< HEAD
# with_ipatests
%endif

%if 0%{?with_selinux}
%files selinux
%{_datadir}/selinux/packages/%{selinuxtype}/%{modulename}.pp.*
%ghost %{_sharedstatedir}/selinux/%{selinuxtype}/active/modules/200/%{modulename}
# with_selinux
=======
# with ipatests
%endif


%if %{with selinux}
%files selinux
%{_datadir}/selinux/packages/%{selinuxtype}/%{modulename}.pp.*
%ghost %{_sharedstatedir}/selinux/%{selinuxtype}/active/modules/200/%{modulename}
# with selinux
>>>>>>> aa58fad8
%endif

%changelog
* Tue Nov 26 2013 Petr Viktorin <pviktori@redhat.com> - @VERSION@-@VENDOR_SUFFIX@
- Remove changelog. The history is kept in Git, downstreams have own logs.
# note, this entry is here to placate tools that expect a non-empty changelog<|MERGE_RESOLUTION|>--- conflicted
+++ resolved
@@ -55,11 +55,7 @@
 %endif
 
 # Include SELinux subpackage
-<<<<<<< HEAD
-%if 0%{?fedora} >= 30 || 0%{?rhel}
-=======
 %if 0%{?fedora} >= 30 || 0%{?rhel} >= 8
->>>>>>> aa58fad8
     %global with_selinux 1
     %global selinuxtype targeted
     %global modulename ipa
@@ -68,58 +64,27 @@
 %if 0%{?rhel}
 %global package_name ipa
 %global alt_name freeipa
-<<<<<<< HEAD
-%global krb5_version 1.18
-=======
 %global krb5_version 1.18.2-2
->>>>>>> aa58fad8
 %global krb5_kdb_version 8.0
 # 0.7.16: https://github.com/drkjam/netaddr/issues/71
 %global python_netaddr_version 0.7.19
 # Require 4.7.0 which brings Python 3 bindings
-<<<<<<< HEAD
-%global samba_version 4.7.0
-%global selinux_policy_version 3.14.3-21
-%global slapi_nis_version 0.56.1-4
-=======
 %global samba_version 4.12.3-12
 %global selinux_policy_version 3.14.3-52
 %global slapi_nis_version 0.56.4
->>>>>>> aa58fad8
 %global python_ldap_version 3.1.0-1
 # python3-lib389
 # Fix for "Installation fails: Replica Busy"
 # https://pagure.io/389-ds-base/issue/49818
-<<<<<<< HEAD
-%global ds_version 1.4.0.16
-# Fix for TLS 1.3 PHA, RHBZ#1775158
-%global httpd_version 2.4.37-21
-=======
 %global ds_version 1.4.2.4-6
 # Fix for TLS 1.3 PHA, RHBZ#1775158
 %global httpd_version 2.4.37-21
 %global bind_version 9.11.20-6
->>>>>>> aa58fad8
 
 %else
 # Fedora
 %global package_name freeipa
 %global alt_name ipa
-<<<<<<< HEAD
-# Fix for CVE-2018-20217
-%global krb5_version 1.16.1-24
-# 0.7.16: https://github.com/drkjam/netaddr/issues/71
-%global python_netaddr_version 0.7.16
-# Require 4.7.0 which brings Python 3 bindings
-%global samba_version 2:4.7.0
-# SELinux context for dirsrv unit file, BZ 1820298
-%if 0%{?fedora} >= 32
-%global selinux_policy_version 3.14.5-39
-%else
-%global selinux_policy_version 3.14.4-52
-%endif
-%global slapi_nis_version 0.56.1
-=======
 # Fix for CVE-2020-28196
 %global krb5_version 1.18.2-29
 # 0.7.16: https://github.com/drkjam/netaddr/issues/71
@@ -133,14 +98,6 @@
 %global slapi_nis_version 0.56.5
 
 %global krb5_kdb_version 8.0
->>>>>>> aa58fad8
-
-# krb5 can only provide one KDB at a time
-%if 0%{?fedora} >= 32
-%global krb5_kdb_version 8.0
-%else
-%global krb5_kdb_version 7.0
-%endif
 
 # fix for segfault in python3-ldap, https://pagure.io/freeipa/issue/7324
 %global python_ldap_version 3.1.0-1
@@ -151,17 +108,7 @@
 # Fix for TLS 1.3 PHA, RHBZ#1775146
 %global httpd_version 2.4.41-9
 
-<<<<<<< HEAD
-# Fix for TLS 1.3 PHA, RHBZ#1775146
-%if 0%{?fedora} >= 31
-%global httpd_version 2.4.41-9
-%else
-%global httpd_version 2.4.41-6.1
-%endif
-
-=======
 %global bind_version 9.11.24-1
->>>>>>> aa58fad8
 # Don't use Fedora's Python dependency generator on Fedora 30/rawhide yet.
 # Some packages don't provide new dist aliases.
 # https://docs.fedoraproject.org/en-US/packaging-guidelines/Python/
@@ -169,17 +116,6 @@
 # Fedora
 %endif
 
-<<<<<<< HEAD
-# Fedora
-%endif
-
-# PKIConnection has been modified to always validate certs.
-# https://pagure.io/freeipa/issue/8379
-%global pki_version 10.9.0-0.4
-
-# https://pagure.io/certmonger/issue/90
-%global certmonger_version 0.79.7-1
-=======
 # BIND employs 'pkcs11' OpenSSL engine instead of native PKCS11
 # Fedora 31+ uses OpenSSL engine, as well as Fedora ELN (RHEL9)
 %if 0%{?fedora} || 0%{?rhel} >= 9
@@ -188,7 +124,6 @@
 %else
     %global with_bind_pkcs11 1
 %endif
->>>>>>> aa58fad8
 
 %if 0%{?rhel} == 8
 # PKIConnection has been modified to always validate certs.
@@ -317,28 +252,17 @@
 BuildRequires:  libsss_nss_idmap-devel >= %{sssd_version}
 BuildRequires:  nodejs(abi)
 # use old dependency on RHEL 8 for now
-<<<<<<< HEAD
-%if 0%{?rhel}
-BuildRequires:  uglify-js
-%else
-BuildRequires:  python3-rjsmin
-=======
 %if 0%{?fedora} >= 31 || 0%{?rhel} >= 9
 BuildRequires:  python3-rjsmin
 %else
 BuildRequires:  uglify-js
->>>>>>> aa58fad8
 %endif
 BuildRequires:  libverto-devel
 BuildRequires:  libunistring-devel
 # 0.13.0: https://bugzilla.redhat.com/show_bug.cgi?id=1584773
 # 0.13.0-2: fix for missing dependency on python-six
 BuildRequires:  python3-lesscpy >= 0.13.0-2
-<<<<<<< HEAD
-
-=======
 BuildRequires:  cracklib-dicts
->>>>>>> aa58fad8
 # ONLY_CLIENT
 %endif
 
@@ -370,14 +294,11 @@
 BuildRequires:  python3-wheel
 # with_wheels
 %endif
-<<<<<<< HEAD
-=======
 
 %if %{with doc}
 BuildRequires: python3-sphinx
 BuildRequires: python3-m2r
 %endif
->>>>>>> aa58fad8
 
 #
 # Build dependencies for lint and fastcheck
@@ -388,10 +309,7 @@
 BuildRequires:  nss-tools
 BuildRequires:  rpmlint
 BuildRequires:  softhsm
-<<<<<<< HEAD
-=======
-
->>>>>>> aa58fad8
+
 BuildRequires:  keyutils
 BuildRequires:  python3-augeas
 BuildRequires:  python3-cffi
@@ -448,17 +366,9 @@
 # ONLY_CLIENT
 %endif
 
-<<<<<<< HEAD
-#
-# Build dependencies for SELinux policy
-#
-%if 0%{?with_selinux}
-BuildRequires:  selinux-policy-devel
-=======
 # Build dependencies for SELinux policy
 %if %{with selinux}
 BuildRequires:  selinux-policy-devel >= %{selinux_policy_version}
->>>>>>> aa58fad8
 %endif
 
 %description
@@ -588,10 +498,6 @@
 %else
 Requires: python3-urllib3 >= 1.25.7
 %endif
-<<<<<<< HEAD
-
-=======
->>>>>>> aa58fad8
 
 %description -n python3-ipaserver
 IPA is an integrated solution to provide centrally managed Identity (users,
@@ -607,15 +513,11 @@
 BuildArch: noarch
 Requires: %{name}-client-common = %{version}-%{release}
 Requires: httpd >= %{httpd_version}
-<<<<<<< HEAD
-Requires: systemd-units >= 38
-=======
 Requires: systemd-units >= %{systemd_version}
 Requires: custodia >= 0.3.1
 %if 0%{?rhel} >= 8
 Requires: redhat-logos-ipa >= 80.4
 %endif
->>>>>>> aa58fad8
 
 Provides: %{alt_name}-server-common = %{version}
 Conflicts: %{alt_name}-server-common
@@ -634,19 +536,6 @@
 Summary: IPA integrated DNS server with support for automatic DNSSEC signing
 BuildArch: noarch
 Requires: %{name}-server = %{version}-%{release}
-<<<<<<< HEAD
-Requires: bind-dyndb-ldap >= 11.0-2
-Requires: bind >= 9.11.0-6.P2
-Requires: bind-utils >= 9.11.0-6.P2
-Requires: bind-pkcs11 >= 9.11.0-6.P2
-Requires: bind-pkcs11-utils >= 9.11.0-6.P2
-%if 0%{?fedora} >= 32
-# See https://bugzilla.redhat.com/show_bug.cgi?id=1825812
-Requires: opendnssec >= 2.1.6-5
-%else
-Requires: opendnssec >= 1.4.6-4
-%endif
-=======
 Requires: bind-dyndb-ldap >= 11.2-2
 Requires: bind >= %{bind_version}
 Requires: bind-utils >= %{bind_version}
@@ -660,7 +549,6 @@
 # See https://bugzilla.redhat.com/show_bug.cgi?id=1825812
 # RHEL 8.3+ and Fedora 32+ have 2.1
 Requires: opendnssec >= 2.1.6-5
->>>>>>> aa58fad8
 %{?systemd_requires}
 
 Provides: %{alt_name}-server-dns = %{version}
@@ -792,19 +680,11 @@
 %package client-epn
 Summary: Tools to configure Expiring Password Notification in IPA
 Group: System Environment/Base
-<<<<<<< HEAD
-Requires: systemd-units
-Requires(post): systemd-units
-Requires(preun): systemd-units
-Requires(postun): systemd-units
-Requires: %{name}-client = %{version}-%{release}
-=======
 Requires: %{name}-client = %{version}-%{release}
 Requires: systemd-units >= %{systemd_version}
 Requires(post): systemd-units >= %{systemd_version}
 Requires(preun): systemd-units >= %{systemd_version}
 Requires(postun): systemd-units >= %{systemd_version}
->>>>>>> aa58fad8
 
 %description client-epn
 This package provides a service to collect and send expiring password
@@ -938,11 +818,7 @@
 
 Conflicts: %{alt_name}-python < %{version}
 
-<<<<<<< HEAD
-%if 0%{?with_selinux}
-=======
 %if %{with selinux}
->>>>>>> aa58fad8
 # This ensures that the *-selinux package and all it’s dependencies are not
 # pulled into containers and other systems that do not use SELinux. The
 # policy defines types and file contexts for client and server.
@@ -983,13 +859,9 @@
 Requires: tar
 Requires: xz
 Requires: openssh-clients
-<<<<<<< HEAD
-Requires: sshpass
-=======
 %if 0%{?rhel}
 AutoReqProv: no
 %endif
->>>>>>> aa58fad8
 
 %description -n python3-ipatests
 IPA is an integrated solution to provide centrally managed Identity (users,
@@ -999,9 +871,6 @@
 and integration with Active Directory based infrastructures (Trusts).
 This package contains tests that verify IPA functionality under Python 3.
 
-<<<<<<< HEAD
-# with_ipatests
-=======
 # with ipatests
 %endif
 
@@ -1018,22 +887,8 @@
 %description selinux
 Custom SELinux policy module for FreeIPA
 # with selinux
->>>>>>> aa58fad8
-%endif
-
-%if 0%{?with_selinux}
-# SELinux subpackage
-%package selinux
-Summary:             FreeIPA SELinux policy
-BuildArch:           noarch
-Requires:            selinux-policy-%{selinuxtype}
-Requires(post):      selinux-policy-%{selinuxtype}
-%{?selinux_requires}
-
-%description selinux
-Custom SELinux policy module
-# with_selinux
-%endif
+%endif
+
 
 %prep
 # Update timestamps on the files touched by a patch, to avoid non-equal
@@ -1178,13 +1033,6 @@
 mkdir -p %{buildroot}%{_sysconfdir}/cron.d
 # ONLY_CLIENT
 %endif
-<<<<<<< HEAD
-
-%clean
-rm -rf %{buildroot}
-
-=======
->>>>>>> aa58fad8
 
 %if ! %{ONLY_CLIENT}
 
@@ -1348,11 +1196,7 @@
 fi
 
 
-<<<<<<< HEAD
-%if 0%{?with_selinux}
-=======
 %if %{with selinux}
->>>>>>> aa58fad8
 # SELinux contexts are saved so that only affected files can be
 # relabeled after the policy module installation
 %pre selinux
@@ -1427,8 +1271,6 @@
 
         /bin/systemctl condrestart sshd.service 2>&1 || :
     fi
-<<<<<<< HEAD
-=======
     # If the snippet has been created, ensure that it is included
     # either by /etc/ssh/sshd_config.d/*.conf or directly
     if [ -f '/etc/ssh/sshd_config.d/04-ipa.conf' ]; then
@@ -1441,7 +1283,6 @@
             fi
         fi
     fi
->>>>>>> aa58fad8
 fi
 
 
@@ -1632,7 +1473,7 @@
 %{_usr}/share/ipa/updates/*
 %dir %{_localstatedir}/lib/ipa
 %attr(700,root,root) %dir %{_localstatedir}/lib/ipa/backup
-%ghost %dir %{_localstatedir}/lib/ipa/gssproxy
+%attr(700,root,root) %dir %{_localstatedir}/lib/ipa/gssproxy
 %attr(711,root,root) %dir %{_localstatedir}/lib/ipa/sysrestore
 %attr(700,root,root) %dir %{_localstatedir}/lib/ipa/sysupgrade
 %attr(755,root,root) %dir %{_localstatedir}/lib/ipa/pki-ca
@@ -1822,16 +1663,6 @@
 %{_mandir}/man1/ipa-test-config.1*
 %{_mandir}/man1/ipa-test-task.1*
 
-<<<<<<< HEAD
-# with_ipatests
-%endif
-
-%if 0%{?with_selinux}
-%files selinux
-%{_datadir}/selinux/packages/%{selinuxtype}/%{modulename}.pp.*
-%ghost %{_sharedstatedir}/selinux/%{selinuxtype}/active/modules/200/%{modulename}
-# with_selinux
-=======
 # with ipatests
 %endif
 
@@ -1841,7 +1672,6 @@
 %{_datadir}/selinux/packages/%{selinuxtype}/%{modulename}.pp.*
 %ghost %{_sharedstatedir}/selinux/%{selinuxtype}/active/modules/200/%{modulename}
 # with selinux
->>>>>>> aa58fad8
 %endif
 
 %changelog

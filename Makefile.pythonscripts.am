--- conflicted
+++ resolved
@@ -1,10 +1,6 @@
 # special handling of Python scripts with auto-generated shebang line
 $(PYTHON_SHEBANG):%: %.in Makefile
-<<<<<<< HEAD
-	$(AM_V_GEN)sed -e 's|@PYTHONSHEBANG[@]|#!$(PYTHON) -E|g' $< > $@
-=======
 	$(AM_V_GEN)sed -e 's|^#!/usr/bin/python3.*|#!$(PYTHON) -E|g' $< > $@
->>>>>>> 2b0a76e6
 	$(AM_V_GEN)chmod +x $@
 
 .PHONY: python_scripts_sub

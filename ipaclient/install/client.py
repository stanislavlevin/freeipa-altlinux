#
# Copyright (C) 2016  FreeIPA Contributors see COPYING for license
#

"""
IPA client install module

Provides methods for installation, uninstallation of IPA client
"""

from __future__ import (
    print_function,
    absolute_import,
)

import logging

import dns
import getpass
import gssapi
import netifaces
import os
import re
import SSSDConfig
import shutil
import socket
import sys
import tempfile
import textwrap
import time
import traceback
import warnings

from configparser import RawConfigParser
from urllib.parse import urlparse, urlunparse

<<<<<<< HEAD
from ipalib import api, errors, x509, createntp
from ipalib import sysrestore
from ipalib.constants import IPAAPI_USER, MAXHOSTNAMELEN
=======
from ipalib import api, errors, x509
from ipalib import sysrestore
from ipalib.constants import FQDN, IPAAPI_USER, MAXHOSTNAMELEN
>>>>>>> aa58fad8
from ipalib.install import certmonger, certstore, service
from ipalib.install import hostname as hostname_
from ipalib.facts import is_ipa_client_configured, is_ipa_configured
from ipalib.install.kinit import kinit_keytab, kinit_password
from ipalib.install.service import enroll_only, prepare_only
from ipalib.rpc import delete_persistent_client_session_data
from ipalib.util import (
    normalize_hostname,
    no_matching_interface_for_ip_address_warning,
    validate_hostname,
    verify_host_resolvable,
)
from ipaplatform import services
from ipaplatform.constants import constants
from ipaplatform.paths import paths
from ipaplatform.tasks import tasks
<<<<<<< HEAD
from ipapython import certdb, kernel_keyring, ipaldap, ipautil, ntpmethods
from ipapython.ntpmethods import TIME_SERVER, SERVICE_API
=======
from ipapython import certdb, kernel_keyring, ipaldap, ipautil, dnsutil
>>>>>>> aa58fad8
from ipapython.admintool import ScriptError
from ipapython.dn import DN
from ipapython.install import typing
from ipapython.install.core import group, knob, extend_knob
from ipapython.install.common import step
from ipapython.ipautil import (
    CalledProcessError,
    realm_to_suffix,
    run,
    user_input,
)
from ipapython.ssh import SSHPublicKey
from ipapython import version

from . import automount, sssd
from ipaclient import discovery
from ipapython.ipachangeconf import IPAChangeConf

NoneType = type(None)

logger = logging.getLogger(__name__)

SUCCESS = 0
CLIENT_INSTALL_ERROR = 1
CLIENT_NOT_CONFIGURED = 2
CLIENT_ALREADY_CONFIGURED = 3
CLIENT_UNINSTALL_ERROR = 4  # error after restoring files/state

SECURE_PATH = (
    "/bin:/sbin:/usr/kerberos/bin:/usr/kerberos/sbin:/usr/bin:/usr/sbin"
)

# global variables
hostname = None
hostname_source = None
nosssd_files = None
dnsok = False
cli_domain = None
cli_server = None
subject_base = None
cli_realm = None
cli_kdc = None
client_domain = None
cli_basedn = None
# end of global variables


def remove_file(filename):
    """
    Deletes a file. If the file does not exist (OSError 2) does nothing.
    Otherwise logs an error message and instructs the user to remove the
    offending file manually
    :param filename: name of the file to be removed
    """

    try:
        os.remove(filename)
    except OSError as e:
        if e.errno == 2:
            return

        logger.error("Failed to remove file %s: %s", filename, e)
        logger.error('Please remove %s manually, as it can cause '
                     'subsequent installation to fail.', filename)


def log_service_error(name, action, error):
    logger.error("%s failed to %s: %s", name, action, str(error))


def get_cert_path(cert_path):
    """
    If a CA certificate is passed in on the command line, use that.

    Else if a CA file exists in paths.IPA_CA_CRT then use that.

    Otherwise return None.
    """
    if cert_path is not None:
        return cert_path

    if os.path.exists(paths.IPA_CA_CRT):
        return paths.IPA_CA_CRT

    return None


def save_state(service, statestore):
    enabled = service.is_enabled()
    running = service.is_running()

    if enabled or running:
        statestore.backup_state(service.service_name, 'enabled', enabled)
        statestore.backup_state(service.service_name, 'running', running)


def restore_state(service, statestore):
    enabled = statestore.restore_state(service.service_name, 'enabled')
    running = statestore.restore_state(service.service_name, 'running')

    if enabled:
        try:
            service.enable()
        except Exception:
            logger.warning(
                "Failed to configure automatic startup of the %s daemon",
                service.service_name
            )
    if running:
        try:
            service.start()
        except Exception:
            logger.warning(
                "Failed to restart the %s daemon",
                service.service_name
            )


def nssldap_exists():
    """Checks whether nss_ldap or nss-pam-ldapd is installed.
     If anyone of mandatory files was found returns True and list of all files
     found.
    """
    files_to_check = [
        {
            'function': 'configure_ldap_conf',
            'mandatory': [
                paths.LDAP_CONF,
                paths.NSS_LDAP_CONF,
                paths.LIBNSS_LDAP_CONF],
            'optional':[paths.PAM_LDAP_CONF]
        },
        {
            'function': 'configure_nslcd_conf',
            'mandatory': [paths.NSLCD_CONF]
        }
    ]
    files_found = {}
    retval = False

    for function in files_to_check:
        files_found[function['function']] = []
        for file_type in ['mandatory', 'optional']:
            try:
                for filename in function[file_type]:
                    if os.path.isfile(filename):
                        files_found[function['function']].append(filename)
                        if file_type == 'mandatory':
                            retval = True
            except KeyError:
                pass

    return (retval, files_found)


def check_ldap_conf(conf=paths.OPENLDAP_LDAP_CONF,
                    error_rval=CLIENT_INSTALL_ERROR):
    if not os.path.isfile(conf):
        return False

    pat = re.compile(r"^\s*(PORT|HOST).*")
    unsupported = set()

    with open(conf) as f:
        for line in f:
            mo = pat.match(line)
            if mo is not None:
                unsupported.add(mo.group(1))

    if unsupported:
        raise ScriptError(
            "'{}' contains deprecated and unsupported entries: {}".format(
                conf, ", ".join(sorted(unsupported))
            ),
            rval=error_rval
        )
    else:
        return True


def delete_ipa_domain():
    """Helper function for uninstall.
    Deletes IPA domain from sssd.conf
    """
    try:
        sssdconfig = SSSDConfig.SSSDConfig()
        sssdconfig.import_config()
        domains = sssdconfig.list_active_domains()

        ipa_domain_name = None

        for name in domains:
            domain = sssdconfig.get_domain(name)
            try:
                provider = domain.get_option('id_provider')
                if provider == "ipa":
                    ipa_domain_name = name
                    break
            except SSSDConfig.NoOptionError:
                continue

        if ipa_domain_name is not None:
            sssdconfig.delete_domain(ipa_domain_name)
            sssdconfig.write()
        else:
            logger.warning(
                "IPA domain could not be found in "
                "/etc/sssd/sssd.conf and therefore not deleted")
    except IOError:
        logger.warning(
            "IPA domain could not be deleted. "
            "No access to the /etc/sssd/sssd.conf file.")


def is_ipa_client_installed(on_master=False):
    """
    Consider IPA client not installed if nothing is backed up
    and default.conf file does not exist. If on_master is set to True,
    the existence of default.conf file is not taken into consideration,
    since it has been already created by ipa-server-install.
    """
    warnings.warn(
        "Use 'ipalib.facts.is_ipa_client_configured'",
        DeprecationWarning,
        stacklevel=2
    )
    return is_ipa_client_configured(on_master)


def configure_nsswitch_database(fstore, database, services, preserve=True,
                                append=True, default_value=()):
    """
    This function was deprecated. Use ipaplatform.tasks.

    Edits the specified nsswitch.conf database (e.g. passwd, group, sudoers)
    to use the specified service(s).

    Arguments:
        fstore - FileStore to backup the nsswitch.conf
        database - database configuration that should be ammended,
                    e.g. 'sudoers'
        service - list of services that should be added, e.g. ['sss']
        preserve - if True, the already configured services will be preserved

    The next arguments modify the behaviour if preserve=True:
        append - if True, the services will be appended, if False, prepended
        default_value - list of services that are considered as default (if
                        the database is not mentioned in nsswitch.conf), e.g.
                        ['files']
    """
    warnings.warn(
        "Use ipaplatform.tasks.tasks.configure_nsswitch_database",
        DeprecationWarning,
        stacklevel=2
    )
    return tasks.configure_nsswitch_database(fstore, database, services,
                                             preserve, append, default_value)


def configure_ipa_conf(
        fstore, cli_basedn, cli_realm, cli_domain, cli_server, hostname):
    ipaconf = IPAChangeConf("IPA Installer")
    ipaconf.setOptionAssignment(" = ")
    ipaconf.setSectionNameDelimiters(("[", "]"))

    opts = [
        {
            'name': 'comment',
            'type': 'comment',
            'value': 'File modified by ipa-client-install'
        },
        ipaconf.emptyLine(),
    ]

    # [global]
    defopts = [
        ipaconf.setOption('basedn', cli_basedn),
        ipaconf.setOption('realm', cli_realm),
        ipaconf.setOption('domain', cli_domain),
        ipaconf.setOption('server', cli_server[0]),
        ipaconf.setOption('host', hostname),
        ipaconf.setOption('xmlrpc_uri',
                          'https://{}/ipa/xml'.format(
                                ipautil.format_netloc(cli_server[0]))),
        ipaconf.setOption('enable_ra', 'True')
    ]

    opts.extend([
        ipaconf.setSection('global', defopts),
        ipaconf.emptyLine(),
    ])

    target_fname = paths.IPA_DEFAULT_CONF
    fstore.backup_file(target_fname)
    ipaconf.newConf(target_fname, opts)
    # umask applies when creating a new file but we want 0o644 here
    os.chmod(target_fname, 0o644)


def disable_ra():
    """Set the enable_ra option in /etc/ipa/default.conf to False

    Note that api.env will retain the old value (it is readonly).
    """
    parser = RawConfigParser()
    parser.read(paths.IPA_DEFAULT_CONF)
    parser.set('global', 'enable_ra', 'False')
    fp = open(paths.IPA_DEFAULT_CONF, 'w')
    parser.write(fp)
    fp.close()


def configure_ldap_conf(
        fstore, cli_basedn, cli_realm, cli_domain, cli_server, dnsok, options,
        files):
    ldapconf = IPAChangeConf("IPA Installer")
    ldapconf.setOptionAssignment(" ")

    opts = [
        {
            'name': 'comment',
            'type': 'comment',
            'value': 'File modified by ipa-client-install'
        },
        ldapconf.emptyLine(),

        ldapconf.setOption('ldap_version', '3'),
        ldapconf.setOption('base', cli_basedn),
        ldapconf.emptyLine(),

        ldapconf.setOption(
            'nss_base_passwd', '{dn}{suffix}'
            .format(dn=DN(('cn', 'users'), ('cn', 'accounts'), cli_basedn),
                    suffix='?sub')),
        ldapconf.setOption(
            'nss_base_group', '{dn}{suffix}'
            .format(dn=DN(('cn', 'groups'), ('cn', 'accounts'), cli_basedn),
                    suffix='?sub')),
        ldapconf.setOption('nss_schema', 'rfc2307bis'),
        ldapconf.setOption('nss_map_attribute', 'uniqueMember member'),
        ldapconf.setOption('nss_initgroups_ignoreusers', 'root,dirsrv'),
        ldapconf.emptyLine(),

        ldapconf.setOption('nss_reconnect_maxsleeptime', '8'),
        ldapconf.setOption('nss_reconnect_sleeptime', '1'),
        ldapconf.setOption('bind_timelimit', '5'),
        ldapconf.setOption('timelimit', '15'),
        ldapconf.emptyLine(),
    ]
    if not dnsok or options.force or options.on_master:
        if options.on_master:
            opts.append(ldapconf.setOption('uri', 'ldap://localhost'))
        else:
            opts.append(ldapconf.setOption('uri', 'ldap://{}'.format(
                            ipautil.format_netloc(cli_server[0]))))
    else:
        opts.append(ldapconf.setOption('nss_srv_domain', cli_domain))

    opts.append(ldapconf.emptyLine())

    # Depending on the release and distribution this may exist in any
    # number of different file names, update what we find
    for filename in files:
        try:
            fstore.backup_file(filename)
            ldapconf.newConf(filename, opts)
        except Exception as e:
            logger.error("Creation of %s failed: %s", filename, str(e))
            return (1, 'LDAP', filename)

    if files:
        return (0, 'LDAP', ', '.join(files))

    return 0, None, None


def configure_nslcd_conf(
        fstore, cli_basedn, cli_realm, cli_domain, cli_server, dnsok, options,
        files):
    nslcdconf = IPAChangeConf("IPA Installer")
    nslcdconf.setOptionAssignment(" ")

    opts = [
        {
            'name': 'comment',
            'type': 'comment',
            'value': 'File modified by ipa-client-install'
        },
        nslcdconf.emptyLine(),

        nslcdconf.setOption('ldap_version', '3'),
        nslcdconf.setOption('base', cli_basedn),
        nslcdconf.emptyLine(),

        nslcdconf.setOption('base passwd', str(
                DN(('cn', 'users'), ('cn', 'accounts'), cli_basedn))),
        nslcdconf.setOption('base group', str(
                DN(('cn', 'groups'), ('cn', 'accounts'), cli_basedn))),
        nslcdconf.setOption('timelimit', '15'),
        nslcdconf.emptyLine(),
    ]

    if not dnsok or options.force or options.on_master:
        if options.on_master:
            opts.append(nslcdconf.setOption('uri', 'ldap://localhost'))
        else:
            opts.append(nslcdconf.setOption('uri', 'ldap://{}'.format(
                    ipautil.format_netloc(cli_server[0]))))
    else:
        opts.append(nslcdconf.setOption('uri', 'DNS'))

    opts.append(nslcdconf.emptyLine())

    for filename in files:
        try:
            fstore.backup_file(filename)
            nslcdconf.newConf(filename, opts)
        except Exception as e:
            logger.error("Creation of %s failed: %s", filename, str(e))
            return (1, None, None)

    nslcd = services.knownservices.nslcd
    if nslcd.is_installed():
        try:
            nslcd.restart()
        except Exception as e:
            log_service_error(nslcd.service_name, 'restart', e)

        try:
            nslcd.enable()
        except Exception as e:
            logger.error(
                "Failed to enable automatic startup of the %s daemon: %s",
                nslcd.service_name, str(e))
    else:
        logger.debug(
            "%s daemon is not installed, skip configuration",
            nslcd.service_name)
        return (0, None, None)

    return (0, 'NSLCD', ', '.join(files))


def configure_openldap_conf(fstore, cli_basedn, cli_server):
    ldapconf = IPAChangeConf("IPA Installer")
    ldapconf.setOptionAssignment((" ", "\t"))

    opts = [
        {
            'name': 'comment',
            'type': 'comment',
            'value': ' File modified by ipa-client-install'
        },
        ldapconf.emptyLine(),
        {
            'name': 'comment',
            'type': 'comment',
            'value': ' We do not want to break your existing configuration, '
                     'hence:'
        },
        # this needs to be kept updated if we change more options
        {
            'name': 'comment',
            'type': 'comment',
            'value': '   URI, BASE, TLS_CACERT and SASL_MECH'
        },
        {
            'name': 'comment',
            'type': 'comment',
            'value': '   have been added if they were not set.'
        },
        {
            'name': 'comment',
            'type': 'comment',
            'value': '   In case any of them were set, a comment has been '
                     'inserted and'
        },
        {
            'name': 'comment',
            'type': 'comment',
            'value': '   "# CONF_NAME modified by IPA" added to the line '
                     'above.'
        },
        {
            'name': 'comment',
            'type': 'comment',
            'value': ' To use IPA server with openLDAP tools, please comment '
                     'out your'
        },
        {
            'name': 'comment',
            'type': 'comment',
            'value': ' existing configuration for these options and '
                     'uncomment the'
        },
        {
            'name': 'comment',
            'type': 'comment',
            'value': ' corresponding lines generated by IPA.'
        },
        ldapconf.emptyLine(),
        ldapconf.emptyLine(),
        {
            'action': 'addifnotset',
            'name': 'URI',
            'type': 'option',
            'value': 'ldaps://{}'.format(cli_server[0])
        },
        {
            'action': 'addifnotset',
            'name': 'BASE',
            'type': 'option',
            'value': str(cli_basedn)
        },
        {
            'action': 'addifnotset',
            'name': 'TLS_CACERT',
            'type': 'option',
            'value': paths.IPA_CA_CRT
        },
        {
            'action': 'addifnotset',
            'name': 'SASL_MECH',
            'type': 'option',
            'value': 'GSSAPI'
        },
    ]

    target_fname = paths.OPENLDAP_LDAP_CONF
    fstore.backup_file(target_fname)

    error_msg = "Configuring {path} failed with: {err}"

    try:
        ldapconf.changeConf(target_fname, opts)
    except SyntaxError as e:
        logger.info("Could not parse %s", target_fname)
        logger.debug('%s', error_msg.format(path=target_fname, err=str(e)))
        return False
    except IOError as e:
        logger.info("%s does not exist.", target_fname)
        logger.debug('%s', error_msg.format(path=target_fname, err=str(e)))
        return False
    except Exception as e:  # we do not want to fail in an optional step
        logger.debug('%s', error_msg.format(path=target_fname, err=str(e)))
        return False

    os.chmod(target_fname, 0o644)
    return True


def hardcode_ldap_server(cli_server):
    """
    DNS Discovery didn't return a valid IPA server, hardcode a value into
    the file instead.
    """
    if not os.path.isfile(paths.LDAP_CONF):
        return

    ldapconf = IPAChangeConf("IPA Installer")
    ldapconf.setOptionAssignment(" ")

    opts = [
        ldapconf.setOption('uri', 'ldap://{}'.format(
            ipautil.format_netloc(cli_server[0]))),
        ldapconf.emptyLine(),
    ]

    # Errors raised by this should be caught by the caller
    ldapconf.changeConf(paths.LDAP_CONF, opts)
    logger.info(
        "Changed configuration of /etc/ldap.conf to use "
        "hardcoded server name: %s", cli_server[0])


# Currently this doesn't support templating, but that could be changed in the
# future.  Note that this function is also called from %post.
def configure_krb5_snippet():
    template = os.path.join(
        paths.USR_SHARE_IPA_CLIENT_DIR,
        os.path.basename(paths.KRB5_FREEIPA) + ".template"
    )
    shutil.copy(template, paths.KRB5_FREEIPA)
    os.chmod(paths.KRB5_FREEIPA, 0o644)

    tasks.restore_context(paths.KRB5_FREEIPA)


def configure_krb5_conf(
        cli_realm, cli_domain, cli_server, cli_kdc, dnsok,
        filename, client_domain, client_hostname, force=False,
        configure_sssd=True):
    # First, write a snippet to krb5.conf.d.
    configure_krb5_snippet()

    # Then, perform the rest of our configuration into krb5.conf itself.
    krbconf = IPAChangeConf("IPA Installer")
    krbconf.setOptionAssignment((" = ", " "))
    krbconf.setSectionNameDelimiters(("[", "]"))
    krbconf.setSubSectionDelimiters(("{", "}"))
    krbconf.setIndent(("", "  ", "    "))

    opts = [
        {
            'name': 'comment',
            'type': 'comment',
            'value': 'File modified by ipa-client-install'
        },
        krbconf.emptyLine(),
    ]

    if os.path.exists(paths.COMMON_KRB5_CONF_DIR):
        opts.extend([
            {
                'name': 'includedir',
                'type': 'option',
                'value': paths.COMMON_KRB5_CONF_DIR,
                'delim': ' '
            }
        ])

    # SSSD include dir
    if configure_sssd:
        opts.extend([
            {
                'name': 'includedir',
                'type': 'option',
                'value': paths.SSSD_PUBCONF_KRB5_INCLUDE_D_DIR,
                'delim': ' '
            },
            krbconf.emptyLine()])

    # [libdefaults]
    libopts = [
        krbconf.setOption('default_realm', cli_realm)
    ]
    if not dnsok or not cli_kdc or force:
        libopts.extend([
            krbconf.setOption('dns_lookup_realm', 'false'),
        ])
    else:
        libopts.extend([
            krbconf.setOption('dns_lookup_realm', 'true'),
        ])
    libopts.extend([
        krbconf.setOption('rdns', 'false'),
        krbconf.setOption('dns_canonicalize_hostname', 'false'),
        krbconf.setOption('dns_lookup_kdc', 'true'),
        krbconf.setOption('ticket_lifetime', '24h'),
        krbconf.setOption('forwardable', 'true'),
        krbconf.setOption('udp_preference_limit', '0')
    ])

    # Configure KEYRING CCACHE if supported
    if kernel_keyring.is_persistent_keyring_supported():
        logger.debug("Enabling persistent keyring CCACHE")
        libopts.append(krbconf.setOption('default_ccache_name',
                                         'KEYRING:persistent:%{uid}'))

    opts.extend([
        krbconf.setSection('libdefaults', libopts),
        krbconf.emptyLine()
    ])

    # the following are necessary only if DNS discovery does not work
    kropts = []
    if not dnsok or not cli_kdc or force:
        # [realms]
        for server in cli_server:
            kropts.extend([
                krbconf.setOption('kdc', ipautil.format_netloc(server, 88)),
                krbconf.setOption('master_kdc',
                                  ipautil.format_netloc(server, 88)),
                krbconf.setOption('admin_server',
                                  ipautil.format_netloc(server, 749)),
                krbconf.setOption('kpasswd_server',
                                  ipautil.format_netloc(server, 464))
            ])
        kropts.append(krbconf.setOption('default_domain', cli_domain))

    kropts.append(
        krbconf.setOption('pkinit_anchors',
                          'FILE:%s' % paths.KDC_CA_BUNDLE_PEM))
    kropts.append(
        krbconf.setOption('pkinit_pool',
                          'FILE:%s' % paths.CA_BUNDLE_PEM))
    ropts = [{
        'name': cli_realm,
        'type': 'subsection',
        'value': kropts
    }]

    opts.append(krbconf.setSection('realms', ropts))
    opts.append(krbconf.emptyLine())

    # [domain_realm]
    dropts = [
        krbconf.setOption('.{}'.format(cli_domain), cli_realm),
        krbconf.setOption(cli_domain, cli_realm),
        krbconf.setOption(client_hostname, cli_realm)
    ]

    # add client domain mapping if different from server domain
    if cli_domain != client_domain:
        dropts.extend([
            krbconf.setOption('.{}'.format(client_domain), cli_realm),
            krbconf.setOption(client_domain, cli_realm)
        ])

    opts.extend([
        krbconf.setSection('domain_realm', dropts),
        krbconf.emptyLine()
    ])

    logger.debug("Writing Kerberos configuration to %s:", filename)
    logger.debug("%s", krbconf.dump(opts))

    krbconf.newConf(filename, opts)
    # umask applies when creating a new file but we want 0o644 here
    os.chmod(filename, 0o644)


def configure_certmonger(
        fstore, subject_base, cli_realm, hostname, options, ca_enabled):

    cmonger = services.knownservices.certmonger
    if not options.request_cert:
        # Conditionally restart certmonger to pick up the new IPA
        # configuration.
        try:
            cmonger.try_restart()
        except Exception as e:
            logger.error(
                "Failed to conditionally restart the %s daemon: %s",
                cmonger.service_name, str(e))
        return

    if not ca_enabled:
        logger.warning("An RA is not configured on the server. "
                       "Not requesting host certificate.")
        return

    principal = 'host/%s@%s' % (hostname, cli_realm)

    if options.hostname:
        # If the hostname is explicitly set then we need to tell certmonger
        # which principal name to use when requesting certs.
        certmonger.add_principal_to_cas(principal)

    try:
        cmonger.enable()
        cmonger.start()
    except Exception as e:
        logger.error(
            "Failed to configure automatic startup of the %s daemon: %s",
            cmonger.service_name, str(e))
        logger.warning(
            "Automatic certificate management will not be available")

    # Request our host cert
    subject = str(DN(('CN', hostname), subject_base))
    passwd_fname = os.path.join(paths.IPA_NSSDB_DIR, 'pwdfile.txt')
    try:
        certmonger.request_and_wait_for_cert(
            certpath=paths.IPA_NSSDB_DIR,
            storage='NSSDB',
            nickname='Local IPA host',
            subject=subject,
            dns=[hostname],
            principal=principal,
            passwd_fname=passwd_fname,
            resubmit_timeout=120,
        )
    except Exception as e:
        logger.exception("certmonger request failed")
        raise ScriptError(
            "{} request for host certificate failed: {}".format(
                cmonger.service_name, e
            ),
            rval=CLIENT_INSTALL_ERROR
        )


def configure_sssd_conf(
        fstore, cli_realm, cli_domain, cli_server, options,
        client_domain, client_hostname):
    try:
        sssdconfig = SSSDConfig.SSSDConfig()
        sssdconfig.import_config()
    except Exception as e:
        if os.path.exists(paths.SSSD_CONF) and options.preserve_sssd:
            # SSSD config is in place but we are unable to read it
            # In addition, we are instructed to preserve it
            # This all means we can't use it and have to bail out
            logger.error(
                "SSSD config exists but cannot be parsed: %s", str(e))
            logger.error(
                "Was instructed to preserve existing SSSD config")
            logger.info(
                "Correct errors in /etc/sssd/sssd.conf and re-run "
                "installation")
            return 1

        # SSSD configuration does not exist or we are not asked to preserve it,
        # create new one
        # We do make new SSSDConfig instance because IPAChangeConf-derived
        # classes have no means to reset their state and ParseError exception
        # could come due to parsing error from older version which cannot be
        # upgraded anymore, leaving sssdconfig instance practically unusable
        # Note that we already backed up sssd.conf before going into this
        # routine
        if isinstance(e, IOError):
            pass
        else:
            # It was not IOError so it must have been parsing error
            logger.error(
                "Unable to parse existing SSSD config. "
                "As option --preserve-sssd was not specified, new config "
                "will override the old one.")
            logger.info(
                "The old /etc/sssd/sssd.conf is backed up and "
                "will be restored during uninstall.")
        logger.debug("New SSSD config will be created")
        sssdconfig = SSSDConfig.SSSDConfig()
        sssdconfig.new_config()

    try:
        domain = sssdconfig.new_domain(cli_domain)
    except SSSDConfig.DomainAlreadyExistsError:
        logger.info(
            "Domain %s is already configured in existing SSSD "
            "config, creating a new one.",
            cli_domain)
        logger.info(
            "The old /etc/sssd/sssd.conf is backed up and will be restored "
            "during uninstall.")
        sssdconfig = SSSDConfig.SSSDConfig()
        sssdconfig.new_config()
        domain = sssdconfig.new_domain(cli_domain)

    if options.on_master:
        sssd_enable_ifp(sssdconfig)

    if (
        (options.conf_ssh and os.path.isfile(paths.SSH_CONFIG)) or
        (options.conf_sshd and os.path.isfile(paths.SSHD_CONFIG))
    ):
        try:
            sssdconfig.new_service('ssh')
        except SSSDConfig.ServiceAlreadyExists:
            pass
        except SSSDConfig.ServiceNotRecognizedError:
            logger.error(
                "Unable to activate the SSH service in SSSD config.")
            logger.info(
                "Please make sure you have SSSD built with SSH support "
                "installed.")
            logger.info(
                "Configure SSH support manually in /etc/sssd/sssd.conf.")

        sssdconfig.activate_service('ssh')

    if options.conf_sudo:
        # Activate the service in the SSSD config
        try:
            sssdconfig.new_service('sudo')
        except SSSDConfig.ServiceAlreadyExists:
            pass
        except SSSDConfig.ServiceNotRecognizedError:
            logger.error(
                "Unable to activate the SUDO service in SSSD config.")

        sssdconfig.activate_service('sudo')
        tasks.enable_sssd_sudo(fstore)

    domain.add_provider('ipa', 'id')

    # add discovery domain if client domain different from server domain
    # do not set this config in server mode (#3947)
    if not options.on_master and cli_domain != client_domain:
        domain.set_option('dns_discovery_domain', cli_domain)

    if not options.on_master:
        if options.primary:
            domain.set_option('ipa_server', ', '.join(cli_server))
        else:
            domain.set_option(
                'ipa_server', '_srv_, %s' % ', '.join(cli_server))
    else:
        domain.set_option('ipa_server_mode', 'True')
        # the master should only use itself for Kerberos
        domain.set_option('ipa_server', cli_server[0])

        # increase memcache timeout to 10 minutes when in server mode
        try:
            nss_service = sssdconfig.get_service('nss')
        except SSSDConfig.NoServiceError:
            nss_service = sssdconfig.new_service('nss')

        nss_service.set_option('memcache_timeout', 600)
        sssdconfig.save_service(nss_service)

    domain.set_option('ipa_domain', cli_domain)
    domain.set_option('ipa_hostname', client_hostname)
    if cli_domain.lower() != cli_realm.lower():
        domain.set_option('krb5_realm', cli_realm)

    # Might need this if /bin/hostname doesn't return a FQDN
    # domain.set_option('ipa_hostname', 'client.example.com')

    domain.add_provider('ipa', 'auth')
    domain.add_provider('ipa', 'chpass')
    if not options.permit:
        domain.add_provider('ipa', 'access')
    else:
        domain.add_provider('permit', 'access')

    domain.set_option('cache_credentials', True)

    # SSSD will need TLS for checking if ipaMigrationEnabled attribute is set
    # Note that SSSD will force StartTLS because the channel is later used for
    # authentication as well if password migration is enabled. Thus set
    # the option unconditionally.
    domain.set_option('ldap_tls_cacert', paths.IPA_CA_CRT)

    if options.dns_updates:
        domain.set_option('dyndns_update', True)
        if options.all_ip_addresses:
            domain.set_option('dyndns_iface', '*')
        else:
            iface = get_server_connection_interface(cli_server[0])
            domain.set_option('dyndns_iface', iface)
    if options.krb5_offline_passwords:
        domain.set_option('krb5_store_password_if_offline', True)

    domain.set_active(True)

    sssdconfig.save_domain(domain)
    sssdconfig.write(paths.SSSD_CONF)

    return 0


def sssd_enable_service(sssdconfig, name):
    try:
        sssdconfig.new_service(name)
    except SSSDConfig.ServiceAlreadyExists:
        pass
    except SSSDConfig.ServiceNotRecognizedError:
        logger.error(
            "Unable to activate the '%s' service in SSSD config.", name)
        logger.info(
            "Please make sure you have SSSD built with %s support "
            "installed.", name)
        logger.info(
            "Configure %s support manually in /etc/sssd/sssd.conf.", name)
        return None

    sssdconfig.activate_service(name)
    return sssdconfig.get_service(name)


def sssd_enable_ifp(sssdconfig, allow_httpd=False):
    """Enable and configure libsss_simpleifp plugin

    Allow the ``ipaapi`` user to access IFP. In case allow_httpd is true,
    the Apache HTTPd user is also allowed to access IFP. For smart card
    authentication, mod_lookup_identity must be allowed to access user
    information.
    """
    service = sssd_enable_service(sssdconfig, 'ifp')
    if service is None:
        # unrecognized service
        return

    try:
        uids = service.get_option('allowed_uids')
    except SSSDConfig.NoOptionError:
        uids = set()
    else:
        uids = {s.strip() for s in uids.split(',') if s.strip()}
    # SSSD supports numeric and string UIDs
    # ensure that root is allowed to access IFP, might be 0 or root
    if uids.isdisjoint({'0', 'root'}):
        uids.add('root')
    # allow IPA API to access IFP
    uids.add(IPAAPI_USER)
    if allow_httpd:
        uids.add(constants.HTTPD_USER)
    service.set_option('allowed_uids', ', '.join(sorted(uids)))
    sssdconfig.save_service(service)


def change_ssh_config(filename, changes, sections):
    if not changes:
        return True

    try:
        f = open(filename, 'r')
    except IOError as e:
        logger.error("Failed to open '%s': %s", filename, str(e))
        return False

    change_keys = tuple(key.lower() for key in changes)
    section_keys = tuple(key.lower() for key in sections)

    lines = []
    in_section = False
    for line in f:
        line = line.rstrip('\n')
        pline = line.strip()
        if not pline or pline.startswith('#'):
            lines.append(line)
            continue
        option = pline.split()[0].lower()
        if option in section_keys:
            in_section = True
            break
        if option in change_keys:
            line = '#' + line
        lines.append(line)
    for option, value in changes.items():
        if value is not None:
            lines.append('%s %s' % (option, value))
    if in_section:
        lines.append('')
        lines.append(line)
    for line in f:
        line = line.rstrip('\n')
        lines.append(line)
    lines.append('')

    f.close()

    try:
        f = open(filename, 'w')
    except IOError as e:
        logger.error("Failed to open '%s': %s", filename, str(e))
        return False

    f.write('\n'.join(lines))

    f.close()

    return True


def configure_ssh_config(fstore, options):
    if not os.path.isfile(paths.SSH_CONFIG):
        logger.info("%s not found, skipping configuration", paths.SSH_CONFIG)
        return

    fstore.backup_file(paths.SSH_CONFIG)

    def ssh_version_supports_include():
        with open(paths.SSH_CONFIG, 'r') as f:
            for line in f:
                if re.match(r"^Include\s", line):
                    return True
        return False

    if ssh_version_supports_include():
        create_ssh_ipa_config(options)
    else:
        modify_ssh_config(options)

    logger.info('Configured %s', paths.SSH_CONFIG)


def modify_ssh_config(options):
    changes = {'PubkeyAuthentication': 'yes'}

    if options.sssd and os.path.isfile(paths.SSS_SSH_KNOWNHOSTSPROXY):
        changes[
            'ProxyCommand'] = '%s -p %%p %%h' % paths.SSS_SSH_KNOWNHOSTSPROXY
        changes['GlobalKnownHostsFile'] = paths.SSSD_PUBCONF_KNOWN_HOSTS
    if options.trust_sshfp:
        changes['VerifyHostKeyDNS'] = 'yes'

    change_ssh_config(paths.SSH_CONFIG, changes, ['Host', 'Match'])


def create_ssh_ipa_config(options):
    """Add the IPA snippet for ssh"""
    enableproxy = bool(
        options.sssd and os.path.isfile(paths.SSS_SSH_KNOWNHOSTSPROXY)
    )

    ipautil.copy_template_file(
        os.path.join(paths.SSH_IPA_CONFIG_TEMPLATE),
        paths.SSH_IPA_CONFIG,
        dict(
            ENABLEPROXY='' if enableproxy else '#',
            KNOWNHOSTSPROXY=paths.SSS_SSH_KNOWNHOSTSPROXY,
            KNOWNHOSTS=paths.SSSD_PUBCONF_KNOWN_HOSTS,
            VERIFYHOSTKEYDNS='' if options.trust_sshfp else '#'
        )
    )
    os.chmod(paths.SSH_IPA_CONFIG, 0o644)


def configure_sshd_config(fstore, options):
    sshd = services.knownservices.sshd

    if not os.path.isfile(paths.SSHD_CONFIG):
        logger.info("%s not found, skipping configuration", paths.SSHD_CONFIG)
        return

    fstore.backup_file(paths.SSHD_CONFIG)

    # If openssh-server >= 8.2, the config needs to go in a new snippet
    # in /etc/ssh/sshd_config.d/04-ipa.conf
    # instead of /etc/ssh/sshd_config file
    def sshd_version_supports_include():
        with open(paths.SSHD_CONFIG, 'r') as f:
            for line in f:
                if re.match(r"^Include\s", line):
                    return True
        return False

    if sshd_version_supports_include():
        create_sshd_ipa_config(options)
    else:
        modify_sshd_config(options)

    if sshd.is_running():
        try:
            sshd.restart()
        except Exception as e:
            log_service_error(sshd.service_name, 'restart', e)


def modify_sshd_config(options):
    changes = {
        'PubkeyAuthentication': 'yes',
        'KerberosAuthentication': 'no',
        'GSSAPIAuthentication': 'yes',
        'UsePAM': 'yes',
        'ChallengeResponseAuthentication': 'yes',
    }

    if options.sssd and os.path.isfile(paths.SSS_SSH_AUTHORIZEDKEYS):
        authorized_keys_changes = None

        candidates = (
            {
                'AuthorizedKeysCommand': paths.SSS_SSH_AUTHORIZEDKEYS,
                'AuthorizedKeysCommandUser': 'nobody',
            },
            {
                'AuthorizedKeysCommand': paths.SSS_SSH_AUTHORIZEDKEYS,
                'AuthorizedKeysCommandRunAs': 'nobody',
            },
            {
                'PubKeyAgent': '%s %%u' % paths.SSS_SSH_AUTHORIZEDKEYS,
                'PubKeyAgentRunAs': 'nobody',
            },
        )

        for candidate in candidates:
            args = [paths.SSHD, '-t', '-f', os.devnull]
            for item in candidate.items():
                args.append('-o')
                args.append('%s=%s' % item)

            result = ipautil.run(args, raiseonerr=False)
            if result.returncode == 0:
                authorized_keys_changes = candidate
                break

        if authorized_keys_changes is not None:
            changes.update(authorized_keys_changes)
        else:
            logger.warning(
                "Installed OpenSSH server does not support dynamically "
                "loading authorized user keys. Public key authentication of "
                "IPA users will not be available.")

    change_ssh_config(paths.SSHD_CONFIG, changes, ['Match'])
    logger.info('Configured %s', paths.SSHD_CONFIG)


def create_sshd_ipa_config(options):
    """Add the IPA snippet for sshd"""
    sssd_sshd_options = ""
    if options.sssd and os.path.isfile(paths.SSS_SSH_AUTHORIZEDKEYS):
        sssd_sshd_options = textwrap.dedent("""\
            AuthorizedKeysCommand {}
            AuthorizedKeysCommandUser nobody
        """).format(paths.SSS_SSH_AUTHORIZEDKEYS)

    ipautil.copy_template_file(
        os.path.join(paths.SSHD_IPA_CONFIG_TEMPLATE),
        paths.SSHD_IPA_CONFIG,
        dict(
            SSSD_SSHD_OPTIONS=sssd_sshd_options,
        )
    )
    logger.info('Configured %s', paths.SSHD_IPA_CONFIG)


def configure_automount(options):
    logger.info('\nConfiguring automount:')

    args = [
        paths.IPA_CLIENT_AUTOMOUNT, '--debug', '-U', '--location',
        options.location
    ]

    if options.server:
        args.extend(['--server', options.server[0]])
    if not options.sssd:
        args.append('--no-sssd')

    try:
        result = run(args)
    except Exception as e:
        logger.error('Automount configuration failed: %s', str(e))
    else:
        logger.info('%s', result.output_log)


def configure_nisdomain(options, domain, statestore):
    domain = options.nisdomain or domain
    logger.info('Configuring %s as NIS domain.', domain)

    nis_domain_name = ''

    # First backup the old NIS domain name
    if os.path.exists(paths.BIN_NISDOMAINNAME):
        try:
            result = ipautil.run(
                [paths.BIN_NISDOMAINNAME],
                capture_output=True)
        except CalledProcessError:
            pass
        else:
            nis_domain_name = result.output

    statestore.backup_state('network', 'nisdomain', nis_domain_name)

    # Backup the state of the domainname service
    statestore.backup_state(
        "domainname", "enabled",
        services.knownservices.domainname.is_enabled())

    # Set the new NIS domain name
    tasks.set_nisdomain(domain)

    # Enable and start the domainname service
    services.knownservices.domainname.enable()
    # Restart rather than start so that new NIS domain name is loaded
    # if the service is already running
    services.knownservices.domainname.restart()


def unconfigure_nisdomain(statestore):
    # Set the nisdomain permanent and current nisdomain configuration as it was
    if statestore.has_state('network'):
        old_nisdomain = statestore.restore_state('network', 'nisdomain') or ''

        if old_nisdomain:
            logger.info('Restoring %s as NIS domain.', old_nisdomain)
        else:
            logger.info('Unconfiguring the NIS domain.')

        tasks.set_nisdomain(old_nisdomain)

    # Restore the configuration of the domainname service
    enabled = statestore.restore_state('domainname', 'enabled')
    if not enabled:
        services.knownservices.domainname.disable()


def get_iface_from_ip(ip_addr):
    for interface in netifaces.interfaces():
        if_addrs = netifaces.ifaddresses(interface)
        for family in [netifaces.AF_INET, netifaces.AF_INET6]:
            for ip in if_addrs.get(family, []):
                if ip['addr'] == ip_addr:
                    return interface
    raise RuntimeError("IP %s not assigned to any interface." % ip_addr)


def get_local_ipaddresses(iface=None):
    if iface:
        interfaces = [iface]
    else:
        interfaces = netifaces.interfaces()

    ips = []
    for interface in interfaces:
        if_addrs = netifaces.ifaddresses(interface)
        for family in [netifaces.AF_INET, netifaces.AF_INET6]:
            for ip in if_addrs.get(family, []):
                try:
                    ips.append(ipautil.CheckedIPAddress(ip['addr']))
                    logger.debug('IP check successful: %s', ip['addr'])
                except ValueError as e:
                    logger.debug('IP check failed: %s', e)
    return ips


def do_nsupdate(update_txt):
    logger.debug("Writing nsupdate commands to %s:", UPDATE_FILE)
    logger.debug("%s", update_txt)

    with open(UPDATE_FILE, "w") as f:
        f.write(update_txt)
        ipautil.flush_sync(f)

    result = False
    try:
        ipautil.run([paths.NSUPDATE, '-g', UPDATE_FILE])
        result = True
    except CalledProcessError as e:
        logger.debug('nsupdate failed: %s', str(e))

    try:
        os.remove(UPDATE_FILE)
    except Exception:
        pass

    return result


DELETE_TEMPLATE_A = """
update delete $HOSTNAME. IN A
show
send
"""

DELETE_TEMPLATE_AAAA = """
update delete $HOSTNAME. IN AAAA
show
send
"""

ADD_TEMPLATE_A = """
update add $HOSTNAME. $TTL IN A $IPADDRESS
show
send
"""

ADD_TEMPLATE_AAAA = """
update add $HOSTNAME. $TTL IN AAAA $IPADDRESS
show
send
"""

UPDATE_FILE = paths.IPA_DNS_UPDATE_TXT
CCACHE_FILE = paths.IPA_DNS_CCACHE


def update_dns(server, hostname, options):

    try:
        ips = get_local_ipaddresses()
    except CalledProcessError as e:
        logger.error("Cannot update DNS records. %s", e)
        ips = None

    if options.all_ip_addresses:
        if ips is None:
            raise RuntimeError("Unable to get local IP addresses.")
        update_ips = ips
    elif options.ip_addresses:
        update_ips = []
        for ip in options.ip_addresses:
            update_ips.append(ipautil.CheckedIPAddress(ip))
    else:
        try:
            iface = get_server_connection_interface(server)
        except RuntimeError as e:
            logger.error("Cannot update DNS records. %s", e)
            return
        try:
            update_ips = get_local_ipaddresses(iface)
        except CalledProcessError as e:
            logger.error("Cannot update DNS records. %s", e)
            return

    if not update_ips:
        logger.info("Failed to determine this machine's ip address(es).")
        return

    no_matching_interface_for_ip_address_warning(update_ips)

    update_txt = "debug\n"
    update_txt += ipautil.template_str(DELETE_TEMPLATE_A,
                                       dict(HOSTNAME=hostname))
    update_txt += ipautil.template_str(DELETE_TEMPLATE_AAAA,
                                       dict(HOSTNAME=hostname))

    for ip in update_ips:
        sub_dict = dict(HOSTNAME=hostname, IPADDRESS=ip, TTL=1200)
        if ip.version == 4:
            template = ADD_TEMPLATE_A
        elif ip.version == 6:
            template = ADD_TEMPLATE_AAAA
        update_txt += ipautil.template_str(template, sub_dict)

    if not do_nsupdate(update_txt):
        logger.error("Failed to update DNS records.")
    verify_dns_update(hostname, update_ips)


def verify_dns_update(fqdn, ips):
    """
    Verify that the fqdn resolves to all IP addresses and
    that there's matching PTR record for every IP address.
    """
    # verify A/AAAA records
    missing_ips = [str(ip) for ip in ips]
    extra_ips = []
    for record_type in [dns.rdatatype.A, dns.rdatatype.AAAA]:
        logger.debug('DNS resolver: Query: %s IN %s',
                     fqdn, dns.rdatatype.to_text(record_type))
        try:
            answers = dnsutil.resolve(fqdn, record_type)
        except (dns.resolver.NoAnswer, dns.resolver.NXDOMAIN):
            logger.debug('DNS resolver: No record.')
        except dns.resolver.NoNameservers:
            logger.debug('DNS resolver: No nameservers answered the query.')
        except dns.exception.DNSException:
            logger.debug('DNS resolver error.')
        else:
            for rdata in answers:
                try:
                    missing_ips.remove(rdata.address)
                except ValueError:
                    extra_ips.append(rdata.address)

    # verify PTR records
    fqdn_name = dns.name.from_text(fqdn)
    wrong_reverse = {}
    missing_reverse = [str(ip) for ip in ips]
    for ip in ips:
        ip_str = str(ip)
        logger.debug('DNS resolver: Query: %s IN PTR', ip_str)
        try:
            answers = dnsutil.resolve_address(ip_str)
        except (dns.resolver.NoAnswer, dns.resolver.NXDOMAIN):
            logger.debug('DNS resolver: No record.')
        except dns.resolver.NoNameservers:
            logger.debug('DNS resolver: No nameservers answered thequery.')
        except dns.exception.DNSException:
            logger.debug('DNS resolver error.')
        else:
            missing_reverse.remove(ip_str)
            for rdata in answers:
                if not rdata.target == fqdn_name:
                    wrong_reverse.setdefault(ip_str, []).append(rdata.target)

    if missing_ips:
        logger.warning('Missing A/AAAA record(s) for host %s: %s.',
                       fqdn, ', '.join(missing_ips))
    if extra_ips:
        logger.warning('Extra A/AAAA record(s) for host %s: %s.',
                       fqdn, ', '.join(extra_ips))
    if missing_reverse:
        logger.warning('Missing reverse record(s) for address(es): %s.',
                       ', '.join(missing_reverse))
    if wrong_reverse:
        logger.warning('Incorrect reverse record(s):')
        for ip in wrong_reverse:
            for target in wrong_reverse[ip]:
                logger.warning('%s is pointing to %s instead of %s',
                               ip, target, fqdn_name)


def get_server_connection_interface(server):
    """Connect to IPA server, get all ip addresses of interface used to connect
    """
    last_error = None
    for res in socket.getaddrinfo(
            server, 389, socket.AF_UNSPEC, socket.SOCK_STREAM):
        af, socktype, proto, _canonname, sa = res
        try:
            s = socket.socket(af, socktype, proto)
        except socket.error as e:
            last_error = e
            continue
        try:
            s.connect(sa)
            sockname = s.getsockname()
            ip = sockname[0]
        except socket.error as e:
            last_error = e
            continue
        finally:
            if s:
                s.close()
        try:
            return get_iface_from_ip(ip)
        except (CalledProcessError, RuntimeError) as e:
            last_error = e

    msg = "Cannot get server connection interface"
    if last_error:
        msg += ": %s" % last_error
    raise RuntimeError(msg)


def client_dns(server, hostname, options):

    try:
        verify_host_resolvable(hostname)
        dns_ok = True
    except errors.DNSNotARecordError:
        logger.warning("Hostname (%s) does not have A/AAAA record.",
                       hostname)
        dns_ok = False
    except errors.DNSResolverError as ex:
        logger.warning("DNS resolution for hostname %s failed: %s",
                       hostname, ex)
        dns_ok = False

    if (
        options.dns_updates or options.all_ip_addresses or
        options.ip_addresses or not dns_ok
    ):
        update_dns(server, hostname, options)


def check_ip_addresses(options):
    if options.ip_addresses:
        for ip in options.ip_addresses:
            try:
                ipautil.CheckedIPAddress(ip)
            except ValueError as e:
                logger.error('%s', e)
                return False
    return True


def update_ssh_keys(hostname, ssh_dir, create_sshfp):
    if not os.path.isdir(ssh_dir):
        return

    pubkeys = []
    for basename in os.listdir(ssh_dir):
        if not basename.endswith('.pub'):
            continue
        filename = os.path.join(ssh_dir, basename)

        try:
            f = open(filename, 'r')
        except IOError as e:
            logger.warning("Failed to open '%s': %s", filename, str(e))
            continue

        for line in f:
            line = line.strip()
            if not line or line.startswith('#'):
                continue
            try:
                pubkey = SSHPublicKey(line)
            except (ValueError, UnicodeDecodeError) as e:
                logger.debug("Decoding line '%s' failed: %s", line, e)
                continue
            logger.info("Adding SSH public key from %s", filename)
            pubkeys.append(pubkey)

        f.close()

    try:
        # Use the RPC directly so older servers are supported
        api.Backend.rpcclient.forward(
            'host_mod',
            ipautil.fsdecode(hostname),
            ipasshpubkey=[pk.openssh() for pk in pubkeys],
            updatedns=False,
            version=u'2.26',  # this version adds support for SSH public keys
        )
    except errors.EmptyModlist:
        pass
    except Exception as e:
        logger.info("host_mod: %s", str(e))
        logger.warning("Failed to upload host SSH public keys.")
        return

    if create_sshfp:
        ttl = 1200

        update_txt = 'debug\n'
        update_txt += 'update delete %s. IN SSHFP\nshow\nsend\n' % hostname
        for pubkey in pubkeys:
            sshfp = pubkey.fingerprint_dns_sha1()
            if sshfp is not None:
                update_txt += 'update add %s. %s IN SSHFP %s\n' % (
                    hostname, ttl, sshfp)
            sshfp = pubkey.fingerprint_dns_sha256()
            if sshfp is not None:
                update_txt += 'update add %s. %s IN SSHFP %s\n' % (
                    hostname, ttl, sshfp)
        update_txt += 'show\nsend\n'

        if not do_nsupdate(update_txt):
            logger.warning("Could not update DNS SSHFP records.")


def print_port_conf_info():
    logger.info(
        "Please make sure the following ports are opened "
        "in the firewall settings:\n"
        "     TCP: 80, 88, 389\n"
        "     UDP: 88 (at least one of TCP/UDP ports 88 has to be open)\n"
        "Also note that following ports are necessary for ipa-client "
        "working properly after enrollment:\n"
        "     TCP: 464\n"
        "     UDP: 464, 123 (if NTP enabled)")


def cert_summary(msg, certs, indent='    '):
    if msg:
        s = '%s\n' % msg
    else:
        s = ''
    for cert in certs:
        s += '%sSubject:     %s\n' % (indent, DN(cert.subject))
        s += '%sIssuer:      %s\n' % (indent, DN(cert.issuer))
        s += '%sValid From:  %s\n' % (indent, cert.not_valid_before)
        s += '%sValid Until: %s\n' % (indent, cert.not_valid_after)
        s += '\n'
    s = s[:-1]

    return s


def get_certs_from_ldap(server, base_dn, realm, ca_enabled):
    conn = ipaldap.LDAPClient.from_hostname_plain(server)
    try:
        conn.gssapi_bind()
        certs = certstore.get_ca_certs(conn, base_dn, realm, ca_enabled)
    except errors.NotFound:
        raise errors.NoCertificateError(entry=server)
    except errors.NetworkError as e:
        raise errors.NetworkError(uri=conn.ldap_uri, error=str(e))
    except Exception as e:
        raise errors.LDAPError(str(e))
    finally:
        conn.unbind()

    return certs


def get_ca_certs_from_file(url):
    """
    Get the CA cert from a user supplied file and write it into the
    paths.IPA_CA_CRT file.

    Raises errors.NoCertificateError if unable to read cert.
    Raises errors.FileError if unable to write cert.
    """

    try:
        parsed = urlparse(url, 'file')
    except Exception:
        raise errors.FileError(reason="unable to parse file url '%s'" % url)

    if parsed.scheme != 'file':
        raise errors.FileError(reason="url is not a file scheme '%s'" % url)

    filename = parsed.path

    if not os.path.exists(filename):
        raise errors.FileError(reason="file '%s' does not exist" % filename)

    if not os.path.isfile(filename):
        raise errors.FileError(reason="file '%s' is not a file" % filename)

    logger.debug("trying to retrieve CA cert from file %s", filename)
    try:
        certs = x509.load_certificate_list_from_file(filename)
    except Exception:
        raise errors.NoCertificateError(entry=filename)

    return certs


def get_ca_certs_from_http(url, warn=True):
    """
    Use HTTP to retrieve the CA cert and write it into the paths.IPA_CA_CRT
    file. This is insecure and should be avoided.

    Raises errors.NoCertificateError if unable to retrieve and write cert.
    """

    if warn:
        logger.warning("Downloading the CA certificate via HTTP, "
                       "this is INSECURE")

    logger.debug("trying to retrieve CA cert via HTTP from %s", url)
    try:

        result = run([paths.BIN_CURL, "-o", "-", url], capture_output=True)
    except CalledProcessError:
        raise errors.NoCertificateError(entry=url)
    stdout = result.raw_output

    try:
        certs = x509.load_certificate_list(stdout)
    except Exception:
        raise errors.NoCertificateError(entry=url)

    return certs


def get_ca_certs_from_ldap(server, basedn, realm):
    """
    Retrieve th CA cert from the LDAP server by binding to the
    server with GSSAPI using the current Kerberos credentials.
    Write the retrieved cert into the paths.IPA_CA_CRT file.

    Raises errors.NoCertificateError if cert is not found.
    Raises errors.NetworkError if LDAP connection can't be established.
    Raises errors.LDAPError for any other generic LDAP error.
    Raises errors.OnlyOneValueAllowed if more than one cert is found.
    Raises errors.FileError if unable to write cert.
    """

    logger.debug("trying to retrieve CA cert via LDAP from %s", server)

    try:
        certs = get_certs_from_ldap(server, basedn, realm, False)
    except Exception as e:
        logger.debug("get_ca_certs_from_ldap() error: %s", e)
        raise

    certs = [c[0] for c in certs if c[2] is not False]
    return certs


def validate_new_ca_certs(existing_ca_certs, new_ca_certs, ask,
                          override=False):
    if existing_ca_certs is None:
        logger.info(
            "%s",
            cert_summary("Successfully retrieved CA cert", new_ca_certs))
        return

    existing_ca_certs = set(existing_ca_certs)
    new_ca_certs = set(new_ca_certs)
    if existing_ca_certs > new_ca_certs:
        logger.warning(
            "The CA cert available from the IPA server does not match the\n"
            "local certificate available at %s", paths.IPA_CA_CRT)
        logger.warning(
            "%s",
            cert_summary("Existing CA cert:", existing_ca_certs))
        logger.warning(
            "%s",
            cert_summary("Retrieved CA cert:", new_ca_certs))
        if override:
            logger.warning("Overriding existing CA cert\n")
        elif not ask or not user_input(
                "Do you want to replace the local certificate with the CA\n"
                "certificate retrieved from the IPA server?", True):
            raise errors.CertificateInvalidError(name='Retrieved CA')
    else:
        logger.debug(
                "Existing CA cert and Retrieved CA cert are identical")


def get_ca_certs(fstore, options, server, basedn, realm):
    """
    Examine the different options and determine a method for obtaining
    the CA cert.

    If successful the CA cert will have been written into paths.IPA_CA_CRT.

    Raises errors.NoCertificateError if not successful.

    The logic for determining how to load the CA cert is as follow:

    In the OTP case (not -p and -w):

    1. load from user supplied cert file
    2. else load from HTTP

    In the 'user_auth' case ((-p and -w) or interactive):

    1. load from user supplied cert file
    2. load from LDAP using SASL/GSS/Krb5 auth
       (provides mutual authentication, integrity and security)
    3. if LDAP failed and interactive ask for permission to
       use insecure HTTP (default: No)

    In the unattended case:

    1. load from user supplied cert file
    2. load from HTTP if --force specified else fail

    In all cases if HTTP is used emit warning message
    """

    ca_file = paths.IPA_CA_CRT + ".new"

    def ldap_url():
        return urlunparse(('ldap', ipautil.format_netloc(server),
                           '', '', '', ''))

    def file_url():
        return urlunparse(('file', '', options.ca_cert_file,
                           '', '', ''))

    def http_url():
        return urlunparse(('http', ipautil.format_netloc(server),
                           '/ipa/config/ca.crt', '', '', ''))

    interactive = not options.unattended
    otp_auth = options.principal is None and options.password is not None
    existing_ca_certs = None
    ca_certs = None

    if options.ca_cert_file:
        url = file_url()
        try:
            ca_certs = get_ca_certs_from_file(url)
        except errors.FileError as e:
            logger.debug("%s", e)
            raise
        except Exception as e:
            logger.debug("%s", e)
            raise errors.NoCertificateError(entry=url)
        logger.debug("CA cert provided by user, use it!")
    else:
        if os.path.exists(paths.IPA_CA_CRT):
            if os.path.isfile(paths.IPA_CA_CRT):
                try:
                    existing_ca_certs = x509.load_certificate_list_from_file(
                        paths.IPA_CA_CRT)
                except Exception as e:
                    raise errors.FileError(
                        reason=u"Unable to load existing CA cert '%s': %s" %
                               (paths.IPA_CA_CRT, e))
            else:
                raise errors.FileError(reason=u"Existing ca cert '%s' is " +
                                       "not a plain file" % (paths.IPA_CA_CRT))

        if otp_auth:
            if existing_ca_certs:
                logger.info("OTP case, CA cert preexisted, use it")
            else:
                url = http_url()
                override = not interactive
                if interactive and not user_input(
                    "Do you want to download the CA cert from " + url + " ?\n"
                    "(this is INSECURE)", False
                ):
                    raise errors.NoCertificateError(
                        message=u"HTTP certificate download declined by user")
                try:
                    ca_certs = get_ca_certs_from_http(url, override)
                except Exception as e:
                    logger.debug("%s", e)
                    raise errors.NoCertificateError(entry=url)

                validate_new_ca_certs(existing_ca_certs, ca_certs, False,
                                      override)
        else:
            # Auth with user credentials
            url = ldap_url()
            try:
                ca_certs = get_ca_certs_from_ldap(server, basedn, realm)
                validate_new_ca_certs(existing_ca_certs, ca_certs, interactive)
            except errors.FileError as e:
                logger.debug("%s", e)
                raise
            except (errors.NoCertificateError, errors.LDAPError) as e:
                logger.debug("%s", str(e))
                url = http_url()
                if existing_ca_certs:
                    logger.warning(
                        "Unable to download CA cert from LDAP\n"
                        "but found preexisting cert, using it.\n")
                elif interactive and not user_input(
                    "Unable to download CA cert from LDAP.\n"
                    "Do you want to download the CA cert from " + url + "?\n"
                    "(this is INSECURE)", False
                ):
                    raise errors.NoCertificateError(
                        message=u"HTTP "
                        "certificate download declined by user")
                elif not interactive and not options.force:
                    logger.error(
                        "In unattended mode without a One Time Password "
                        "(OTP) or without --ca-cert-file\nYou must specify"
                        " --force to retrieve the CA cert using HTTP")
                    raise errors.NoCertificateError(
                        message=u"HTTP "
                        "certificate download requires --force")
                else:
                    try:
                        ca_certs = get_ca_certs_from_http(url)
                    except Exception as e:
                        logger.debug("%s", e)
                        raise errors.NoCertificateError(entry=url)
                    validate_new_ca_certs(existing_ca_certs, ca_certs,
                                          interactive)
            except Exception as e:
                logger.debug("%s", str(e))
                raise errors.NoCertificateError(entry=url)

        if ca_certs is None and existing_ca_certs is None:
            raise errors.InternalError(u"expected CA cert file '%s' to "
                                       u"exist, but it's absent" % ca_file)

    if ca_certs is not None:
        try:
            x509.write_certificate_list(ca_certs, ca_file, mode=0o644)
        except Exception as e:
            if os.path.exists(ca_file):
                try:
                    os.unlink(ca_file)
                except OSError as e2:
                    logger.error(
                        "Failed to remove '%s': %s", ca_file, e2)
            raise errors.FileError(
                reason=u"cannot write certificate file '%s': %s" % (
                    ca_file, e)
            )

        os.rename(ca_file, paths.IPA_CA_CRT)

    # Make sure the file permissions are correct
    try:
        os.chmod(paths.IPA_CA_CRT, 0o644)
    except Exception as e:
        raise errors.FileError(reason=u"Unable set permissions on ca "
                               u"cert '%s': %s" % (paths.IPA_CA_CRT, e))

# IMPORTANT: First line of FF config file is ignored
FIREFOX_CONFIG_TEMPLATE = """

/* Kerberos SSO configuration */
pref("network.negotiate-auth.trusted-uris", ".$DOMAIN");

/* These are the defaults */
pref("network.negotiate-auth.gsslib", "");
pref("network.negotiate-auth.using-native-gsslib", true);
pref("network.negotiate-auth.allow-proxies", true);
"""

FIREFOX_PREFERENCES_FILENAME = "all-ipa.js"
FIREFOX_PREFERENCES_REL_PATH = "browser/defaults/preferences"


def configure_firefox(options, statestore, domain):
    try:
        logger.debug("Setting up Firefox configuration.")

        preferences_dir = None

        # Check user specified location of firefox install directory
        if options.firefox_dir is not None:
            pref_path = os.path.join(options.firefox_dir,
                                     FIREFOX_PREFERENCES_REL_PATH)
            if os.path.isdir(pref_path):
                preferences_dir = pref_path
            else:
                logger.error("Directory '%s' does not exists.", pref_path)
        else:
            # test if firefox is installed
            if os.path.isfile(paths.FIREFOX):

                # find valid preferences path
                for path in [paths.LIB_FIREFOX, paths.LIB64_FIREFOX]:
                    pref_path = os.path.join(path,
                                             FIREFOX_PREFERENCES_REL_PATH)
                    if os.path.isdir(pref_path):
                        preferences_dir = pref_path
                        break
            else:
                logger.error(
                    "Firefox configuration skipped (Firefox not found).")
                return

        # setting up firefox
        if preferences_dir is not None:

            # user could specify relative path, we need to store absolute
            preferences_dir = os.path.abspath(preferences_dir)
            logger.debug(
                "Firefox preferences directory found '%s'.", preferences_dir)
            preferences_fname = os.path.join(
                preferences_dir, FIREFOX_PREFERENCES_FILENAME)
            update_txt = ipautil.template_str(
                FIREFOX_CONFIG_TEMPLATE, dict(DOMAIN=domain))
            logger.debug(
                "Firefox trusted uris will be set as '.%s' domain.", domain)
            logger.debug(
                "Firefox configuration will be stored in '%s' file.",
                preferences_fname)

            try:
                with open(preferences_fname, 'w') as f:
                    f.write(update_txt)
                logger.info("Firefox sucessfully configured.")
                statestore.backup_state(
                    'firefox', 'preferences_fname', preferences_fname)
            except Exception as e:
                logger.debug(
                    "An error occured during creating preferences file: %s.",
                    e)
                logger.error("Firefox configuration failed.")
        else:
            logger.debug("Firefox preferences directory not found.")
            logger.error("Firefox configuration failed.")

    except Exception as e:
        logger.debug("%s", str(e))
        logger.error("Firefox configuration failed.")


def purge_host_keytab(realm):
    try:
        ipautil.run([
            paths.IPA_RMKEYTAB,
            '-k', paths.KRB5_KEYTAB, '-r', realm
        ])
    except CalledProcessError as e:
        if e.returncode not in (3, 5):
            # 3 - Unable to open keytab
            # 5 - Principal name or realm not found in keytab
            logger.error(
                "Error trying to clean keytab: "
                "/usr/sbin/ipa-rmkeytab returned %s", e.returncode)
    else:
        logger.info(
            "Removed old keys for realm %s from %s",
            realm, paths.KRB5_KEYTAB)


def install_check(options):
    global hostname
    global hostname_source
    global nosssd_files
    global dnsok
    global cli_domain
    global cli_server
    global subject_base
    global cli_realm
    global cli_kdc
    global client_domain
    global cli_basedn

    print("This program will set up FreeIPA client.")
    print("Version {}".format(version.VERSION))
    print("")

    cli_domain_source = 'Unknown source'
    cli_server_source = 'Unknown source'

    if not os.getegid() == 0:
        raise ScriptError(
            "You must be root to run ipa-client-install.",
            rval=CLIENT_INSTALL_ERROR)

    tasks.check_selinux_status()

    if is_ipa_client_configured(on_master=options.on_master):
        logger.error("IPA client is already configured on this system.")
        logger.info(
            "If you want to reinstall the IPA client, uninstall it first "
            "using 'ipa-client-install --uninstall'.")
        raise ScriptError(rval=CLIENT_ALREADY_CONFIGURED)

    if TIME_SERVER is None and options.conf_ntp:
        raise ScriptError(
            "NTP daemon not found in your system. "
            "Please, install NTP daemon and try again or use --no-ntp flag."
        )

    check_ldap_conf()

    if options.conf_ntp:
        try:
            ntpmethods.check_timedate_services()
        except ntpmethods.NTPConflictingService as e:
            print("WARNING: conflicting time&date synchronization service '{}'"
                  " will be disabled".format(e.conflicting_service))
            print("in favor of {}".format(TIME_SERVER))
            print("")
        except ntpmethods.NTPConfigurationError:
            pass

    if options.unattended and (
        options.password is None and
        options.principal is None and
        options.keytab is None and
        options.prompt_password is False and
        not options.on_master
    ):
        raise ScriptError(
            "One of password / principal / keytab is required.",
            rval=CLIENT_INSTALL_ERROR)

    if options.hostname:
        hostname = options.hostname
        hostname_source = 'Provided as option'
    else:
        hostname = FQDN
        hostname_source = "Machine's FQDN"
    if hostname != hostname.lower():
        raise ScriptError(
            "Invalid hostname '{}', must be lower-case.".format(hostname),
            rval=CLIENT_INSTALL_ERROR
        )

    if hostname in ('localhost', 'localhost.localdomain'):
        raise ScriptError(
            "Invalid hostname, '{}' must not be used.".format(hostname),
            rval=CLIENT_INSTALL_ERROR)

    try:
        validate_hostname(hostname, maxlen=MAXHOSTNAMELEN)
    except ValueError as e:
        raise ScriptError(
            'invalid hostname: {}'.format(e),
            rval=CLIENT_INSTALL_ERROR)

    # --no-sssd is not supported any more for rhel-based distros
    if not tasks.is_nosssd_supported() and not options.sssd:
        raise ScriptError(
            "Option '--no-sssd' is incompatible with the 'authselect' tool "
            "provided by this distribution for configuring system "
            "authentication resources",
            rval=CLIENT_INSTALL_ERROR)

    # --noac is not supported any more for rhel-based distros
    if not tasks.is_nosssd_supported() and options.no_ac:
        raise ScriptError(
            "Option '--noac' is incompatible with the 'authselect' tool "
            "provided by this distribution for configuring system "
            "authentication resources",
            rval=CLIENT_INSTALL_ERROR)

    # --mkhomedir is not supported by fedora_container and rhel_container
    if not tasks.is_mkhomedir_supported() and options.mkhomedir:
        raise ScriptError(
            "Option '--mkhomedir' is incompatible with the 'authselect' tool "
            "provided by this distribution for configuring system "
            "authentication resources",
            rval=CLIENT_INSTALL_ERROR)

    # when installing with '--no-sssd' option, check whether nss-ldap is
    # installed
    if not options.sssd:
        if not os.path.exists(paths.PAM_KRB5_SO):
            raise ScriptError(
                "The pam_krb5 package must be installed",
                rval=CLIENT_INSTALL_ERROR)

        (nssldap_installed, nosssd_files) = nssldap_exists()
        if not nssldap_installed:
            raise ScriptError(
                "One of these packages must be installed: nss_ldap or "
                "nss-pam-ldapd",
                rval=CLIENT_INSTALL_ERROR)

    if options.keytab and options.principal:
        raise ScriptError(
            "Options 'principal' and 'keytab' cannot be used together.",
            rval=CLIENT_INSTALL_ERROR)

    if options.keytab and options.force_join:
        logger.warning("Option 'force-join' has no additional effect "
                       "when used with together with option 'keytab'.")

    # Remove invalid keytab file
    try:
        gssapi.Credentials(
            store={'keytab': paths.KRB5_KEYTAB},
            usage='accept',
        )
    except gssapi.exceptions.GSSError:
        logger.debug("Deleting invalid keytab: '%s'.", paths.KRB5_KEYTAB)
        remove_file(paths.KRB5_KEYTAB)

    # Check if old certificate exist and show warning
    if (
        not options.ca_cert_file and
        get_cert_path(options.ca_cert_file) == paths.IPA_CA_CRT
    ):
        logger.warning("Using existing certificate '%s'.", paths.IPA_CA_CRT)

    if not check_ip_addresses(options):
        raise ScriptError(rval=CLIENT_INSTALL_ERROR)

    # Create the discovery instance
    ds = discovery.IPADiscovery()

    ret = ds.search(
        domain=options.domain,
        servers=options.server,
        realm=options.realm_name,
        hostname=hostname,
        ca_cert_path=get_cert_path(options.ca_cert_file)
    )

    if options.server and ret != 0:
        # There is no point to continue with installation as server list was
        # passed as a fixed list of server and thus we cannot discover any
        # better result
        logger.error(
            "Failed to verify that %s is an IPA Server.",
            ', '.join(options.server))
        logger.error(
            "This may mean that the remote server is not up "
            "or is not reachable due to network or firewall settings.")
        print_port_conf_info()
        raise ScriptError(rval=CLIENT_INSTALL_ERROR)

    if ret == discovery.BAD_HOST_CONFIG:
        logger.error("Can't get the fully qualified name of this host")
        logger.info("Check that the client is properly configured")
        raise ScriptError(rval=CLIENT_INSTALL_ERROR)
    if ret == discovery.NOT_FQDN:
        raise ScriptError(
            "{} is not a fully-qualified hostname".format(hostname),
            rval=CLIENT_INSTALL_ERROR)
    if ret in (discovery.NO_LDAP_SERVER, discovery.NOT_IPA_SERVER) \
            or not ds.domain:
        if ret == discovery.NO_LDAP_SERVER:
            if ds.server:
                logger.debug("%s is not an LDAP server", ds.server)
            else:
                logger.debug("No LDAP server found")
        elif ret == discovery.NOT_IPA_SERVER:
            if ds.server:
                logger.debug("%s is not an IPA server", ds.server)
            else:
                logger.debug("No IPA server found")
        else:
            logger.debug("Domain not found")
        if options.domain:
            cli_domain = options.domain
            cli_domain_source = 'Provided as option'
        elif options.unattended:
            raise ScriptError(
                "Unable to discover domain, not provided on command line",
                rval=CLIENT_INSTALL_ERROR)
        else:
            logger.info(
                "DNS discovery failed to determine your DNS domain")
            cli_domain = user_input(
                "Provide the domain name of your IPA server (ex: example.com)",
                allow_empty=False)
            cli_domain_source = 'Provided interactively'
            logger.debug(
                "will use interactively provided domain: %s", cli_domain)
        ret = ds.search(
            domain=cli_domain,
            servers=options.server,
            hostname=hostname,
            ca_cert_path=get_cert_path(options.ca_cert_file))

    if not cli_domain:
        if ds.domain:
            cli_domain = ds.domain
            cli_domain_source = ds.domain_source
            logger.debug("will use discovered domain: %s", cli_domain)

    client_domain = hostname[hostname.find(".")+1:]

    if ret in (discovery.NO_LDAP_SERVER, discovery.NOT_IPA_SERVER) \
            or not ds.server:
        logger.debug("IPA Server not found")
        if options.server:
            cli_server = options.server
            cli_server_source = 'Provided as option'
        elif options.unattended:
            raise ScriptError(
                "Unable to find IPA Server to join",
                rval=CLIENT_INSTALL_ERROR)
        else:
            logger.debug("DNS discovery failed to find the IPA Server")
            cli_server = [
                user_input(
                    "Provide your IPA server name (ex: ipa.example.com)",
                    allow_empty=False)
            ]
            cli_server_source = 'Provided interactively'
            logger.debug(
                "will use interactively provided server: %s", cli_server[0])
        ret = ds.search(
            domain=cli_domain,
            servers=cli_server,
            hostname=hostname,
            ca_cert_path=get_cert_path(options.ca_cert_file))

    else:
        # Only set dnsok to True if we were not passed in one or more servers
        # and if DNS discovery actually worked.
        if not options.server:
            (server, domain) = ds.check_domain(
                ds.domain, set(), "Validating DNS Discovery")
            if server and domain:
                logger.debug("DNS validated, enabling discovery")
                dnsok = True
            else:
                logger.debug("DNS discovery failed, disabling discovery")
        else:
            logger.debug(
                "Using servers from command line, disabling DNS discovery")

    if not cli_server:
        if options.server:
            cli_server = ds.servers
            cli_server_source = 'Provided as option'
            logger.debug(
                "will use provided server: %s", ', '.join(options.server))
        elif ds.server:
            cli_server = ds.servers
            cli_server_source = ds.server_source
            logger.debug("will use discovered server: %s", cli_server[0])

    if ret == discovery.NOT_IPA_SERVER:
        logger.error("%s is not an IPA v2 Server.", cli_server[0])
        print_port_conf_info()
        logger.debug("(%s: %s)", cli_server[0], cli_server_source)
        raise ScriptError(rval=CLIENT_INSTALL_ERROR)

    if ret == discovery.NO_ACCESS_TO_LDAP:
        logger.warning("Anonymous access to the LDAP server is disabled.")
        logger.info("Proceeding without strict verification.")
        logger.info(
            "Note: This is not an error if anonymous access "
            "has been explicitly restricted.")
        ret = 0

    if ret == discovery.NO_TLS_LDAP:
        logger.warning(
            "The LDAP server requires TLS is but we do not have the CA.")
        logger.info("Proceeding without strict verification.")
        ret = 0

    if ret != 0:
        logger.error(
            "Failed to verify that %s is an IPA Server.",
            cli_server[0])
        logger.error(
            "This may mean that the remote server is not up "
            "or is not reachable due to network or firewall settings.")
        print_port_conf_info()
        logger.debug("(%s: %s)", cli_server[0], cli_server_source)
        raise ScriptError(rval=CLIENT_INSTALL_ERROR)

    cli_kdc = ds.kdc
    if dnsok and not cli_kdc:
        logger.error(
            "DNS domain '%s' is not configured for automatic "
            "KDC address lookup.", ds.realm.lower())
        logger.debug("(%s: %s)", ds.realm, ds.realm_source)
        logger.error("KDC address will be set to fixed value.")

    if dnsok:
        logger.info("Discovery was successful!")
    elif not options.unattended:
        if not options.server:
            logger.warning(
                "The failure to use DNS to find your IPA "
                "server indicates that your resolv.conf file is not properly "
                "configured.")
        logger.info(
            "Autodiscovery of servers for failover cannot work "
            "with this configuration.")
        logger.info(
            "If you proceed with the installation, services "
            "will be configured to always access the discovered server for "
            "all operations and will not fail over to other servers in case "
            "of failure.")
        if not user_input(
                "Proceed with fixed values and no DNS discovery?", False):
            raise ScriptError(rval=CLIENT_INSTALL_ERROR)

    if options.conf_ntp:
        if not options.on_master and not options.unattended and not (
                options.ntp_servers or options.ntp_pool):
            options.ntp_servers, options.ntp_pool = \
                ntpmethods.get_time_source(logger)

    cli_realm = ds.realm
    cli_realm_source = ds.realm_source
    logger.debug("will use discovered realm: %s", cli_realm)

    if options.realm_name and options.realm_name != cli_realm:
        logger.error(
            "The provided realm name [%s] does not match discovered one [%s]",
            options.realm_name, cli_realm)
        logger.debug("(%s: %s)", cli_realm, cli_realm_source)
        raise ScriptError(rval=CLIENT_INSTALL_ERROR)

    cli_basedn = ds.basedn
    cli_basedn_source = ds.basedn_source
    logger.debug("will use discovered basedn: %s", cli_basedn)
    subject_base = DN(('O', cli_realm))

    logger.info("Client hostname: %s", hostname)
    logger.debug("Hostname source: %s", hostname_source)
    logger.info("Realm: %s", cli_realm)
    logger.debug("Realm source: %s", cli_realm_source)
    logger.info("DNS Domain: %s", cli_domain)
    logger.debug("DNS Domain source: %s", cli_domain_source)
    logger.info("IPA Server: %s", ', '.join(cli_server))
    logger.debug("IPA Server source: %s", cli_server_source)
    logger.info("BaseDN: %s", cli_basedn)
    logger.debug("BaseDN source: %s", cli_basedn_source)

    if not options.on_master:
        if options.ntp_servers:
            for server in options.ntp_servers:
                logger.info("NTP server: %s", server)

        if options.ntp_pool:
            logger.info("NTP pool: %s", options.ntp_pool)

    # ipa-join would fail with IP address instead of a FQDN
    for srv in cli_server:
        try:
            socket.inet_pton(socket.AF_INET, srv)
            is_ipaddr = True
        except socket.error:
            try:
                socket.inet_pton(socket.AF_INET6, srv)
                is_ipaddr = True
            except socket.error:
                is_ipaddr = False

        if is_ipaddr:
            print()
            logger.warning(
                "It seems that you are using an IP address "
                "instead of FQDN as an argument to --server. The "
                "installation may fail.")
            break

    print()
    if not options.unattended and not user_input(
            "Continue to configure the system with these values?", False):
        raise ScriptError(rval=CLIENT_INSTALL_ERROR)


def create_ipa_nssdb(db=None):
    if db is None:
        db = certdb.NSSDatabase(paths.IPA_NSSDB_DIR)
    db.create_db(mode=0o755, backup=True)
    os.chmod(db.pwd_file, 0o600)


def update_ipa_nssdb():
    ipa_db = certdb.NSSDatabase(paths.IPA_NSSDB_DIR)
    sys_db = certdb.NSSDatabase(paths.NSS_DB_DIR)

    if not ipa_db.exists():
        create_ipa_nssdb(ipa_db)
    if ipa_db.dbtype == 'dbm':
        ipa_db.convert_db(rename_old=False)

    for nickname, trust_flags in (
            ('IPA CA', certdb.IPA_CA_TRUST_FLAGS),
            ('External CA cert', certdb.EXTERNAL_CA_TRUST_FLAGS)):
        try:
            cert = sys_db.get_cert(nickname)
        except RuntimeError:
            continue
        try:
            ipa_db.add_cert(cert, nickname, trust_flags)
        except ipautil.CalledProcessError as e:
            raise RuntimeError("Failed to add %s to %s: %s" %
                               (nickname, ipa_db.secdir, e))

    # Remove IPA certs from /etc/pki/nssdb
    for nickname, trust_flags in ipa_db.list_certs():
        while sys_db.has_nickname(nickname):
            try:
                sys_db.delete_cert(nickname)
            except ipautil.CalledProcessError as e:
                raise RuntimeError("Failed to remove %s from %s: %s" %
                                   (nickname, sys_db.secdir, e))


def install(options):
    try:
        _install(options)
    except ScriptError as e:
        if e.rval == CLIENT_INSTALL_ERROR:
            if options.force:
                logger.warning(
                    "Installation failed. Force set so not rolling back "
                    "changes.")
            elif options.on_master:
                logger.warning(
                    "Installation failed. As this is IPA server, changes will "
                    "not be rolled back.")
            else:
                logger.error("Installation failed. Rolling back changes.")
                options.unattended = True
                try:
                    uninstall(options)
                except Exception as ex:
                    logger.debug("%s", traceback.format_exc())
                    logger.error("%s", ex)
        raise
    finally:
        try:
            os.remove(CCACHE_FILE)
        except Exception:
            pass


def _install(options):
    env = {'PATH': SECURE_PATH}

    fstore = sysrestore.FileStore(paths.IPA_CLIENT_SYSRESTORE)
    statestore = sysrestore.StateFile(paths.IPA_CLIENT_SYSRESTORE)

    statestore.backup_state('installation', 'complete', False)

    if not options.on_master:
        # Try removing old principals from the keytab
        purge_host_keytab(cli_realm)

    if options.hostname and not options.on_master:
        # skip this step when run by ipa-server-install as it always configures
        # hostname
        tasks.backup_hostname(fstore, statestore)
        tasks.set_hostname(options.hostname)

    if options.conf_ntp:
        # Attempt to configure and sync time with NTP server.
        if not createntp.sync_time_client(
                fstore, statestore, cli_domain,
                options.ntp_servers, options.ntp_pool):
            print("Warning: IPA client was unable to sync time "
                  "with IPA server!")
            print("         Time synchronization is required for IPA "
                  "to work correctly!")
        else:
            print("Time successfully synchronized with IPA server")
    elif options.on_master:
        # If we're on master skipping the time sync here because it was done
        # in ipa-server-install
        logger.debug("Skipping attempt to configure and synchronize time with"
                     " %s server as it has been already done on master.",
                     TIME_SERVER)
    else:
        logger.info("Skipping time synchronization")

    if not options.unattended:
        if (options.principal is None and options.password is None and
                options.prompt_password is False and options.keytab is None):
            options.principal = user_input("User authorized to enroll "
                                           "computers", allow_empty=False)
            logger.debug(
                "will use principal provided as option: %s", options.principal)

    host_principal = 'host/%s@%s' % (hostname, cli_realm)
    if not options.on_master:
        nolog = tuple()
        # First test out the kerberos configuration
        fd, krb_name = tempfile.mkstemp()
        os.close(fd)
        ccache_dir = tempfile.mkdtemp(prefix='krbcc')
        try:
            configure_krb5_conf(
                cli_realm=cli_realm,
                cli_domain=cli_domain,
                cli_server=cli_server,
                cli_kdc=cli_kdc,
                dnsok=False,
                filename=krb_name,
                client_domain=client_domain,
                client_hostname=hostname,
                configure_sssd=options.sssd,
                force=options.force)
            env['KRB5_CONFIG'] = krb_name
            ccache_name = os.path.join(ccache_dir, 'ccache')
            join_args = [
                paths.SBIN_IPA_JOIN,
                "-s", cli_server[0],
                "-b", str(realm_to_suffix(cli_realm)),
                "-h", hostname,
                "-k", paths.KRB5_KEYTAB
            ]
            if options.debug:
                join_args.append("-d")
                env['XMLRPC_TRACE_CURL'] = 'yes'
            if options.force_join:
                join_args.append("-f")
            if options.principal is not None:
                stdin = None
                principal = options.principal
                if principal.find('@') == -1:
                    principal = '%s@%s' % (principal, cli_realm)
                if options.password is not None:
                    stdin = options.password
                else:
                    if not options.unattended:
                        try:
                            stdin = getpass.getpass(
                                "Password for %s: " % principal)
                        except EOFError:
                            stdin = None
                        if not stdin:
                            raise ScriptError(
                                "Password must be provided for {}.".format(
                                    principal),
                                rval=CLIENT_INSTALL_ERROR)
                    else:
                        if sys.stdin.isatty():
                            logger.error(
                                "Password must be provided in "
                                "non-interactive mode.")
                            logger.info(
                                "This can be done via "
                                "echo password | ipa-client-install ... "
                                "or with the -w option.")
                            raise ScriptError(rval=CLIENT_INSTALL_ERROR)
                        else:
                            stdin = sys.stdin.readline()

                try:
                    kinit_password(principal, stdin, ccache_name,
                                   config=krb_name)
                except RuntimeError as e:
                    print_port_conf_info()
                    raise ScriptError(
                        "Kerberos authentication failed: {}".format(e),
                        rval=CLIENT_INSTALL_ERROR)
            elif options.keytab:
                join_args.append("-f")
                if os.path.exists(options.keytab):
                    try:
                        kinit_keytab(host_principal,
                                     options.keytab,
                                     ccache_name,
                                     config=krb_name,
                                     attempts=options.kinit_attempts)
                    except gssapi.exceptions.GSSError as e:
                        print_port_conf_info()
                        raise ScriptError(
                            "Kerberos authentication failed: {}".format(e),
                            rval=CLIENT_INSTALL_ERROR)
                else:
                    raise ScriptError(
                        "Keytab file could not be found: {}".format(
                            options.keytab),
                        rval=CLIENT_INSTALL_ERROR)
            elif options.password:
                nolog = (options.password,)
                join_args.append("-w")
                join_args.append(options.password)
            elif options.prompt_password:
                if options.unattended:
                    raise ScriptError(
                        "Password must be provided in non-interactive mode",
                        rval=CLIENT_INSTALL_ERROR)
                try:
                    password = getpass.getpass("Password: ")
                except EOFError:
                    password = None
                if not password:
                    raise ScriptError(
                        "Password must be provided.",
                        rval=CLIENT_INSTALL_ERROR)
                join_args.append("-w")
                join_args.append(password)
                nolog = (password,)

            env['KRB5CCNAME'] = os.environ['KRB5CCNAME'] = ccache_name
            # Get the CA certificate
            try:
                os.environ['KRB5_CONFIG'] = env['KRB5_CONFIG']
                get_ca_certs(fstore, options, cli_server[0], cli_basedn,
                             cli_realm)
                del os.environ['KRB5_CONFIG']
            except errors.FileError as e:
                logger.error('%s', e)
                raise ScriptError(rval=CLIENT_INSTALL_ERROR)
            except Exception as e:
                logger.error("Cannot obtain CA certificate\n%s", e)
                raise ScriptError(rval=CLIENT_INSTALL_ERROR)

            # Now join the domain
            result = run(
                join_args, raiseonerr=False, env=env, nolog=nolog,
                capture_error=True)
            stderr = result.error_output

            if result.returncode != 0:
                logger.error("Joining realm failed: %s", stderr)
                if not options.force:
                    if result.returncode == 13:
                        logger.info(
                            "Use --force-join option to override the host "
                            "entry on the server and force client enrollment.")
                    raise ScriptError(rval=CLIENT_INSTALL_ERROR)
                logger.info(
                    "Use ipa-getkeytab to obtain a host "
                    "principal for this server.")
            else:
                logger.info("Enrolled in IPA realm %s", cli_realm)

            if options.principal is not None:
                run([paths.KDESTROY], raiseonerr=False, env=env)

            # Obtain the TGT. We do it with the temporary krb5.conf, so that
            # only the KDC we're installing under is contacted.
            # Other KDCs might not have replicated the principal yet.
            # Once we have the TGT, it's usable on any server.
            try:
                kinit_keytab(host_principal, paths.KRB5_KEYTAB, CCACHE_FILE,
                             config=krb_name,
                             attempts=options.kinit_attempts)
                env['KRB5CCNAME'] = os.environ['KRB5CCNAME'] = CCACHE_FILE
            except gssapi.exceptions.GSSError as e:
                print_port_conf_info()
                logger.error("Failed to obtain host TGT: %s", e)
                # failure to get ticket makes it impossible to login and bind
                # from sssd to LDAP, abort installation and rollback changes
                raise ScriptError(rval=CLIENT_INSTALL_ERROR)

        finally:
            try:
                os.remove(krb_name)
            except OSError:
                logger.error("Could not remove %s", krb_name)
            try:
                os.rmdir(ccache_dir)
            except OSError:
                pass
            try:
                os.remove(krb_name + ".ipabkp")
            except OSError:
                logger.error("Could not remove %s.ipabkp", krb_name)

    # Configure ipa.conf
    if not options.on_master:
        configure_ipa_conf(fstore, cli_basedn, cli_realm, cli_domain,
                           cli_server, hostname)
        logger.info("Created /etc/ipa/default.conf")

    with certdb.NSSDatabase() as tmp_db:
        api.bootstrap(context='cli_installer',
                      confdir=paths.ETC_IPA,
                      debug=options.debug,
                      delegate=False,
                      nss_dir=tmp_db.secdir)
        if 'config_loaded' not in api.env:
            raise ScriptError(
                "Failed to initialize IPA API.",
                rval=CLIENT_INSTALL_ERROR)

        # Always back up sssd.conf. It gets updated by authconfig --enablekrb5.
        fstore.backup_file(paths.SSSD_CONF)
        if options.sssd:
            if configure_sssd_conf(fstore, cli_realm, cli_domain, cli_server,
                                   options, client_domain, hostname):
                raise ScriptError(rval=CLIENT_INSTALL_ERROR)
            logger.info("Configured /etc/sssd/sssd.conf")

        if options.on_master:
            # If on master assume kerberos is already configured properly.
            # Get the host TGT.
            try:
                kinit_keytab(host_principal, paths.KRB5_KEYTAB, CCACHE_FILE,
                             attempts=options.kinit_attempts)
                os.environ['KRB5CCNAME'] = CCACHE_FILE
            except gssapi.exceptions.GSSError as e:
                logger.error("Failed to obtain host TGT: %s", e)
                raise ScriptError(rval=CLIENT_INSTALL_ERROR)
        else:
            # Configure krb5.conf
            fstore.backup_file(paths.KRB5_CONF)
            configure_krb5_conf(
                cli_realm=cli_realm,
                cli_domain=cli_domain,
                cli_server=cli_server,
                cli_kdc=cli_kdc,
                dnsok=dnsok,
                filename=paths.KRB5_CONF,
                client_domain=client_domain,
                client_hostname=hostname,
                configure_sssd=options.sssd,
                force=options.force)

            logger.info(
                "Configured /etc/krb5.conf for IPA realm %s", cli_realm)

        # Clear out any current session keyring information
        try:
            delete_persistent_client_session_data(host_principal)
        except ValueError:
            pass

        # Add CA certs to a temporary NSS database
        ca_certs = x509.load_certificate_list_from_file(paths.IPA_CA_CRT)
        try:
            tmp_db.create_db()

            for i, cert in enumerate(ca_certs):
                tmp_db.add_cert(cert,
                                'CA certificate %d' % (i + 1),
                                certdb.EXTERNAL_CA_TRUST_FLAGS)
        except CalledProcessError:
            raise ScriptError(
                "Failed to add CA to temporary NSS database.",
                rval=CLIENT_INSTALL_ERROR)

        api.finalize()

        # Now, let's try to connect to the server's RPC interface
        connected = False
        try:
            api.Backend.rpcclient.connect()
            connected = True
            logger.debug("Try RPC connection")
            api.Backend.rpcclient.forward('ping')
        except errors.KerberosError as e:
            if connected:
                api.Backend.rpcclient.disconnect()
            logger.info(
                "Cannot connect to the server due to Kerberos error: %s. "
                "Trying with delegate=True", e)
            try:
                api.Backend.rpcclient.connect(delegate=True)
                logger.debug("Try RPC connection")
                api.Backend.rpcclient.forward('ping')

                logger.info("Connection with delegate=True successful")

                # The remote server is not capable of Kerberos S4U2Proxy
                # delegation. This features is implemented in IPA server
                # version 2.2 and higher
                logger.warning(
                    "Target IPA server has a lower version than the enrolled "
                    "client")
                logger.warning(
                    "Some capabilities including the ipa command capability "
                    "may not be available")
            except errors.PublicError as e2:
                logger.warning(
                    "Second connect with delegate=True also failed: %s", e2)
                raise ScriptError(
                    "Cannot connect to the IPA server RPC interface: %s" % e2,
                    rval=CLIENT_INSTALL_ERROR)
        except errors.PublicError as e:
            raise ScriptError(
                "Cannot connect to the server due to generic error: %s" % e,
                rval=CLIENT_INSTALL_ERROR)

    # Use the RPC directly so older servers are supported
    try:
        result = api.Backend.rpcclient.forward(
            'ca_is_enabled',
            version=u'2.107',
        )
        ca_enabled = result['result']
    except (errors.CommandError, errors.NetworkError):
        result = api.Backend.rpcclient.forward(
            'env',
            server=True,
            version=u'2.0',
        )
        ca_enabled = result['result']['enable_ra']
    if not ca_enabled:
        disable_ra()

    try:
        result = api.Backend.rpcclient.forward(
            'config_show',
            raw=True,  # so that servroles are not queried
            version=u'2.0'
        )
    except Exception as e:
        logger.debug("config_show failed %s", e, exc_info=True)
        raise ScriptError(
            "Failed to retrieve CA certificate subject base: {}".format(e),
            rval=CLIENT_INSTALL_ERROR)
    else:
        subject_base = DN(result['result']['ipacertificatesubjectbase'][0])

    # Create IPA NSS database
    try:
        create_ipa_nssdb()
    except ipautil.CalledProcessError as e:
        raise ScriptError(
            "Failed to create IPA NSS database: %s" % e,
            rval=CLIENT_INSTALL_ERROR)

    # Get CA certificates from the certificate store
    try:
        ca_certs = get_certs_from_ldap(cli_server[0], cli_basedn, cli_realm,
                                       ca_enabled)
    except errors.NoCertificateError:
        if ca_enabled:
            ca_subject = DN(('CN', 'Certificate Authority'), subject_base)
        else:
            ca_subject = None
        ca_certs = certstore.make_compat_ca_certs(ca_certs, cli_realm,
                                                  ca_subject)
    ca_certs_trust = [(c, n, certstore.key_policy_to_trust_flags(t, True, u))
                      for (c, n, t, u) in ca_certs]

    x509.write_certificate_list(
        [c for c, n, t, u in ca_certs if t is not False],
        paths.KDC_CA_BUNDLE_PEM,
        mode=0o644
    )
    x509.write_certificate_list(
        [c for c, n, t, u in ca_certs if t is not False],
        paths.CA_BUNDLE_PEM,
        mode=0o644
    )

    # Add the CA certificates to the IPA NSS database
    logger.debug("Adding CA certificates to the IPA NSS database.")
    ipa_db = certdb.NSSDatabase(paths.IPA_NSSDB_DIR)
    for cert, nickname, trust_flags in ca_certs_trust:
        try:
            ipa_db.add_cert(cert, nickname, trust_flags)
        except CalledProcessError as e:
            raise ScriptError(
                "Failed to add %s to the IPA NSS database." % nickname,
                rval=CLIENT_INSTALL_ERROR)

    # Add the CA certificates to the platform-dependant systemwide CA store
    tasks.insert_ca_certs_into_systemwide_ca_store(ca_certs)

    if not options.on_master:
        client_dns(cli_server[0], hostname, options)
        configure_certmonger(fstore, subject_base, cli_realm, hostname,
                             options, ca_enabled)

    update_ssh_keys(hostname, paths.SSH_CONFIG_DIR, options.create_sshfp)

    try:
        os.remove(CCACHE_FILE)
    except Exception:
        pass

    # Name Server Caching Daemon. Disable for SSSD, use otherwise
    # (if installed)
    nscd = services.knownservices.nscd
    if nscd.is_installed():
        save_state(nscd, statestore)
        nscd_service_action = None
        try:
            if options.sssd:
                nscd_service_action = 'stop'
                nscd.stop()
            else:
                nscd_service_action = 'restart'
                nscd.restart()
        except Exception:
            logger.warning(
                "Failed to %s the %s daemon",
                nscd_service_action, nscd.service_name)
            if not options.sssd:
                logger.warning(
                    "Caching of users/groups will not be available")

        try:
            if options.sssd:
                nscd.disable()
            else:
                nscd.enable()
        except Exception:
            if not options.sssd:
                logger.warning(
                    "Failed to configure automatic startup of the %s daemon",
                    nscd.service_name)
                logger.info(
                    "Caching of users/groups will not be "
                    "available after reboot")
            else:
                logger.warning(
                    "Failed to disable %s daemon. Disable it manually.",
                    nscd.service_name)

    else:
        # this is optional service, just log
        if not options.sssd:
            logger.info(
                "%s daemon is not installed, skip configuration",
                nscd.service_name)

    nslcd = services.knownservices.nslcd
    if nslcd.is_installed():
        save_state(nslcd, statestore)

    retcode, conf = (0, None)

    if not options.no_ac:
        # Modify nsswitch/pam stack
        tasks.modify_nsswitch_pam_stack(
            sssd=options.sssd,
            mkhomedir=options.mkhomedir,
            fstore=fstore,
            statestore=statestore,
            sudo=options.conf_sudo
        )
        # if mkhomedir, make sure oddjobd is enabled and started
        if options.mkhomedir:
            oddjobd = services.service('oddjobd', api)
            running = oddjobd.is_running()
            enabled = oddjobd.is_enabled()
            statestore.backup_state('oddjobd', 'running', running)
            statestore.backup_state('oddjobd', 'enabled', enabled)
            try:
                if not enabled:
                    oddjobd.enable()
                if not running:
                    oddjobd.start()
            except Exception as e:
                logger.critical("Unable to start oddjobd: %s", str(e))

        logger.info("%s enabled", "SSSD" if options.sssd else "LDAP")

        if options.sssd:
            sssd = services.service('sssd', api)
            try:
                sssd.restart()
            except CalledProcessError:
                logger.warning("SSSD service restart was unsuccessful.")

            try:
                sssd.enable()
            except CalledProcessError as e:
                logger.warning(
                    "Failed to enable automatic startup of the SSSD daemon: "
                    "%s", e)

        if not options.sssd:
            tasks.modify_pam_to_use_krb5(statestore)
            logger.info("Kerberos 5 enabled")

        # Update non-SSSD LDAP configuration after authconfig calls as it would
        # change its configuration otherways
        if not options.sssd:
            for configurer in [configure_ldap_conf, configure_nslcd_conf]:
                (retcode, conf, filenames) = configurer(
                    fstore, cli_basedn, cli_realm,
                    cli_domain, cli_server, dnsok,
                    options, nosssd_files[configurer.__name__])
                if retcode:
                    raise ScriptError(rval=CLIENT_INSTALL_ERROR)
                if conf:
                    logger.info(
                        "%s configured using configuration file(s) %s",
                        conf, filenames)

        if configure_openldap_conf(fstore, cli_basedn, cli_server):
            logger.info("Configured /etc/openldap/ldap.conf")
        else:
            logger.info("Failed to configure /etc/openldap/ldap.conf")

        # Check that nss is working properly
        if not options.on_master:
            user = options.principal
            if user is None:
                user = "admin@%s" % cli_domain
                logger.info("Principal is not set when enrolling with OTP"
                            "; using principal '%s' for 'getent passwd'",
                            user)
            elif '@' not in user:
                user = "%s@%s" % (user, cli_domain)
            n = 0
            found = False
            # Loop for up to 10 seconds to see if nss is working properly.
            # It can sometimes take a few seconds to connect to the remote
            # provider.
            # Particulary, SSSD might take longer than 6-8 seconds.
            while n < 10 and not found:
                try:
                    ipautil.run([paths.GETENT, "passwd", user])
                    found = True
                except Exception as e:
                    time.sleep(1)
                    n = n + 1

            if not found:
                logger.error("Unable to find '%s' user with 'getent "
                             "passwd %s'!", user.split("@")[0], user)
                if conf:
                    logger.info("Recognized configuration: %s", conf)
                else:
                    logger.error(
                        "Unable to reliably detect "
                        "configuration. Check NSS setup manually.")

                try:
                    hardcode_ldap_server(cli_server)
                except Exception as e:
                    logger.error(
                        "Adding hardcoded server name to "
                        "/etc/ldap.conf failed: %s", str(e))

    if options.conf_ssh:
        configure_ssh_config(fstore, options)

    if options.conf_sshd:
        configure_sshd_config(fstore, options)

    if options.location:
        configure_automount(options)

    if options.configure_firefox:
        configure_firefox(options, statestore, cli_domain)

    if not options.no_nisdomain:
        configure_nisdomain(
            options=options, domain=cli_domain, statestore=statestore)

    statestore.delete_state('installation', 'complete')
    statestore.backup_state('installation', 'complete', True)
    logger.info('Client configuration complete.')


def uninstall_check(options):
    if not is_ipa_client_configured():
        if options.on_master:
            rval = SUCCESS
        else:
            rval = CLIENT_NOT_CONFIGURED
        raise ScriptError(
            "IPA client is not configured on this system.",
            rval=rval)

    if is_ipa_configured() and not options.on_master:
        logger.error(
            "IPA client is configured as a part of IPA server on this system.")
        logger.info("Refer to ipa-server-install for uninstallation.")
        raise ScriptError(rval=CLIENT_NOT_CONFIGURED)


def uninstall(options):
    env = {'PATH': SECURE_PATH}

    fstore = sysrestore.FileStore(paths.IPA_CLIENT_SYSRESTORE)
    statestore = sysrestore.StateFile(paths.IPA_CLIENT_SYSRESTORE)

    if os.path.isfile(paths.IPA_CLIENT_AUTOMOUNT):
        try:
            run([paths.IPA_CLIENT_AUTOMOUNT, "--uninstall", "--debug"])
        except CalledProcessError as e:
            if e.returncode != CLIENT_NOT_CONFIGURED:
                logger.error(
                    "Unconfigured automount client failed: %s", str(e))

    # Reload the state as automount unconfigure may have modified it
    fstore._load()
    statestore._load()

    hostname = None
    ipa_domain = None
    was_sssd_configured = False
    try:
        sssdconfig = SSSDConfig.SSSDConfig()
        sssdconfig.import_config()
        domains = sssdconfig.list_active_domains()
        all_domains = sssdconfig.list_domains()

        # we consider all the domains, because handling sssd.conf
        # during uninstall is dependant on was_sssd_configured flag
        # so the user does not lose info about inactive domains
        if len(all_domains) > 1:
            # There was more than IPA domain configured
            was_sssd_configured = True
        for name in domains:
            domain = sssdconfig.get_domain(name)
            try:
                provider = domain.get_option('id_provider')
            except SSSDConfig.NoOptionError:
                continue
            if provider == "ipa":
                try:
                    hostname = domain.get_option('ipa_hostname')
                except SSSDConfig.NoOptionError:
                    continue
                try:
                    ipa_domain = domain.get_option('ipa_domain')
                except SSSDConfig.NoOptionError:
                    pass
    except Exception as e:
        # We were unable to read existing SSSD config. This might mean few
        # things:
        # - sssd wasn't installed
        # - sssd was removed after install and before uninstall
        # - there are no active domains
        # in both cases we cannot continue with SSSD
        pass

    if hostname is None:
        hostname = FQDN

    ipa_db = certdb.NSSDatabase(paths.IPA_NSSDB_DIR)
    sys_db = certdb.NSSDatabase(paths.NSS_DB_DIR)

    cmonger = services.knownservices.certmonger
    if ipa_db.has_nickname('Local IPA host'):
        try:
            certmonger.stop_tracking(paths.IPA_NSSDB_DIR,
                                     nickname='Local IPA host')
        except RuntimeError as e:
            logger.error("%s failed to stop tracking certificate: %s",
                         cmonger.service_name, e)

    client_nss_nickname = 'IPA Machine Certificate - %s' % hostname
    if sys_db.has_nickname(client_nss_nickname):
        try:
            certmonger.stop_tracking(paths.NSS_DB_DIR,
                                     nickname=client_nss_nickname)
        except RuntimeError as e:
            logger.error("%s failed to stop tracking certificate: %s",
                         cmonger.service_name, e)

    for filename in certdb.NSS_FILES:
        remove_file(os.path.join(ipa_db.secdir, filename))

    # Remove any special principal names we added to the IPA CA helper
    certmonger.remove_principal_from_cas()

    try:
        cmonger.stop()
    except Exception as e:
        log_service_error(cmonger.service_name, 'stop', e)

    try:
        cmonger.disable()
    except Exception as e:
        logger.error(
            "Failed to disable automatic startup of the %s service: %s",
            cmonger.service_name, str(e))

    if not options.on_master and os.path.exists(paths.IPA_DEFAULT_CONF):
        logger.info("Unenrolling client from IPA server")
        join_args = [
            paths.SBIN_IPA_JOIN,
            "--unenroll",
            "-h", hostname,
            "-k", paths.KRB5_KEYTAB
        ]
        if options.debug:
            join_args.append("-d")
            env['XMLRPC_TRACE_CURL'] = 'yes'
        result = run(join_args, raiseonerr=False, env=env)
        if result.returncode != 0:
            logger.error("Unenrolling host failed: %s", result.error_log)

    if os.path.exists(paths.IPA_DEFAULT_CONF):
        logger.info(
            "Removing Kerberos service principals from /etc/krb5.keytab")
        try:
            parser = RawConfigParser()
            parser.read(paths.IPA_DEFAULT_CONF)
            realm = parser.get('global', 'realm')
            run([paths.IPA_RMKEYTAB, "-k", paths.KRB5_KEYTAB, "-r", realm])
        except CalledProcessError as err:
            if err.returncode != 5:
                # 5 means Principal name or realm not found in keytab
                # and can be ignored
                logger.error(
                    "Failed to remove Kerberos service principals: %s",
                    str(err))
        except Exception as e:
            logger.error(
                "Failed to remove Kerberos service principals: %s", str(e))

    # Restore oddjobd to its original state
    oddjobd = services.service('oddjobd', api)
    if not statestore.restore_state('oddjobd', 'running'):
        try:
            oddjobd.stop()
        except Exception:
            pass

    if not statestore.restore_state('oddjobd', 'enabled'):
        try:
            oddjobd.disable()
        except Exception:
            pass

    logger.info("Disabling client Kerberos and LDAP configurations")
    was_sssd_installed = False
    was_sshd_configured = False
    if fstore.has_files():
        was_sssd_installed = fstore.has_file(paths.SSSD_CONF)
        was_sshd_configured = fstore.has_file(paths.SSHD_CONFIG)
    try:
        tasks.restore_pre_ipa_client_configuration(fstore,
                                                   statestore,
                                                   was_sssd_installed,
                                                   was_sssd_configured)
    except Exception as e:
        raise ScriptError(
            "Failed to remove krb5/LDAP configuration: {}".format(e),
            rval=CLIENT_INSTALL_ERROR)

    # Clean up the SSSD cache before SSSD service is stopped or restarted
    remove_file(paths.SSSD_MC_GROUP)
    remove_file(paths.SSSD_MC_PASSWD)

    if was_sssd_installed:
        try:
            run([paths.SSSCTL, "cache-remove", "-o", "--stop", "--start"])
        except Exception:
            logger.info(
                "An error occurred while removing SSSD's cache."
                "Please remove the cache manually by executing "
                "sssctl cache-remove -o.")

    if ipa_domain:
        sssd_domain_ldb = "cache_" + ipa_domain + ".ldb"
        sssd_ldb_file = os.path.join(paths.SSSD_DB, sssd_domain_ldb)
        remove_file(sssd_ldb_file)

        sssd_domain_ccache = "ccache_" + ipa_domain.upper()
        sssd_ccache_file = os.path.join(paths.SSSD_DB, sssd_domain_ccache)
        remove_file(sssd_ccache_file)

    # Next if-elif-elif construction deals with sssd.conf file.
    # Old pre-IPA domains are preserved due merging the old sssd.conf
    # during the installation of ipa-client but any new domains are
    # only present in sssd.conf now, so we don't want to delete them
    # by rewriting sssd.conf file. IPA domain is removed gracefully.

    # SSSD was installed before our installation and other non-IPA domains
    # found, restore backed up sssd.conf to sssd.conf.bkp and remove IPA
    # domain from the current sssd.conf
    if was_sssd_installed and was_sssd_configured:
        logger.info(
            "The original configuration of SSSD included other domains than "
            "the IPA-based one.")

        delete_ipa_domain()

        restored = False
        try:
            restored = fstore.restore_file(
                paths.SSSD_CONF, paths.SSSD_CONF_BKP)
        except OSError:
            logger.debug(
                "Error while restoring pre-IPA /etc/sssd/sssd.conf.")

        if restored:
            logger.info(
                "Original pre-IPA SSSD configuration file was "
                "restored to /etc/sssd/sssd.conf.bkp.")

        logger.info(
            "IPA domain removed from current one, restarting SSSD service")
        sssd = services.service('sssd', api)
        try:
            sssd.restart()
        except CalledProcessError:
            logger.warning("SSSD service restart was unsuccessful.")

    # SSSD was not installed before our installation, but other domains found,
    # delete IPA domain, but leave other domains intact
    elif not was_sssd_installed and was_sssd_configured:
        delete_ipa_domain()
        logger.info(
            "Other domains than IPA domain found, IPA domain was removed "
            "from /etc/sssd/sssd.conf.")

        sssd = services.service('sssd', api)
        try:
            sssd.restart()
        except CalledProcessError:
            logger.warning("SSSD service restart was unsuccessful.")

    # SSSD was not installed before our installation, and no other domains
    # than IPA are configured in sssd.conf - make sure config file is removed
    elif not was_sssd_installed and not was_sssd_configured \
            and os.path.exists(paths.SSSD_CONF):
        try:
            os.rename(paths.SSSD_CONF, paths.SSSD_CONF_DELETED)
        except OSError:
            logger.debug("Error while moving /etc/sssd/sssd.conf to %s",
                         paths.SSSD_CONF_DELETED)

        logger.info(
            "Redundant SSSD configuration file "
            "/etc/sssd/sssd.conf was moved to /etc/sssd/sssd.conf.deleted")

        sssd = services.service('sssd', api)
        try:
            sssd.stop()
        except CalledProcessError:
            logger.warning("SSSD service could not be stopped")

        try:
            sssd.disable()
        except CalledProcessError as e:
            logger.warning(
                "Failed to disable automatic startup of the SSSD daemon: %s",
                e)

    tasks.restore_hostname(fstore, statestore)

    if fstore.has_files():
        logger.info("Restoring client configuration files")
        fstore.restore_all_files()

    unconfigure_nisdomain(statestore)

    nscd = services.knownservices.nscd
    nslcd = services.knownservices.nslcd

    for service in (nscd, nslcd):
        if service.is_installed():
            restore_state(service, statestore)
        else:
            # this is an optional service, just log
            logger.info(
                "%s daemon is not installed, skip configuration",
                service.service_name
            )

    createntp.uninstall_client(fstore, statestore)
    # restore ntp state
    restore_state(SERVICE_API, statestore)

    if was_sshd_configured and services.knownservices.sshd.is_running():
        remove_file(paths.SSHD_IPA_CONFIG)
<<<<<<< HEAD
=======
        remove_file(paths.SSH_IPA_CONFIG)
>>>>>>> aa58fad8
        services.knownservices.sshd.restart()

    # Remove the Firefox configuration
    if statestore.has_state('firefox'):
        logger.info("Removing Firefox configuration.")
        preferences_fname = statestore.restore_state(
            'firefox', 'preferences_fname')
        if preferences_fname is not None:
            if os.path.isfile(preferences_fname):
                try:
                    os.remove(preferences_fname)
                except Exception as e:
                    logger.warning(
                        "'%s' could not be removed: %s.",
                        preferences_fname, str(e))
                    logger.warning(
                        "Please remove file '%s' manually.", preferences_fname)

    rv = SUCCESS

    if fstore.has_files():
        logger.error('Some files have not been restored, see %s',
                     paths.SYSRESTORE_INDEX)

    statestore.delete_state('installation', 'complete')
    has_state = False
    for module in statestore.modules:
            logger.error(
                'Some installation state for %s has not been '
                'restored, see /var/lib/ipa/sysrestore/sysrestore.state',
                module)
            has_state = True
            rv = CLIENT_UNINSTALL_ERROR

    if has_state:
        logger.warning(
            'Some installation state has not been restored.\n'
            'This may cause re-installation to fail.\n'
            'It should be safe to remove /var/lib/ipa-client/sysrestore.state '
            'but it may\n mean your system hasn\'t been restored '
            'to its pre-installation state.')

    # Remove the IPA configuration file
    remove_file(paths.IPA_DEFAULT_CONF)

    # Remove misc backups
    remove_file(paths.OPENLDAP_LDAP_CONF + '.ipabkp')
    remove_file(paths.NSSWITCH_CONF + '.ipabkp')

    # Remove the CA cert from the systemwide certificate store
    tasks.remove_ca_certs_from_systemwide_ca_store()

    # Remove the CA cert
    remove_file(paths.IPA_CA_CRT)
    remove_file(paths.KDC_CA_BUNDLE_PEM)
    remove_file(paths.CA_BUNDLE_PEM)

    logger.info("Client uninstall complete.")

    # The next block of code prompts for reboot, therefore all uninstall
    # logic has to be done before

    if not options.unattended:
        logger.info(
            "The original nsswitch.conf configuration has been restored.")
        logger.info(
            "You may need to restart services or reboot the machine.")
        if not options.on_master:
            if user_input("Do you want to reboot the machine?", False):
                try:
                    run([paths.SBIN_REBOOT])
                except Exception as e:
                    raise ScriptError(
                        "Reboot command failed to execute: {}".format(e),
                         rval=CLIENT_UNINSTALL_ERROR)

    # IMPORTANT: Do not put any client uninstall logic after the block above

    if rv:
        raise ScriptError(rval=rv)


def init(installer):
    root_logger = logging.getLogger()
    for handler in root_logger.handlers:
        if (isinstance(handler, logging.StreamHandler) and
                handler.stream is sys.stderr):  # pylint: disable=no-member
            installer.debug = handler.level == logging.DEBUG
            break
    else:
        installer.debug = True
    installer.unattended = not installer.interactive

    if installer.domain_name:
        installer.domain = normalize_hostname(installer.domain_name)
    else:
        installer.domain = None
    installer.server = installer.servers
    installer.realm = installer.realm_name
    installer.primary = installer.fixed_primary
    if installer.principal:
        installer.password = installer.admin_password
    else:
        installer.password = installer.host_password
    installer.hostname = installer.host_name
    installer.conf_ntp = not installer.no_ntp
    installer.trust_sshfp = installer.ssh_trust_dns
    installer.conf_ssh = not installer.no_ssh
    installer.conf_sshd = not installer.no_sshd
    installer.conf_sudo = not installer.no_sudo
    installer.create_sshfp = not installer.no_dns_sshfp
    if installer.ca_cert_files:
        installer.ca_cert_file = installer.ca_cert_files[-1]
    else:
        installer.ca_cert_file = None
    installer.location = installer.automount_location
    installer.dns_updates = installer.enable_dns_updates
    installer.krb5_offline_passwords = not installer.no_krb5_offline_passwords
    installer.sssd = not installer.no_sssd


@group
class ClientInstallInterface(hostname_.HostNameInstallInterface,
                             service.ServiceAdminInstallInterface,
                             sssd.SSSDInstallInterface):
    """
    Interface of the client installer

    Knobs defined here will be available in:
    * ipa-client-install
    * ipa-server-install
    * ipa-replica-prepare
    * ipa-replica-install
    """
    description = "Client"

    principal = extend_knob(
        service.ServiceAdminInstallInterface.principal,
        description="principal to use to join the IPA realm",
    )
    principal = enroll_only(principal)

    host_password = knob(
        str, None,
        sensitive=True,
    )
    host_password = enroll_only(host_password)

    keytab = knob(
        str, None,
        description="path to backed up keytab from previous enrollment",
        cli_names=[None, '-k'],
    )
    keytab = enroll_only(keytab)

    mkhomedir = knob(
        None,
        description="create home directories for users on their first login",
    )
    mkhomedir = enroll_only(mkhomedir)

    force_join = knob(
        None,
        description="Force client enrollment even if already enrolled",
    )
    force_join = enroll_only(force_join)

    ntp_servers = knob(
        # pylint: disable=invalid-sequence-index
        typing.List[str], None,
        description="ntp server to use. This option can be used multiple "
                    "times",
        cli_names='--ntp-server',
        cli_metavar='NTP_SERVER',
    )
    ntp_servers = enroll_only(ntp_servers)

    ntp_pool = knob(
        str, None,
        description="ntp server pool to use",
    )
    ntp_pool = enroll_only(ntp_pool)

    no_ntp = knob(
        None,
        description="do not configure ntp",
        cli_names=[None, '-N'],
    )
    no_ntp = enroll_only(no_ntp)

    force_ntpd = knob(
        None, False,
        deprecated=True,
        description="Stop and disable any time&date synchronization services "
                    "besides ntpd. This option has been deprecated",
    )
    force_ntpd = enroll_only(force_ntpd)

    nisdomain = knob(
        str, None,
        description="NIS domain name",
    )
    nisdomain = enroll_only(nisdomain)

    no_nisdomain = knob(
        None,
        description="do not configure NIS domain name",
    )
    no_nisdomain = enroll_only(no_nisdomain)

    ssh_trust_dns = knob(
        None,
        description="configure OpenSSH client to trust DNS SSHFP records",
    )
    ssh_trust_dns = enroll_only(ssh_trust_dns)

    no_ssh = knob(
        None,
        description="do not configure OpenSSH client",
    )
    no_ssh = enroll_only(no_ssh)

    no_sshd = knob(
        None,
        description="do not configure OpenSSH server",
    )
    no_sshd = enroll_only(no_sshd)

    no_sudo = knob(
        None,
        description="do not configure SSSD as data source for sudo",
    )
    no_sudo = enroll_only(no_sudo)

    no_dns_sshfp = knob(
        None,
        description="do not automatically create DNS SSHFP records",
    )
    no_dns_sshfp = enroll_only(no_dns_sshfp)

    kinit_attempts = knob(
        int, 5,
        description="number of attempts to obtain host TGT (defaults to 5).",
    )
    kinit_attempts = enroll_only(kinit_attempts)

    @kinit_attempts.validator
    def kinit_attempts(self, value):
        if value < 1:
            raise ValueError("expects an integer greater than 0.")

    request_cert = knob(
        None,
        deprecated=True,
        description="request certificate for the machine",
    )
    request_cert = prepare_only(request_cert)

    def __init__(self, **kwargs):
        super(ClientInstallInterface, self).__init__(**kwargs)

        if self.servers and not self.domain_name:
            raise RuntimeError(
                "--server cannot be used without providing --domain")

        if self.force_ntpd:
            logger.warning(
                "Option --force-ntpd has been deprecated and will be "
                "removed in a future release."
            )

        if self.ntp_servers and self.no_ntp:
            raise RuntimeError(
                "--ntp-server cannot be used together with --no-ntp")

        if self.ntp_pool and self.no_ntp:
            raise RuntimeError(
                "--ntp-pool cannot be used together with --no-ntp")

        if self.request_cert:
            logger.warning(
                "Option --request-cert has been deprecated and will be "
                "removed in a future release."
            )

        if self.no_nisdomain and self.nisdomain:
            raise RuntimeError(
                "--no-nisdomain cannot be used together with --nisdomain")

        if self.ip_addresses:
            if self.enable_dns_updates:
                raise RuntimeError(
                    "--ip-address cannot be used together with"
                    " --enable-dns-updates")

            if self.all_ip_addresses:
                raise RuntimeError(
                    "--ip-address cannot be used together with"
                    "--all-ip-addresses")


class ClientInstall(ClientInstallInterface,
                    automount.AutomountInstallInterface):
    """
    Client installer
    """

    dm_password = None

    ca_cert_files = extend_knob(
        ClientInstallInterface.ca_cert_files,
    )

    @ca_cert_files.validator
    def ca_cert_files(self, value):
        if not isinstance(value, list):
            raise ValueError("Expected list, got {!r}".format(value))
        # this is what init() does
        value = value[-1]
        if not os.path.exists(value):
            raise ValueError("'%s' does not exist" % value)
        if not os.path.isfile(value):
            raise ValueError("'%s' is not a file" % value)
        if not os.path.isabs(value):
            raise ValueError("'%s' is not an absolute file path" % value)

        try:
            x509.load_certificate_from_file(value)
        except Exception:
            raise ValueError("'%s' is not a valid certificate file" % value)

    @property
    def prompt_password(self):
        return self.interactive

    no_ac = False

    force = knob(
        None,
        description="force setting of LDAP/Kerberos conf",
        cli_names=[None, '-f'],
    )

    on_master = False

    configure_firefox = knob(
        None,
        description="configure Firefox to use IPA domain credentials",
    )

    firefox_dir = knob(
        str, None,
        description="specify directory where Firefox is installed (for "
                    "example: '/usr/lib/firefox')",
    )

    def __init__(self, **kwargs):
        super(ClientInstall, self).__init__(**kwargs)

        if self.firefox_dir and not self.configure_firefox:
            raise RuntimeError(
                "--firefox-dir cannot be used without --configure-firefox "
                "option")

    @step()
    def main(self):
        init(self)
        install_check(self)
        yield
        install(self)

    @main.uninstaller
    def main(self):
        init(self)
        uninstall_check(self)
        yield
        uninstall(self)<|MERGE_RESOLUTION|>--- conflicted
+++ resolved
@@ -34,15 +34,9 @@
 from configparser import RawConfigParser
 from urllib.parse import urlparse, urlunparse
 
-<<<<<<< HEAD
-from ipalib import api, errors, x509, createntp
-from ipalib import sysrestore
-from ipalib.constants import IPAAPI_USER, MAXHOSTNAMELEN
-=======
 from ipalib import api, errors, x509
 from ipalib import sysrestore
 from ipalib.constants import FQDN, IPAAPI_USER, MAXHOSTNAMELEN
->>>>>>> aa58fad8
 from ipalib.install import certmonger, certstore, service
 from ipalib.install import hostname as hostname_
 from ipalib.facts import is_ipa_client_configured, is_ipa_configured
@@ -59,12 +53,7 @@
 from ipaplatform.constants import constants
 from ipaplatform.paths import paths
 from ipaplatform.tasks import tasks
-<<<<<<< HEAD
-from ipapython import certdb, kernel_keyring, ipaldap, ipautil, ntpmethods
-from ipapython.ntpmethods import TIME_SERVER, SERVICE_API
-=======
 from ipapython import certdb, kernel_keyring, ipaldap, ipautil, dnsutil
->>>>>>> aa58fad8
 from ipapython.admintool import ScriptError
 from ipapython.dn import DN
 from ipapython.install import typing
@@ -79,7 +68,7 @@
 from ipapython.ssh import SSHPublicKey
 from ipapython import version
 
-from . import automount, sssd
+from . import automount, timeconf, sssd
 from ipaclient import discovery
 from ipapython.ipachangeconf import IPAChangeConf
 
@@ -2134,23 +2123,20 @@
             "using 'ipa-client-install --uninstall'.")
         raise ScriptError(rval=CLIENT_ALREADY_CONFIGURED)
 
-    if TIME_SERVER is None and options.conf_ntp:
-        raise ScriptError(
-            "NTP daemon not found in your system. "
-            "Please, install NTP daemon and try again or use --no-ntp flag."
-        )
-
     check_ldap_conf()
 
     if options.conf_ntp:
         try:
-            ntpmethods.check_timedate_services()
-        except ntpmethods.NTPConflictingService as e:
-            print("WARNING: conflicting time&date synchronization service '{}'"
-                  " will be disabled".format(e.conflicting_service))
-            print("in favor of {}".format(TIME_SERVER))
-            print("")
-        except ntpmethods.NTPConfigurationError:
+            timeconf.check_timedate_services()
+        except timeconf.NTPConflictingService as e:
+            print(
+                "WARNING: conflicting time&date synchronization service "
+                "'{}' will be disabled in favor of chronyd\n".format(
+                    e.conflicting_service
+                )
+            )
+
+        except timeconf.NTPConfigurationError:
             pass
 
     if options.unattended and (
@@ -2446,8 +2432,7 @@
     if options.conf_ntp:
         if not options.on_master and not options.unattended and not (
                 options.ntp_servers or options.ntp_pool):
-            options.ntp_servers, options.ntp_pool = \
-                ntpmethods.get_time_source(logger)
+            options.ntp_servers, options.ntp_pool = timeconf.get_time_source()
 
     cli_realm = ds.realm
     cli_realm_source = ds.realm_source
@@ -2547,6 +2532,73 @@
             except ipautil.CalledProcessError as e:
                 raise RuntimeError("Failed to remove %s from %s: %s" %
                                    (nickname, sys_db.secdir, e))
+
+
+def sync_time(ntp_servers, ntp_pool, fstore, statestore):
+    """
+    Will disable any other time synchronization service and configure chrony
+    with given ntp(chrony) server and/or pool using Augeas.
+    If there is no option --ntp-server set IPADiscovery will try to find ntp
+    server in DNS records.
+    """
+    # We assume that NTP servers are discoverable through SRV records in DNS.
+
+    # disable other time&date services first
+    timeconf.force_chrony(statestore)
+
+    if not ntp_servers and not ntp_pool:
+        # autodiscovery happens in case that NTP configuration isn't explicitly
+        # disabled and user did not provide any NTP server addresses or
+        # NTP pool address to the installer interactively or as an cli argument
+        ds = discovery.IPADiscovery()
+        ntp_servers = ds.ipadns_search_srv(
+            cli_domain, '_ntp._udp', None, break_on_first=False
+        )
+        if ntp_servers:
+            for server in ntp_servers:
+                # when autodiscovery found server records
+                logger.debug("Found DNS record for NTP server: \t%s", server)
+
+    logger.info('Synchronizing time')
+
+    configured = False
+    if ntp_servers or ntp_pool:
+        configured = timeconf.configure_chrony(ntp_servers, ntp_pool,
+                                               fstore, statestore)
+    else:
+        logger.warning("No SRV records of NTP servers found and no NTP server "
+                       "or pool address was provided.")
+
+    if not configured:
+        print("Using default chrony configuration.")
+
+    return timeconf.sync_chrony()
+
+
+def restore_time_sync(statestore, fstore):
+    if statestore.has_state('chrony'):
+        chrony_enabled = statestore.restore_state('chrony', 'enabled')
+        restored = False
+
+        try:
+            # Restore might fail due to missing file(s) in backup.
+            # One example is if the client was updated from a previous version
+            # not configured with chrony. In such a cast it is OK to fail.
+            restored = fstore.restore_file(paths.CHRONY_CONF)
+        except ValueError:  # this will not handle possivble IOError
+            logger.debug("Configuration file %s was not restored.",
+                         paths.CHRONY_CONF)
+
+        if not chrony_enabled:
+            services.knownservices.chronyd.stop()
+            services.knownservices.chronyd.disable()
+        elif restored:
+            services.knownservices.chronyd.restart()
+
+    try:
+        timeconf.restore_forced_timeservices(statestore)
+    except CalledProcessError as e:
+        logger.error('Failed to restore time synchronization service: %s', e)
 
 
 def install(options):
@@ -2597,24 +2649,15 @@
         tasks.set_hostname(options.hostname)
 
     if options.conf_ntp:
-        # Attempt to configure and sync time with NTP server.
-        if not createntp.sync_time_client(
-                fstore, statestore, cli_domain,
-                options.ntp_servers, options.ntp_pool):
-            print("Warning: IPA client was unable to sync time "
-                  "with IPA server!")
-            print("         Time synchronization is required for IPA "
-                  "to work correctly!")
-        else:
-            print("Time successfully synchronized with IPA server")
+        # Attempt to configure and sync time with NTP server (chrony).
+        sync_time(options.ntp_servers, options.ntp_pool, fstore, statestore)
     elif options.on_master:
         # If we're on master skipping the time sync here because it was done
         # in ipa-server-install
         logger.debug("Skipping attempt to configure and synchronize time with"
-                     " %s server as it has been already done on master.",
-                     TIME_SERVER)
+                     " chrony server as it has been already done on master.")
     else:
-        logger.info("Skipping time synchronization")
+        logger.info("Skipping chrony configuration")
 
     if not options.unattended:
         if (options.principal is None and options.password is None and
@@ -3066,7 +3109,6 @@
         tasks.modify_nsswitch_pam_stack(
             sssd=options.sssd,
             mkhomedir=options.mkhomedir,
-            fstore=fstore,
             statestore=statestore,
             sudo=options.conf_sudo
         )
@@ -3210,13 +3252,12 @@
     fstore = sysrestore.FileStore(paths.IPA_CLIENT_SYSRESTORE)
     statestore = sysrestore.StateFile(paths.IPA_CLIENT_SYSRESTORE)
 
-    if os.path.isfile(paths.IPA_CLIENT_AUTOMOUNT):
-        try:
-            run([paths.IPA_CLIENT_AUTOMOUNT, "--uninstall", "--debug"])
-        except CalledProcessError as e:
-            if e.returncode != CLIENT_NOT_CONFIGURED:
-                logger.error(
-                    "Unconfigured automount client failed: %s", str(e))
+    try:
+        run([paths.IPA_CLIENT_AUTOMOUNT, "--uninstall", "--debug"])
+    except CalledProcessError as e:
+        if e.returncode != CLIENT_NOT_CONFIGURED:
+            logger.error(
+                "Unconfigured automount client failed: %s", str(e))
 
     # Reload the state as automount unconfigure may have modified it
     fstore._load()
@@ -3488,16 +3529,11 @@
                 service.service_name
             )
 
-    createntp.uninstall_client(fstore, statestore)
-    # restore ntp state
-    restore_state(SERVICE_API, statestore)
+    restore_time_sync(statestore, fstore)
 
     if was_sshd_configured and services.knownservices.sshd.is_running():
         remove_file(paths.SSHD_IPA_CONFIG)
-<<<<<<< HEAD
-=======
         remove_file(paths.SSH_IPA_CONFIG)
->>>>>>> aa58fad8
         services.knownservices.sshd.restart()
 
     # Remove the Firefox configuration

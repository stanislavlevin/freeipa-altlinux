--- conflicted
+++ resolved
@@ -27,11 +27,7 @@
                        LDAPRemoveAttributeViaOption,
                        LDAPRetrieve, global_output_params,
                        host_is_master,
-<<<<<<< HEAD
-                       add_missing_object_class)
-=======
                        add_missing_object_class, member_validator)
->>>>>>> aa58fad8
 from .hostgroup import get_complete_hostgroup_member_list
 from ipalib import (
     api, Str, Int, Flag, _, ngettext, errors, output

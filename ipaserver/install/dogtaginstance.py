--- conflicted
+++ resolved
@@ -30,10 +30,6 @@
 import traceback
 import dbus
 import re
-<<<<<<< HEAD
-import pwd
-=======
->>>>>>> aa58fad8
 import lxml.etree
 
 from configparser import DEFAULTSECT, ConfigParser, RawConfigParser
@@ -65,8 +61,6 @@
 
 INTERNAL_TOKEN = "internal"
 
-<<<<<<< HEAD
-=======
 OU_GROUPS_DN = DN(('ou', 'groups'), ('o', 'ipaca'))
 
 
@@ -77,7 +71,6 @@
 def _group_dn(group):
     return DN(('cn', group), OU_GROUPS_DN)
 
->>>>>>> aa58fad8
 
 def get_security_domain():
     """
@@ -375,18 +368,10 @@
                 connector.attrib[secretattr] = self.ajp_secret
 
         if rewrite:
-<<<<<<< HEAD
-            pent = pwd.getpwnam(constants.PKI_USER)
-            with open(paths.PKI_TOMCAT_SERVER_XML, "wb") as fd:
-                server_xml.write(fd, pretty_print=True, encoding="utf-8")
-                os.fchmod(fd.fileno(), 0o660)
-                os.fchown(fd.fileno(), pent.pw_uid, pent.pw_gid)
-=======
             with open(paths.PKI_TOMCAT_SERVER_XML, "wb") as fd:
                 server_xml.write(fd, pretty_print=True, encoding="utf-8")
                 os.fchmod(fd.fileno(), 0o660)
                 self.service_user.chown(fd.fileno())
->>>>>>> aa58fad8
 
     def http_proxy(self):
         """ Update the http proxy file  """
@@ -406,12 +391,8 @@
             fd.write(template)
             os.fchmod(fd.fileno(), 0o640)
 
-<<<<<<< HEAD
-    def configure_certmonger_renewal_helpers(self):
-=======
     @staticmethod
     def configure_certmonger_renewal_helpers():
->>>>>>> aa58fad8
         """
         Create a new CA type for certmonger that will retrieve updated
         certificates from the dogtag master server.

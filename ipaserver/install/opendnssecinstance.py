#
# Copyright (C) 2014  FreeIPA Contributors see COPYING for license
#

from __future__ import absolute_import

import logging
import os
import stat
import shutil
from subprocess import CalledProcessError

from ipalib.install import sysrestore
from ipaserver.dnssec.opendnssec import tasks
from ipaserver.install import service
from ipaserver.masters import ENABLED_SERVICE
from ipapython.dn import DN
from ipapython import directivesetter
from ipapython import ipautil
from ipaplatform import services
from ipaplatform.constants import constants
from ipaplatform.paths import paths
from ipalib import errors, api
from ipaserver import p11helper
from ipalib.constants import SOFTHSM_DNSSEC_TOKEN_LABEL

logger = logging.getLogger(__name__)

KEYMASTER = u'dnssecKeyMaster'


def get_dnssec_key_masters(conn):
    """
    This method can be used only for admin connections, common users do not
    have permission to access content of service containers.
    :return: list of active dnssec key masters
    """
    assert conn is not None

    # please check ipalib/dns.py:dnssec_installed() method too, if you do
    # any modifications here

    dn = DN(api.env.container_masters, api.env.basedn)

    filter_attrs = {
        u'cn': u'DNSSEC',
        u'objectclass': u'ipaConfigObject',
        u'ipaConfigString': [KEYMASTER, ENABLED_SERVICE],
    }
    only_masters_f = conn.make_filter(filter_attrs, rules=conn.MATCH_ALL)

    try:
        entries = conn.find_entries(filter=only_masters_f, base_dn=dn)
    except errors.NotFound:
        return []

    keymasters_list = []
    for entry in entries[0]:
        keymasters_list.append(str(entry.dn[1].value))

    return keymasters_list


class OpenDNSSECInstance(service.Service):
    def __init__(self, fstore=None):
        service.Service.__init__(
            self, "ods-enforcerd",
            service_desc="OpenDNSSEC enforcer daemon",
        )
        self.conf_file_dict = {
            'SOFTHSM_LIB': paths.LIBSOFTHSM2_SO,
            'TOKEN_LABEL': SOFTHSM_DNSSEC_TOKEN_LABEL,
            'KASP_DB': paths.OPENDNSSEC_KASP_DB,
            'ODS_USER': constants.ODS_USER,
            'ODS_GROUP': constants.ODS_GROUP,
        }
        self.kasp_file_dict = {}
        self.extra_config = [KEYMASTER]

        if fstore:
            self.fstore = fstore
        else:
            self.fstore = sysrestore.FileStore(paths.SYSRESTORE)

    suffix = ipautil.dn_attribute_property('_suffix')

    def get_masters(self):
        return get_dnssec_key_masters(api.Backend.ldap2)

    def create_instance(self, fqdn, realm_name, generate_master_key=True,
                        kasp_db_file=None):
        if self.get_state("enabled") is None:
            self.backup_state("enabled", self.is_enabled())
        if self.get_state("running") is None:
            self.backup_state("running", self.is_running())
        self.fqdn = fqdn
        self.realm = realm_name
        self.suffix = ipautil.realm_to_suffix(self.realm)
        self.kasp_db_file = kasp_db_file

        try:
            self.stop()
        except Exception:
            pass

        self.step("setting up configuration files", self.__setup_conf_files)
        self.step("setting up ownership and file mode bits", self.__setup_ownership_file_modes)
        if generate_master_key:
            self.step("generating master key", self.__generate_master_key)
        self.step("setting up OpenDNSSEC", self.__setup_dnssec)
        self.step("setting up ipa-dnskeysyncd", self.__setup_dnskeysyncd)
        self.step("starting OpenDNSSEC enforcer", self.__start)
        self.step("configuring OpenDNSSEC enforcer to start on boot", self.__enable)
        self.start_creation()

    def __enable(self):
        try:
            self.ldap_configure('DNSSEC', self.fqdn, None,
                                self.suffix, self.extra_config)
        except errors.DuplicateEntry:
            logger.error("DNSSEC service already exists")

        # add the KEYMASTER identifier into ipaConfigString
        # this is needed for the re-enabled DNSSEC master
        dn = DN(('cn', 'DNSSEC'), ('cn', self.fqdn), api.env.container_masters,
                api.env.basedn)
        try:
            entry = api.Backend.ldap2.get_entry(dn, ['ipaConfigString'])
        except errors.NotFound as e:
            logger.error(
                "DNSSEC service entry not found in the LDAP (%s)", e)
        else:
            config = entry.setdefault('ipaConfigString', [])
            if KEYMASTER not in config:
                config.append(KEYMASTER)
                api.Backend.ldap2.update_entry(entry)

    def __setup_conf_files(self):
        if not self.fstore.has_file(paths.OPENDNSSEC_CONF_FILE):
            self.fstore.backup_file(paths.OPENDNSSEC_CONF_FILE)

        if not self.fstore.has_file(paths.OPENDNSSEC_KASP_FILE):
            self.fstore.backup_file(paths.OPENDNSSEC_KASP_FILE)

        if not self.fstore.has_file(paths.OPENDNSSEC_ZONELIST_FILE):
            self.fstore.backup_file(paths.OPENDNSSEC_ZONELIST_FILE)

        pin_fd = open(paths.DNSSEC_SOFTHSM_PIN, "r")
        pin = pin_fd.read()
        pin_fd.close()

        # add pin to template
        sub_conf_dict = self.conf_file_dict
        sub_conf_dict['PIN'] = pin
        if paths.ODS_KSMUTIL is not None and os.path.exists(paths.ODS_KSMUTIL):
            # OpenDNSSEC 1.4
            sub_conf_dict['INTERVAL'] = '<Interval>PT3600S</Interval>'
        else:
            # OpenDNSSEC 2.x
            sub_conf_dict['INTERVAL'] = '<!-- Interval not used in 2x -->'

        ods_conf_txt = ipautil.template_file(
            os.path.join(paths.USR_SHARE_IPA_DIR, "opendnssec_conf.template"),
            sub_conf_dict)
        ods_conf_fd = open(paths.OPENDNSSEC_CONF_FILE, 'w')
        ods_conf_fd.seek(0)
        ods_conf_fd.truncate(0)
        ods_conf_fd.write(ods_conf_txt)
        ods_conf_fd.close()

        ods_kasp_txt = ipautil.template_file(
            os.path.join(paths.USR_SHARE_IPA_DIR, "opendnssec_kasp.template"),
            self.kasp_file_dict)
        ods_kasp_fd = open(paths.OPENDNSSEC_KASP_FILE, 'w')
        ods_kasp_fd.seek(0)
        ods_kasp_fd.truncate(0)
        ods_kasp_fd.write(ods_kasp_txt)
        ods_kasp_fd.close()

        if not self.fstore.has_file(paths.SYSCONFIG_ODS):
            self.fstore.backup_file(paths.SYSCONFIG_ODS)

        if not os.path.isfile(paths.SYSCONFIG_ODS):
            # create file, it's not shipped on Debian
            with open(paths.SYSCONFIG_ODS, 'a') as f:
                os.fchmod(f.fileno(), 0o644)

        directivesetter.set_directive(paths.SYSCONFIG_ODS,
                                      'SOFTHSM2_CONF',
                                      paths.DNSSEC_SOFTHSM2_CONF,
                                      quotes=False, separator='=')

    def __setup_ownership_file_modes(self):
        assert constants.ODS_USER.uid is not None
        assert constants.ODS_GROUP.gid is not None

        # workarounds for packaging bugs in opendnssec-1.4.5-2.fc20.x86_64
        # https://bugzilla.redhat.com/show_bug.cgi?id=1098188
        for (root, dirs, files) in os.walk(paths.ETC_OPENDNSSEC_DIR):
            for directory in dirs:
                dir_path = os.path.join(root, directory)
                os.chmod(dir_path, 0o770)
                # chown to root:ods
                os.chown(dir_path, 0, constants.ODS_GROUP.gid)
            for filename in files:
                file_path = os.path.join(root, filename)
                os.chmod(file_path, 0o660)
                # chown to root:ods
                os.chown(file_path, 0, constants.ODS_GROUP.gid)

        for (root, dirs, files) in os.walk(paths.VAR_OPENDNSSEC_DIR):
            for directory in dirs:
                dir_path = os.path.join(root, directory)
                os.chmod(dir_path, 0o770)
                # chown to ods:ods
                constants.ODS_USER.chown(dir_path, gid=constants.ODS_GROUP.gid)
            for filename in files:
                file_path = os.path.join(root, filename)
                os.chmod(file_path, 0o660)
                # chown to ods:ods
                constants.ODS_USER.chown(file_path,
                                         gid=constants.ODS_GROUP.gid)

    def __generate_master_key(self):

        with open(paths.DNSSEC_SOFTHSM_PIN, "r") as f:
            pin = f.read()

        os.environ["SOFTHSM2_CONF"] = paths.DNSSEC_SOFTHSM2_CONF
        p11 = p11helper.P11_Helper(
            SOFTHSM_DNSSEC_TOKEN_LABEL, pin, paths.LIBSOFTHSM2_SO)
        try:
            # generate master key
            logger.debug("Creating master key")
            p11helper.generate_master_key(p11)

            # change tokens mod/owner
            logger.debug("Changing ownership of token files")
            for (root, dirs, files) in os.walk(paths.DNSSEC_TOKENS_DIR):
                for directory in dirs:
                    dir_path = os.path.join(root, directory)
                    os.chmod(dir_path, 0o770 | stat.S_ISGID)
                    # chown to ods:named
                    constants.ODS_USER.chown(dir_path,
                                             gid=constants.NAMED_GROUP.gid)
                for filename in files:
                    file_path = os.path.join(root, filename)
                    os.chmod(file_path, 0o660 | stat.S_ISGID)
                    # chown to ods:named
                    constants.ODS_USER.chown(file_path,
                                             gid=constants.NAMED_GROUP.gid)

        finally:
            p11.finalize()

    def __setup_dnssec(self):
        # run once only
        if self.get_state("kasp_db_configured") and not self.kasp_db_file:
            logger.debug("Already configured, skipping step")
            return

        self.backup_state("kasp_db_configured", True)

        if not self.fstore.has_file(paths.OPENDNSSEC_KASP_DB):
            self.fstore.backup_file(paths.OPENDNSSEC_KASP_DB)

        if self.kasp_db_file:
            # copy user specified kasp.db to proper location and set proper
            # privileges
            shutil.copy(self.kasp_db_file, paths.OPENDNSSEC_KASP_DB)
            constants.ODS_USER.chown(paths.OPENDNSSEC_KASP_DB,
                                     gid=constants.ODS_GROUP.gid)
            os.chmod(paths.OPENDNSSEC_KASP_DB, 0o660)

        else:
            # initialize new kasp.db
            tasks.run_ods_setup()

    def __setup_dnskeysyncd(self):
        # set up dnskeysyncd this is DNSSEC master
        directivesetter.set_directive(paths.SYSCONFIG_IPA_DNSKEYSYNCD,
                                      'ISMASTER',
                                      '1',
                                      quotes=False, separator='=')

    def __start(self):
        self.restart()  # needed to reload conf files
        tasks.run_ods_policy_import()
        if self.kasp_db_file:
            # regenerate zonelist.xml
            result = tasks.run_ods_manager(
                ['zonelist', 'export'], capture_output=True
            )
            with open(paths.OPENDNSSEC_ZONELIST_FILE, 'w') as f:
                f.write(result.output)
<<<<<<< HEAD
                os.fchown(f.fileno(), self.ods_uid, self.ods_gid)
=======
                constants.ODS_USER.chown(f.fileno(),
                                         gid=constants.ODS_GROUP.gid)
>>>>>>> aa58fad8
                os.fchmod(f.fileno(), 0o660)

    def uninstall(self):
        if not self.is_configured():
            return

        self.print_msg("Unconfiguring %s" % self.service_name)

        running = self.restore_state("running")
        enabled = self.restore_state("enabled")

        # stop DNSSEC services before backing up kasp.db
        try:
            self.stop()
        except Exception:
            pass

        ods_exporter = services.service('ipa-ods-exporter', api)
        try:
            ods_exporter.stop()
        except Exception:
            pass

        # remove directive from ipa-dnskeysyncd, this server is not DNSSEC
        # master anymore
        directivesetter.set_directive(paths.SYSCONFIG_IPA_DNSKEYSYNCD,
                                      'ISMASTER', None,
                                      quotes=False, separator='=')

        restore_list = [paths.OPENDNSSEC_CONF_FILE, paths.OPENDNSSEC_KASP_FILE,
                        paths.SYSCONFIG_ODS, paths.OPENDNSSEC_ZONELIST_FILE]

        if os.path.isfile(paths.OPENDNSSEC_KASP_DB):

            # force to export data
            cmd = [paths.IPA_ODS_EXPORTER, 'ipa-full-update']
            try:
                self.print_msg("Exporting DNSSEC data before uninstallation")
                ipautil.run(cmd, runas=constants.ODS_USER)
            except CalledProcessError:
                logger.error("DNSSEC data export failed")

            try:
                shutil.copy(paths.OPENDNSSEC_KASP_DB,
                            paths.IPA_KASP_DB_BACKUP)
            except IOError as e:
                logger.error(
                    "Unable to backup OpenDNSSEC database %s, "
                    "restore will be skipped: %s", paths.OPENDNSSEC_KASP_DB, e)
            else:
                logger.info("OpenDNSSEC database backed up in %s",
                            paths.IPA_KASP_DB_BACKUP)
                # restore OpenDNSSEC's KASP DB only if backup succeeded
                # removing the file without backup could totally break DNSSEC
                restore_list.append(paths.OPENDNSSEC_KASP_DB)

        for f in restore_list:
            try:
                self.fstore.restore_file(f)
            except ValueError as error:
                logger.debug("%s", error)

        self.restore_state("kasp_db_configured")  # just eat state

        # disabled by default, by ldap_configure()
        if enabled:
            self.enable()

        if running:
            self.restart()<|MERGE_RESOLUTION|>--- conflicted
+++ resolved
@@ -293,12 +293,8 @@
             )
             with open(paths.OPENDNSSEC_ZONELIST_FILE, 'w') as f:
                 f.write(result.output)
-<<<<<<< HEAD
-                os.fchown(f.fileno(), self.ods_uid, self.ods_gid)
-=======
                 constants.ODS_USER.chown(f.fileno(),
                                          gid=constants.ODS_GROUP.gid)
->>>>>>> aa58fad8
                 os.fchmod(f.fileno(), 0o660)
 
     def uninstall(self):

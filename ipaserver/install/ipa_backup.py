--- conflicted
+++ resolved
@@ -307,11 +307,7 @@
         os.chmod(self.top_dir, 0o750)
         self.dir = os.path.join(self.top_dir, "ipa")
         os.mkdir(self.dir, 0o750)
-<<<<<<< HEAD
-        os.chown(self.dir, pent.pw_uid, pent.pw_gid)
-=======
         constants.DS_USER.chown(self.dir)
->>>>>>> aa58fad8
         self.tarfile = None
 
         self.header = os.path.join(self.top_dir, 'header')

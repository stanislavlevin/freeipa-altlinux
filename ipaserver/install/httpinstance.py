--- conflicted
+++ resolved
@@ -105,12 +105,8 @@
             AUTOREDIR='' if auto_redirect else '#',
             CRL_PUBLISH_PATH=paths.PKI_CA_PUBLISH_DIR,
             FONTS_DIR=paths.FONTS_DIR,
-<<<<<<< HEAD
-            FONTS_AWESOME_DIR=paths.FONTS_AWESOME_DIR,
-=======
             FONTS_OPENSANS_DIR=paths.FONTS_OPENSANS_DIR,
             FONTS_FONTAWESOME_DIR=paths.FONTS_FONTAWESOME_DIR,
->>>>>>> 2b0a76e6
             GSSAPI_SESSION_KEY=paths.GSSAPI_SESSION_KEY,
             IPA_CUSTODIA_SOCKET=paths.IPA_CUSTODIA_SOCKET,
             IPA_CCACHES=paths.IPA_CCACHES,

--- conflicted
+++ resolved
@@ -300,58 +300,6 @@
         for k, v in default_sub.items():
             self.sub_dict.setdefault(k, v)
 
-<<<<<<< HEAD
-        if sub_dict.get("REALM"):
-            self.realm = sub_dict["REALM"]
-        else:
-            self.realm = api.env.realm
-            suffix = ipautil.realm_to_suffix(self.realm) if self.realm else None
-
-        self.ldapuri = ipaldap.realm_to_ldapi_uri(self.realm)
-        if suffix is not None:
-            assert isinstance(suffix, DN)
-
-        fqdn = installutils.get_fqdn()
-        if fqdn is None:
-            raise RuntimeError("Unable to determine hostname")
-
-        if not self.sub_dict.get("REALM") and self.realm is not None:
-            self.sub_dict["REALM"] = self.realm
-        if not self.sub_dict.get("FQDN"):
-            self.sub_dict["FQDN"] = fqdn
-        if not self.sub_dict.get("DOMAIN"):
-            self.sub_dict["DOMAIN"] = api.env.domain
-        if not self.sub_dict.get("SUFFIX") and suffix is not None:
-            self.sub_dict["SUFFIX"] = suffix
-        if not self.sub_dict.get("ESCAPED_SUFFIX"):
-            self.sub_dict["ESCAPED_SUFFIX"] = str(suffix)
-        if not self.sub_dict.get("LIBARCH"):
-            self.sub_dict["LIBARCH"] = paths.LIBARCH
-        if not self.sub_dict.get("TIME"):
-            self.sub_dict["TIME"] = int(time.time())
-        if not self.sub_dict.get("MIN_DOMAIN_LEVEL"):
-            self.sub_dict["MIN_DOMAIN_LEVEL"] = str(constants.MIN_DOMAIN_LEVEL)
-        if not self.sub_dict.get("MAX_DOMAIN_LEVEL"):
-            self.sub_dict["MAX_DOMAIN_LEVEL"] = str(constants.MAX_DOMAIN_LEVEL)
-        if not self.sub_dict.get("STRIP_ATTRS"):
-            self.sub_dict["STRIP_ATTRS"] = "%s" % (
-                " ".join(constants.REPL_AGMT_STRIP_ATTRS),)
-        if not self.sub_dict.get("EXCLUDES"):
-            self.sub_dict["EXCLUDES"] = "(objectclass=*) $ EXCLUDE %s" % (
-                " ".join(constants.REPL_AGMT_EXCLUDES),)
-        if not self.sub_dict.get("TOTAL_EXCLUDES"):
-            self.sub_dict["TOTAL_EXCLUDES"] = "(objectclass=*) $ EXCLUDE " + \
-                " ".join(constants.REPL_AGMT_TOTAL_EXCLUDES)
-        if not self.sub_dict.get("SELINUX_USERMAP_DEFAULT"):
-            self.sub_dict["SELINUX_USERMAP_DEFAULT"] = \
-                platformconstants.SELINUX_USERMAP_DEFAULT
-        if not self.sub_dict.get("SELINUX_USERMAP_ORDER"):
-            self.sub_dict["SELINUX_USERMAP_ORDER"] = \
-                platformconstants.SELINUX_USERMAP_ORDER
-        if "FIPS" not in self.sub_dict:
-            self.sub_dict["FIPS"] = '#' if tasks.is_fips_enabled() else ''
-=======
->>>>>>> aa58fad8
         self.api = create_api(mode=None)
         self.api.bootstrap(
             in_server=True,

# Authors: Karl MacMillan <kmacmillan@mentalrootkit.com>
#          Simo Sorce <ssorce@redhat.com>
#
# Copyright (C) 2007  Red Hat
# see file 'COPYING' for use and warranty information
#
# This program is free software; you can redistribute it and/or modify
# it under the terms of the GNU General Public License as published by
# the Free Software Foundation, either version 3 of the License, or
# (at your option) any later version.
#
# This program is distributed in the hope that it will be useful,
# but WITHOUT ANY WARRANTY; without even the implied warranty of
# MERCHANTABILITY or FITNESS FOR A PARTICULAR PURPOSE.  See the
# GNU General Public License for more details.
#
# You should have received a copy of the GNU General Public License
# along with this program.  If not, see <http://www.gnu.org/licenses/>.
#

from __future__ import print_function, absolute_import

import logging
import shutil
import os
import time
import tempfile
import fnmatch

from lib389 import DirSrv
from lib389.idm.ipadomain import IpaDomain
from lib389.instance.options import General2Base, Slapd2Base
from lib389.instance.remove import remove_ds_instance as lib389_remove_ds
from lib389.instance.setup import SetupDs

from ipalib import x509
from ipalib.install import certmonger, certstore
from ipapython.certdb import (IPA_CA_TRUST_FLAGS,
                              EXTERNAL_CA_TRUST_FLAGS,
                              TrustFlags)
from ipapython import ipautil, ipaldap
from ipapython import dogtag
from ipaserver.install import service
from ipaserver.install import installutils
from ipaserver.install import certs
from ipaserver.install import replication
from ipaserver.install import sysupgrade
from ipaserver.install import upgradeinstance
from ipalib import api
from ipalib import errors
from ipalib import constants
from ipaplatform.constants import constants as platformconstants
from ipaplatform.tasks import tasks
from ipapython.dn import DN
from ipapython.admintool import ScriptError
from ipaplatform import services
from ipaplatform.paths import paths

logger = logging.getLogger(__name__)

DS_USER = platformconstants.DS_USER
DS_GROUP = platformconstants.DS_GROUP

IPA_SCHEMA_FILES = ("60kerberos.ldif",
                    "60samba.ldif",
                    "60ipaconfig.ldif",
                    "60basev2.ldif",
                    "60basev3.ldif",
                    "60ipapk11.ldif",
                    "60ipadns.ldif",
                    "60certificate-profiles.ldif",
                    "61kerberos-ipav3.ldif",
                    "65ipacertstore.ldif",
                    "65ipasudo.ldif",
                    "70ipaotp.ldif",
                    "70topology.ldif",
                    "71idviews.ldif",
                    "72domainlevels.ldif",
                    "73certmap.ldif",
                    "15rfc2307bis.ldif",
                    "15rfc4876.ldif")

ALL_SCHEMA_FILES = IPA_SCHEMA_FILES + ("05rfc2247.ldif", )
DS_INSTANCE_PREFIX = 'slapd-'


def find_server_root():
    if os.path.isdir(paths.USR_LIB_DIRSRV_64):
        return paths.USR_LIB_DIRSRV_64
    else:
        return paths.USR_LIB_DIRSRV

def config_dirname(serverid):
    return (paths.ETC_DIRSRV_SLAPD_INSTANCE_TEMPLATE % serverid) + "/"

def schema_dirname(serverid):
    return config_dirname(serverid) + "/schema/"


def remove_ds_instance(serverid):
    """Call the lib389 api to remove the instance. Because of the
    design of the api, there is no "force" command. Provided a marker
    file exists, it will attempt the removal, and the marker is the *last*
    file to be removed. IE just run this multiple times til it works (if
    you even need multiple times ....)
    """

    logger.debug("Attempting to remove instance %s", serverid)
    # Alloc the local instance by name (no creds needed!)
    ds = DirSrv(verbose=True, external_log=logger)
    ds.local_simple_allocate(serverid)

    # Remove it
    lib389_remove_ds(ds)
    logger.debug("Instance removed correctly.")


def get_ds_instances():
    '''
    Return a sorted list of all 389ds instances.

    If the instance name ends with '.removed' it is ignored. This
    matches 389ds behavior.
    '''

    dirsrv_instance_dir = paths.ETC_DIRSRV

    instances = []

    for basename in os.listdir(dirsrv_instance_dir):
        pathname = os.path.join(dirsrv_instance_dir, basename)
        # Must be a directory
        if os.path.isdir(pathname):
            # Must start with prefix and not end with .removed
            if (basename.startswith(DS_INSTANCE_PREFIX) and
                    not basename.endswith('.removed')):
                # Strip off prefix
                instance = basename[len(DS_INSTANCE_PREFIX):]
                # Must be non-empty
                if instance:
                    instances.append(instance)

    instances.sort()
    return instances

def check_ports():
    """
    Check of Directory server ports are open.

    Returns a tuple with two booleans, one for unsecure port 389 and one for
    secure port 636. True means that the port is free, False means that the
    port is taken.
    """
    ds_unsecure = not ipautil.host_port_open(None, 389)
    ds_secure = not ipautil.host_port_open(None, 636)
    return (ds_unsecure, ds_secure)

def is_ds_running(server_id=''):
    return services.knownservices.dirsrv.is_running(instance_name=server_id)


def get_domain_level(api=api):
    dn = DN(('cn', 'Domain Level'),
            ('cn', 'ipa'), ('cn', 'etc'), api.env.basedn)

    with ipaldap.LDAPClient.from_realm(api.env.realm) as conn:
        conn.external_bind()
        try:
            entry = conn.get_entry(dn, ['ipaDomainLevel'])
        except errors.NotFound:
            return constants.DOMAIN_LEVEL_0
        else:
            return int(entry.single_value['ipaDomainLevel'])


def get_all_external_schema_files(root):
    """Get all schema files"""
    f = []
    for path, _subdirs, files in os.walk(root):
        for name in files:
            if fnmatch.fnmatch(name, "*.ldif"):
                f.append(os.path.join(path, name))
    return sorted(f)


class DsInstance(service.Service):
    def __init__(self, realm_name=None, domain_name=None, fstore=None,
                 domainlevel=None, config_ldif=None):
        super(DsInstance, self).__init__(
            "dirsrv",
            service_desc="directory server",
            fstore=fstore,
            service_prefix=u'ldap',
            keytab=paths.DS_KEYTAB,
            service_user=DS_USER,
            realm_name=realm_name
        )
        self.nickname = 'Server-Cert'
        self.sub_dict = None
        self.domain = domain_name
        self.master_fqdn = None
        self.pkcs12_info = None
        self.cacert_name = None
        self.ca_is_configured = True
        self.cert = None
        self.idstart = None
        self.idmax = None
        self.ca_subject = None
        self.subject_base = None
        self.open_ports = []
        self.run_init_memberof = True
        self.config_ldif = config_ldif  # updates for dse.ldif
        self.domainlevel = domainlevel
        if realm_name:
            self.suffix = ipautil.realm_to_suffix(self.realm)
            self.serverid = ipaldap.realm_to_serverid(self.realm)
            self.__setup_sub_dict()
        else:
            self.suffix = DN()
            self.serverid = None

    subject_base = ipautil.dn_attribute_property('_subject_base')

    def __common_setup(self):

        self.step("creating directory server instance", self.__create_instance)
        self.step("tune ldbm plugin", self.__tune_ldbm)
        if self.config_ldif is not None:
            self.step("stopping directory server", self.__stop_instance)
            self.step(
                "updating configuration in dse.ldif", self.__update_dse_ldif
            )
            self.step("starting directory server", self.__start_instance)
        self.step("adding default schema", self.__add_default_schemas)
        self.step("enabling memberof plugin", self.__add_memberof_module)
        self.step("enabling winsync plugin", self.__add_winsync_module)
        self.step("configure password logging", self.__password_logging)
        self.step("configuring replication version plugin", self.__config_version_module)
        self.step("enabling IPA enrollment plugin", self.__add_enrollment_module)
        self.step("configuring uniqueness plugin", self.__set_unique_attrs)
        self.step("configuring uuid plugin", self.__config_uuid_module)
        self.step("configuring modrdn plugin", self.__config_modrdn_module)
        self.step("configuring DNS plugin", self.__config_dns_module)
        self.step("enabling entryUSN plugin", self.__enable_entryusn)
        self.step("configuring lockout plugin", self.__config_lockout_module)
        self.step("configuring topology plugin", self.__config_topology_module)
        self.step("creating indices", self.__create_indices)
        self.step("enabling referential integrity plugin", self.__add_referint_module)
        self.step("configuring certmap.conf", self.__certmap_conf)
        self.step("configure new location for managed entries", self.__repoint_managed_entries)
        self.step("configure dirsrv ccache and keytab",
                  self.configure_systemd_ipa_env)
        self.step("enabling SASL mapping fallback",
                  self.__enable_sasl_mapping_fallback)

    def __common_post_setup(self):
        self.step("initializing group membership", self.init_memberof)
        self.step("adding master entry", self.__add_master_entry)
        self.step("initializing domain level", self.__set_domain_level)
        self.step("configuring Posix uid/gid generation",
                  self.__config_uidgid_gen)
        self.step("adding replication acis", self.__add_replication_acis)
        self.step("activating sidgen plugin", self._add_sidgen_plugin)
        self.step("activating extdom plugin", self._add_extdom_plugin)

        self.step("configuring directory to start on boot", self.__enable)

    def init_info(self, realm_name, fqdn, domain_name, dm_password,
                  subject_base, ca_subject,
                  idstart, idmax, pkcs12_info, ca_file=None,
                  setup_pkinit=False):
        self.realm = realm_name.upper()
        self.serverid = ipaldap.realm_to_serverid(self.realm)
        self.suffix = ipautil.realm_to_suffix(self.realm)
        self.fqdn = fqdn
        self.dm_password = dm_password
        self.domain = domain_name
        self.subject_base = subject_base
        self.ca_subject = ca_subject
        self.idstart = idstart
        self.idmax = idmax
        self.pkcs12_info = pkcs12_info
        if pkcs12_info:
            self.ca_is_configured = False
        self.setup_pkinit = setup_pkinit
        self.ca_file = ca_file

        self.__setup_sub_dict()

    def create_instance(self, realm_name, fqdn, domain_name,
                        dm_password, pkcs12_info=None,
                        idstart=1100, idmax=999999,
                        subject_base=None, ca_subject=None,
                        hbac_allow=True, ca_file=None, setup_pkinit=False):
        self.init_info(
            realm_name, fqdn, domain_name, dm_password,
            subject_base, ca_subject,
            idstart, idmax, pkcs12_info, ca_file=ca_file,
            setup_pkinit=setup_pkinit)

        self.__common_setup()
        self.step("restarting directory server", self.__restart_instance)

        self.step("adding sasl mappings to the directory", self.__configure_sasl_mappings)
        self.step("adding default layout", self.__add_default_layout)
        self.step("adding delegation layout", self.__add_delegation_layout)
        self.step("creating container for managed entries", self.__managed_entries)
        self.step("configuring user private groups", self.__user_private_groups)
        self.step("configuring netgroups from hostgroups", self.__host_nis_groups)
        self.step("creating default Sudo bind user", self.__add_sudo_binduser)
        self.step("creating default Auto Member layout", self.__add_automember_config)
        self.step("adding range check plugin", self.__add_range_check_plugin)
        if hbac_allow:
            self.step("creating default HBAC rule allow_all", self.add_hbac)
        self.step("adding entries for topology management", self.__add_topology_entries)

        self.__common_post_setup()

        self.start_creation(runtime=30)

    def enable_ssl(self):
        self.steps = []

        self.step("configuring TLS for DS instance", self.__enable_ssl)
        if self.master_fqdn is None:
            self.step("adding CA certificate entry", self.__upload_ca_cert)
        else:
            self.step("importing CA certificates from LDAP",
                      self.__import_ca_certs)
        self.step("restarting directory server", self.__restart_instance)

        self.start_creation()

    def create_replica(self, realm_name, master_fqdn, fqdn,
                       domain_name, dm_password,
                       subject_base, ca_subject,
                       api, pkcs12_info=None, ca_file=None,
                       ca_is_configured=None,
                       setup_pkinit=False):
        # idstart and idmax are configured so that the range is seen as
        # depleted by the DNA plugin and the replica will go and get a
        # new range from the master.
        # This way all servers use the initially defined range by default.
        idstart = 1101
        idmax = 1100

        self.init_info(
            realm_name=realm_name,
            fqdn=fqdn,
            domain_name=domain_name,
            dm_password=dm_password,
            subject_base=subject_base,
            ca_subject=ca_subject,
            idstart=idstart,
            idmax=idmax,
            pkcs12_info=pkcs12_info,
            ca_file=ca_file,
            setup_pkinit=setup_pkinit,
        )
        self.master_fqdn = master_fqdn
        if ca_is_configured is not None:
            self.ca_is_configured = ca_is_configured
        self.promote = True
        self.api = api

        self.__common_setup()
        self.step("restarting directory server", self.__restart_instance)

        self.step("creating DS keytab", self.request_service_keytab)

        # 389-ds allows to ignore time skew during replication. It is disabled
        # by default to avoid issues with non-contiguous CSN values which
        # derived from a time stamp when the change occurs. However, there are
        # cases when we are interested only in the changes coming from the
        # other side and should therefore allow ignoring the time skew.
        #
        # This helps with initial replication or force-sync because
        # the receiving side has no valuable changes itself yet.
        self.step("ignore time skew for initial replication",
                  self.__replica_ignore_initial_time_skew)

        self.step("setting up initial replication", self.__setup_replica)
        self.step("prevent time skew after initial replication",
                  self.replica_manage_time_skew)
        self.step("adding sasl mappings to the directory", self.__configure_sasl_mappings)
        self.step("updating schema", self.__update_schema)
        # See LDIFs for automember configuration during replica install
        self.step("setting Auto Member configuration", self.__add_replica_automember_config)
        self.step("enabling S4U2Proxy delegation", self.__setup_s4u2proxy)

        self.__common_post_setup()

        self.start_creation(runtime=30)

    def _get_replication_manager(self):
        # Always connect to self over ldapi
        conn = ipaldap.LDAPClient.from_realm(self.realm)
        conn.external_bind()
        repl = replication.ReplicationManager(
            self.realm, self.fqdn, self.dm_password, conn=conn
        )
        if self.dm_password is not None and not self.promote:
            bind_dn = DN(('cn', 'Directory Manager'))
            bind_pw = self.dm_password
        else:
            bind_dn = bind_pw = None
        return repl, bind_dn, bind_pw

    def __setup_replica(self):
        """
        Setup initial replication between replica and remote master.
        GSSAPI is always used as a replication bind method. Note, however,
        that the bind method for the replication differs between domain levels:
            * in domain level 0, Directory Manager credentials are used to bind
              to remote master
            * in domain level 1, GSSAPI using admin/privileged host credentials
              is used (we do not have access to masters' DM password in this
              stage)
        """
        replication.enable_replication_version_checking(
            self.realm,
            self.dm_password)

        repl, bind_dn, bind_pw = self._get_replication_manager()
        repl.setup_promote_replication(
            self.master_fqdn,
            r_binddn=bind_dn,
            r_bindpw=bind_pw,
            cacert=self.ca_file
        )
        self.run_init_memberof = repl.needs_memberof_fixup()

    def finalize_replica_config(self):
        repl, bind_dn, bind_pw = self._get_replication_manager()
        repl.finalize_replica_config(
            self.master_fqdn,
            r_binddn=bind_dn,
            r_bindpw=bind_pw,
            cacert=self.ca_file
        )

    def __configure_sasl_mappings(self):
        # we need to remove any existing SASL mappings in the directory as otherwise they
        # they may conflict.

        try:
            res = api.Backend.ldap2.get_entries(
                DN(('cn', 'mapping'), ('cn', 'sasl'), ('cn', 'config')),
                api.Backend.ldap2.SCOPE_ONELEVEL,
                "(objectclass=nsSaslMapping)")
            for r in res:
                try:
                    api.Backend.ldap2.delete_entry(r)
                except Exception as e:
                    logger.critical(
                        "Error during SASL mapping removal: %s", e)
                    raise
        except Exception as e:
            logger.critical("Error while enumerating SASL mappings %s", e)
            raise

        entry = api.Backend.ldap2.make_entry(
            DN(
                ('cn', 'Full Principal'), ('cn', 'mapping'), ('cn', 'sasl'),
                ('cn', 'config')),
            objectclass=["top", "nsSaslMapping"],
            cn=["Full Principal"],
            nsSaslMapRegexString=[r'\(.*\)@\(.*\)'],
            nsSaslMapBaseDNTemplate=[self.suffix],
            nsSaslMapFilterTemplate=['(krbPrincipalName=\\1@\\2)'],
            nsSaslMapPriority=['10'],
        )
        api.Backend.ldap2.add_entry(entry)

        entry = api.Backend.ldap2.make_entry(
            DN(
                ('cn', 'Name Only'), ('cn', 'mapping'), ('cn', 'sasl'),
                ('cn', 'config')),
            objectclass=["top", "nsSaslMapping"],
            cn=["Name Only"],
            nsSaslMapRegexString=['^[^:@]+$'],
            nsSaslMapBaseDNTemplate=[self.suffix],
            nsSaslMapFilterTemplate=['(krbPrincipalName=&@%s)' % self.realm],
            nsSaslMapPriority=['10'],
        )
        api.Backend.ldap2.add_entry(entry)

    def __update_schema(self):
        # FIXME: https://fedorahosted.org/389/ticket/47490
        self._ldap_mod("schema-update.ldif")

    def __enable(self):
        self.backup_state("enabled", self.is_enabled())
        # At the end of the installation ipa-server-install will enable the
        # 'ipa' service wich takes care of starting/stopping dirsrv
        self.disable()

    def __setup_sub_dict(self):
        server_root = find_server_root()
        try:
            idrange_size = self.idmax - self.idstart + 1
        except TypeError:
            idrange_size = None
        self.sub_dict = dict(
            FQDN=self.fqdn, SERVERID=self.serverid,
            PASSWORD=self.dm_password,
            RANDOM_PASSWORD=ipautil.ipa_generate_password(),
            SUFFIX=self.suffix,
            REALM=self.realm, USER=DS_USER,
            SERVER_ROOT=server_root, DOMAIN=self.domain,
            TIME=int(time.time()), IDSTART=self.idstart,
            IDMAX=self.idmax, HOST=self.fqdn,
            ESCAPED_SUFFIX=str(self.suffix),
            GROUP=DS_GROUP,
            IDRANGE_SIZE=idrange_size,
            DOMAIN_LEVEL=self.domainlevel,
            MAX_DOMAIN_LEVEL=constants.MAX_DOMAIN_LEVEL,
            MIN_DOMAIN_LEVEL=constants.MIN_DOMAIN_LEVEL,
            STRIP_ATTRS=" ".join(replication.STRIP_ATTRS),
            EXCLUDES='(objectclass=*) $ EXCLUDE ' +
            ' '.join(replication.EXCLUDES),
            TOTAL_EXCLUDES='(objectclass=*) $ EXCLUDE ' +
            ' '.join(replication.TOTAL_EXCLUDES),
            DEFAULT_SHELL=platformconstants.DEFAULT_SHELL,
            DEFAULT_ADMIN_SHELL=platformconstants.DEFAULT_ADMIN_SHELL,
            SELINUX_USERMAP_DEFAULT=platformconstants.SELINUX_USERMAP_DEFAULT,
            SELINUX_USERMAP_ORDER=platformconstants.SELINUX_USERMAP_ORDER,
        )

    def __create_instance(self):
        self.backup_state("serverid", self.serverid)

        # The new installer is api driven. We can pass it a log function
        # and it will use it. Because of this, we can pass verbose true,
        # and allow our logger to control the display based on level.
        sds = SetupDs(verbose=True, dryrun=False, log=logger)

        # General environmental options.
        general_options = General2Base(logger)
        general_options.set('strict_host_checking', False)
        # Check that our requested configuration is actually valid ...
        general_options.verify()
        general = general_options.collect()

        # Slapd options, ie instance name.
        slapd_options = Slapd2Base(logger)
        slapd_options.set('instance_name', self.serverid)
        slapd_options.set('root_password', self.dm_password)
        slapd_options.set('self_sign_cert', False)
        slapd_options.verify()
        slapd = slapd_options.collect()

        # Create userroot. Note that the new install does NOT
        # create sample entries, so this is *empty*.
        userroot = {
            'cn': 'userRoot',
            'nsslapd-suffix': self.suffix.ldap_text()
        }

        backends = [userroot]

        sds.create_from_args(general, slapd, backends, None)

        # Now create the new domain root object in the format that IPA expects.
        # Get the instance and setup LDAPI with root autobind.
        inst = DirSrv(verbose=True, external_log=logger)
        inst.local_simple_allocate(
            serverid=self.serverid,
            ldapuri=ipaldap.get_ldap_uri(realm=self.realm, protocol='ldapi'),
        )
        inst.setup_ldapi()
        inst.open()

        try:
            ipadomain = IpaDomain(inst, dn=self.suffix.ldap_text())
            ipadomain.create(properties={
                'dc': self.realm.split('.')[0].lower(),
                'info': 'IPA V2.0',
            })
        finally:
            inst.close()

        # Done!
        logger.debug("completed creating DS instance")

    def __tune_ldbm(self):
        self._ldap_mod("ldbm-tuning.ldif")

    def __update_dse_ldif(self):
        """
        This method updates dse.ldif right after instance creation. This is
        supposed to allow admin modify configuration of the DS which has to be
        done before IPA is fully installed (for example: settings for
        replication on replicas)
        DS must be turned off.
        """
        dse_filename = os.path.join(
            paths.ETC_DIRSRV_SLAPD_INSTANCE_TEMPLATE % self.serverid,
            'dse.ldif'
        )

        with tempfile.NamedTemporaryFile(
                mode='w', delete=False) as new_dse_ldif:
            temp_filename = new_dse_ldif.name
            with open(dse_filename, "r") as input_file:
                parser = installutils.ModifyLDIF(input_file, new_dse_ldif)
                if self.config_ldif:
                    # parse modifications from ldif file supplied by the admin
                    with open(self.config_ldif, "r") as config_ldif:
                        parser.modifications_from_ldif(config_ldif)
                parser.parse()
            new_dse_ldif.flush()
        shutil.copy2(temp_filename, dse_filename)
        tasks.restore_context(dse_filename)
        try:
            os.remove(temp_filename)
        except OSError as e:
            logger.debug("Failed to clean temporary file: %s", e)

    def __add_default_schemas(self):
        for schema_fname in IPA_SCHEMA_FILES:
            target_fname = schema_dirname(self.serverid) + schema_fname
            shutil.copyfile(
                os.path.join(paths.USR_SHARE_IPA_DIR, schema_fname),
                target_fname)
            os.chmod(target_fname, 0o440)    # read access for dirsrv user/group
            DS_USER.chown(target_fname)

        try:
            shutil.move(schema_dirname(self.serverid) + "05rfc2247.ldif",
                            schema_dirname(self.serverid) + "05rfc2247.ldif.old")

            target_fname = schema_dirname(self.serverid) + "05rfc2247.ldif"
            shutil.copyfile(
                os.path.join(paths.USR_SHARE_IPA_DIR, "05rfc2247.ldif"),
                target_fname)
            os.chmod(target_fname, 0o440)
            DS_USER.chown(target_fname)
        except IOError:
            # Does not apply with newer DS releases
            pass

    def start(self, instance_name="", capture_output=True, wait=True):
        super(DsInstance, self).start(
            instance_name, capture_output=capture_output, wait=wait
        )
        api.Backend.ldap2.connect()

    def stop(self, instance_name="", capture_output=True):
        if api.Backend.ldap2.isconnected():
            api.Backend.ldap2.disconnect()

        super(DsInstance, self).stop(
            instance_name, capture_output=capture_output
        )

    def restart(self, instance_name="", capture_output=True, wait=True):
<<<<<<< HEAD
        api.Backend.ldap2.disconnect()
=======
        if api.Backend.ldap2.isconnected():
            api.Backend.ldap2.disconnect()
>>>>>>> aa58fad8
        try:
            super(DsInstance, self).restart(
                instance_name, capture_output=capture_output, wait=wait
            )
            if not is_ds_running(instance_name):
                logger.critical("Failed to restart the directory server. "
                                "See the installation log for details.")
                raise ScriptError()
        except SystemExit as e:
            raise e
        except Exception as e:
            # TODO: roll back here?
            logger.critical("Failed to restart the directory server (%s). "
                            "See the installation log for details.", e)
        api.Backend.ldap2.connect()

    def __start_instance(self):
        self.start(self.serverid)

    def __stop_instance(self):
        self.stop(self.serverid)

    def __restart_instance(self):
        self.restart(self.serverid)

    def __enable_entryusn(self):
        self._ldap_mod("entryusn.ldif")

    def __add_memberof_module(self):
        self._ldap_mod("memberof-conf.ldif")

    def init_memberof(self):
        if not self.run_init_memberof:
            return

        self._ldap_mod("memberof-task.ldif", self.sub_dict)
        # Note, keep dn in sync with dn in install/share/memberof-task.ldif
        dn = DN(('cn', 'IPA install %s' % self.sub_dict["TIME"]), ('cn', 'memberof task'),
                ('cn', 'tasks'), ('cn', 'config'))
        logger.debug("Waiting for memberof task to complete.")
        with ipaldap.LDAPClient.from_realm(self.realm) as conn:
            conn.external_bind()
            replication.wait_for_task(conn, dn)

    def apply_updates(self):
        schema_files = get_all_external_schema_files(paths.EXTERNAL_SCHEMA_DIR)
        data_upgrade = upgradeinstance.IPAUpgrade(self.realm,
                                                  schema_files=schema_files)
        try:
            data_upgrade.create_instance()
        except Exception as e:
            # very fatal errors only will raise exception
            raise RuntimeError("Update failed: %s" % e)
        installutils.store_version()


    def __add_referint_module(self):
        self._ldap_mod("referint-conf.ldif")

    def __set_unique_attrs(self):
        self._ldap_mod("unique-attributes.ldif", self.sub_dict)

    def __config_uidgid_gen(self):
        self._ldap_mod("dna.ldif", self.sub_dict)

    def __add_master_entry(self):
        self._ldap_mod("master-entry.ldif", self.sub_dict)

    def __add_topology_entries(self):
        self._ldap_mod("topology-entries.ldif", self.sub_dict)

    def __add_winsync_module(self):
        self._ldap_mod("ipa-winsync-conf.ldif")

    def __password_logging(self):
        self._ldap_mod("pw-logging-conf.ldif")

    def __config_version_module(self):
        self._ldap_mod("version-conf.ldif")

    def __config_uuid_module(self):
        self._ldap_mod("uuid-conf.ldif")
        self._ldap_mod("uuid.ldif", self.sub_dict)

    def __config_modrdn_module(self):
        self._ldap_mod("modrdn-conf.ldif")
        self._ldap_mod("modrdn-krbprinc.ldif", self.sub_dict)

    def __config_dns_module(self):
        # Configure DNS plugin unconditionally as we would otherwise have
        # troubles if other replica just configured DNS with ipa-dns-install
        self._ldap_mod("ipa-dns-conf.ldif")

    def __config_lockout_module(self):
        self._ldap_mod("lockout-conf.ldif")

    def __config_topology_module(self):
        self._ldap_mod("ipa-topology-conf.ldif", self.sub_dict)

    def __repoint_managed_entries(self):
        self._ldap_mod("repoint-managed-entries.ldif", self.sub_dict)

    def configure_systemd_ipa_env(self):
        template = os.path.join(
            paths.USR_SHARE_IPA_DIR, "ds-ipa-env.conf.template"
        )
        sub_dict = dict(
            KRB5_KTNAME=paths.DS_KEYTAB,
            KRB5CCNAME=paths.TMP_KRB5CC % platformconstants.DS_USER.uid
        )
        conf = ipautil.template_file(template, sub_dict)

        destfile = paths.SLAPD_INSTANCE_SYSTEMD_IPA_ENV_TEMPLATE % (
            self.serverid
        )
        destdir = os.path.dirname(destfile)

        if not os.path.isdir(destdir):
            # create dirsrv-$SERVERID.service.d
            os.mkdir(destdir, 0o755)
        with open(destfile, 'w') as f:
            os.fchmod(f.fileno(), 0o644)
            f.write(conf)
        tasks.restore_context(destfile)

        # remove variables from old /etc/sysconfig/dirsrv file
        if os.path.isfile(paths.SYSCONFIG_DIRSRV):
            self.fstore.backup_file(paths.SYSCONFIG_DIRSRV)
            ipautil.config_replace_variables(
                paths.SYSCONFIG_DIRSRV,
                removevars={'KRB5_KTNAME', 'KRB5CCNAME'}
            )
        # reload systemd to materialize new config file
        tasks.systemd_daemon_reload()

    def __managed_entries(self):
        self._ldap_mod("managed-entries.ldif", self.sub_dict)

    def __user_private_groups(self):
        self._ldap_mod("user_private_groups.ldif", self.sub_dict)

    def __host_nis_groups(self):
        self._ldap_mod("host_nis_groups.ldif", self.sub_dict)

    def __add_enrollment_module(self):
        self._ldap_mod("enrollment-conf.ldif", self.sub_dict)

    def __enable_ssl(self):
        dirname = config_dirname(self.serverid)
        dsdb = certs.CertDB(
            self.realm,
            nssdir=dirname,
            subject_base=self.subject_base,
            ca_subject=self.ca_subject,
        )
        if self.pkcs12_info:
            if self.ca_is_configured:
                trust_flags = IPA_CA_TRUST_FLAGS
            else:
                trust_flags = EXTERNAL_CA_TRUST_FLAGS
            dsdb.create_from_pkcs12(self.pkcs12_info[0], self.pkcs12_info[1],
                                    ca_file=self.ca_file,
                                    trust_flags=trust_flags)
            # rewrite the pin file with current password
            dsdb.create_pin_file()
            server_certs = dsdb.find_server_certs()
            if len(server_certs) == 0:
                raise RuntimeError("Could not find a suitable server cert in import in %s" % self.pkcs12_info[0])

            # We only handle one server cert
            self.nickname = server_certs[0][0]
            self.cert = dsdb.get_cert_from_db(self.nickname)

            if self.ca_is_configured:
                dsdb.track_server_cert(
                    self.nickname, self.principal, dsdb.passwd_fname,
                    'restart_dirsrv %s' % self.serverid)

            self.add_cert_to_service()
        else:
            dsdb.create_from_cacert()
            # rewrite the pin file with current password
            dsdb.create_pin_file()
            if self.master_fqdn is None:
                ca_args = [
                    paths.CERTMONGER_DOGTAG_SUBMIT,
                    '--ee-url', 'https://%s:8443/ca/ee/ca' % self.fqdn,
                    '--certfile', paths.RA_AGENT_PEM,
                    '--keyfile', paths.RA_AGENT_KEY,
                    '--cafile', paths.IPA_CA_CRT,
                    '--agent-submit'
                ]
                helper = " ".join(ca_args)
                prev_helper = certmonger.modify_ca_helper('IPA', helper)
            else:
                prev_helper = None
            try:
                cmd = 'restart_dirsrv %s' % self.serverid
                certmonger.request_and_wait_for_cert(
                    certpath=dirname,
                    storage='NSSDB',
                    nickname=self.nickname,
                    principal=self.principal,
                    passwd_fname=dsdb.passwd_fname,
                    subject=str(DN(('CN', self.fqdn), self.subject_base)),
                    ca='IPA',
                    profile=dogtag.DEFAULT_PROFILE,
                    dns=[self.fqdn],
                    post_command=cmd,
                    resubmit_timeout=api.env.certmonger_wait_timeout
                )
            finally:
                if prev_helper is not None:
                    certmonger.modify_ca_helper('IPA', prev_helper)

            # restart_dirsrv in the request above restarts DS, reconnect ldap2
            api.Backend.ldap2.disconnect()
            api.Backend.ldap2.connect()

            self.cert = dsdb.get_cert_from_db(self.nickname)

            if prev_helper is not None:
                self.add_cert_to_service()

        self.cacert_name = dsdb.cacert_name

        # use LDAPI?
        conn = ipaldap.LDAPClient.from_realm(self.realm)
        conn.external_bind()

        encrypt_entry = conn.make_entry(
            DN(('cn', 'encryption'), ('cn', 'config')),
            nsSSLClientAuth=b'allowed',
            nsSSL3Ciphers=b'default',
            allowWeakCipher=b'off'
        )
        try:
            conn.update_entry(encrypt_entry)
        except errors.EmptyModlist:
            logger.debug(
                "cn=encryption,cn=config is already properly configured")

        conf_entry = conn.make_entry(
            DN(('cn', 'config')),
            # one does not simply uses '-' in variable name
            **{'nsslapd-security': b'on'}
        )
        try:
            conn.update_entry(conf_entry)
        except errors.EmptyModlist:
            logger.debug("nsslapd-security is already on")

        entry = conn.make_entry(
            DN(('cn', 'RSA'), ('cn', 'encryption'), ('cn', 'config')),
            objectclass=["top", "nsEncryptionModule"],
            cn=["RSA"],
            nsSSLPersonalitySSL=[self.nickname],
            nsSSLToken=["internal (software)"],
            nsSSLActivation=["on"],
        )
        try:
            conn.add_entry(entry)
        except errors.DuplicateEntry:
            # 389-DS >= 1.4.0 has a default entry, update it.
            conn.update_entry(entry)

        conn.unbind()

        # check for open secure port 636 from now on
        self.open_ports.append(636)

    def __upload_ca_cert(self):
        """
        Upload the CA certificate from the NSS database to the LDAP directory.
        """

        dirname = config_dirname(self.serverid)
        dsdb = certs.CertDB(self.realm, nssdir=dirname,
                            subject_base=self.subject_base)
        trust_flags = dict(reversed(dsdb.list_certs()))

        conn = ipaldap.LDAPClient.from_realm(self.realm)
        conn.external_bind()

        nicknames = dsdb.find_root_cert(self.cacert_name)[:-1]
        for nickname in nicknames:
            cert = dsdb.get_cert_from_db(nickname)
            certstore.put_ca_cert_nss(conn, self.suffix, cert, nickname,
                                      trust_flags[nickname])

        nickname = self.cacert_name
        cert = dsdb.get_cert_from_db(nickname)
        cacert_flags = trust_flags[nickname]
        if self.setup_pkinit:
            cacert_flags = TrustFlags(
                cacert_flags.has_key,
                cacert_flags.trusted,
                cacert_flags.ca,
                (cacert_flags.usages |
                    {x509.EKU_PKINIT_CLIENT_AUTH, x509.EKU_PKINIT_KDC}),
            )
        certstore.put_ca_cert_nss(conn, self.suffix, cert, nickname,
                                  cacert_flags,
                                  config_ipa=self.ca_is_configured,
                                  config_compat=self.master_fqdn is None)

        conn.unbind()

    def __import_ca_certs(self):
        dirname = config_dirname(self.serverid)
        dsdb = certs.CertDB(self.realm, nssdir=dirname,
                            subject_base=self.subject_base)

        with ipaldap.LDAPClient.from_realm(self.realm) as conn:
            conn.external_bind()
            self.export_ca_certs_nssdb(dsdb, self.ca_is_configured, conn)

    def __add_default_layout(self):
        self._ldap_mod("bootstrap-template.ldif", self.sub_dict)

    def __add_delegation_layout(self):
        self._ldap_mod("delegation.ldif", self.sub_dict)

    def __add_replication_acis(self):
        self._ldap_mod("replica-acis.ldif", self.sub_dict)

    def __replica_ignore_initial_time_skew(self):
        self.replica_manage_time_skew(prevent=False)

    def replica_manage_time_skew(self, prevent=True):
        if prevent:
            self.sub_dict['SKEWVALUE'] = 'off'
        else:
            self.sub_dict['SKEWVALUE'] = 'on'
        self._ldap_mod("replica-prevent-time-skew.ldif", self.sub_dict)

    def __setup_s4u2proxy(self):

        def __add_principal(last_cn, principal, self):
            dn = DN(('cn', last_cn), ('cn', 's4u2proxy'),
                    ('cn', 'etc'), self.suffix)

            value = '{principal}/{fqdn}@{realm}'.format(fqdn=self.fqdn,
                                                        realm=self.realm,
                                                        principal=principal)

            entry = api.Backend.ldap2.get_entry(dn, ['memberPrincipal'])
            try:
                entry['memberPrincipal'].append(value)
                api.Backend.ldap2.update_entry(entry)
            except errors.EmptyModlist:
                pass

        __add_principal('ipa-http-delegation', 'HTTP', self)
        __add_principal('ipa-ldap-delegation-targets', 'ldap', self)

    def __create_indices(self):
        self._ldap_update(["20-indices.update"])

    def __certmap_conf(self):
        write_certmap_conf(self.realm, self.ca_subject)
        sysupgrade.set_upgrade_state(
            'certmap.conf',
            'subject_base',
            str(self.subject_base)
        )

    def __enable_sasl_mapping_fallback(self):
        self._ldap_mod("sasl-mapping-fallback.ldif", self.sub_dict)

    def add_hbac(self):
        self._ldap_mod("default-hbac.ldif", self.sub_dict)

    def change_admin_password(self, password):
        logger.debug("Changing admin password")

        dir_ipa = paths.VAR_LIB_IPA
        with tempfile.NamedTemporaryFile("w", dir=dir_ipa) as dmpwdfile, \
                tempfile.NamedTemporaryFile("w", dir=dir_ipa) as admpwdfile:
            dmpwdfile.write(self.dm_password)
            dmpwdfile.flush()

            admpwdfile.write(password)
            admpwdfile.flush()

            args = [paths.LDAPPASSWD, "-h", self.fqdn,
                    "-ZZ", "-x", "-D", str(DN(('cn', 'Directory Manager'))),
                    "-y", dmpwdfile.name, "-T", admpwdfile.name,
                    str(DN(('uid', 'admin'), ('cn', 'users'), ('cn', 'accounts'), self.suffix))]
            try:
                env = {'LDAPTLS_CACERTDIR': os.path.dirname(paths.IPA_CA_CRT),
                       'LDAPTLS_CACERT': paths.IPA_CA_CRT}
                ipautil.run(args, env=env)
                logger.debug("ldappasswd done")
            except ipautil.CalledProcessError as e:
                print("Unable to set admin password", e)
                logger.debug("Unable to set admin password %s", e)

    def uninstall(self):
        if self.is_configured():
            self.print_msg("Unconfiguring directory server")

        enabled = self.restore_state("enabled")

        # Just eat this state if it exists
        self.restore_state("running")

        try:
            self.fstore.restore_file(paths.LIMITS_CONF)
        except ValueError as error:
            logger.debug("%s: %s", paths.LIMITS_CONF, error)

        try:
            self.fstore.restore_file(paths.SYSCONFIG_DIRSRV)
        except ValueError as error:
            logger.debug("%s: %s", paths.SYSCONFIG_DIRSRV, error)

        # disabled during IPA installation
        if enabled:
            logger.debug("Re-enabling instance of Directory Server")
            self.enable()

        serverid = self.restore_state("serverid")
        if serverid is not None:
            # What if this fails? Then what?
            self.stop_tracking_certificates(serverid)
            logger.debug("Removing DS instance %s", serverid)
            try:
                remove_ds_instance(serverid)
            except ipautil.CalledProcessError:
                logger.error("Failed to remove DS instance. You may "
                             "need to remove instance data manually")

        else:
            logger.error("Failed to remove DS instance. No serverid present "
                         "in sysrestore file.")

        ipautil.remove_keytab(paths.DS_KEYTAB)
        ipautil.remove_ccache(run_as=DS_USER)

        if serverid is None:
            # Remove scripts dir
            scripts = paths.VAR_LIB_DIRSRV_INSTANCE_SCRIPTS_TEMPLATE % (
                serverid)
            ipautil.rmtree(scripts)

            # remove systemd unit file
            unitfile = paths.SLAPD_INSTANCE_SYSTEMD_IPA_ENV_TEMPLATE % (
                serverid
            )
            ipautil.remove_file(unitfile)
            try:
                os.rmdir(os.path.dirname(unitfile))
            except OSError:
                # not empty
                pass

        # Just eat this state
        self.restore_state("user_exists")

        # Make sure some upgrade-related state is removed. This could cause
        # re-installation problems.
        self.restore_state('nsslapd-port')
        self.restore_state('nsslapd-security')
        self.restore_state('nsslapd-ldapiautobind')

        # If any dirsrv instances remain after we've removed ours then
        # (re)start them.
        for ds_instance in get_ds_instances():
            try:
                services.knownservices.dirsrv.restart(ds_instance, wait=False)
            except Exception as e:
                logger.error(
                    'Unable to restart DS instance %s: %s', ds_instance, e)

    def get_server_cert_nickname(self, serverid=None):
        """
        Retrieve the nickname of the server cert used by dirsrv.

        The method directly reads the dse.ldif to find the attribute
        nsSSLPersonalitySSL of cn=RSA,cn=encryption,cn=config because
        LDAP is not always accessible when we need to get the nickname
        (for instance during uninstall).
        """
        if serverid is None:
            serverid = self.get_state("serverid")
        if serverid is not None:
            dirname = config_dirname(serverid)
            config_file = os.path.join(dirname, "dse.ldif")
            rsa_dn = "cn=RSA,cn=encryption,cn=config"
            with open(config_file, "r") as in_file:
                parser = upgradeinstance.GetEntryFromLDIF(
                    in_file,
                    entries_dn=[rsa_dn])
                parser.parse()
                try:
                    config_entry = parser.get_results()[rsa_dn]
                    nickname = config_entry["nsSSLPersonalitySSL"][0]
                    return nickname.decode('utf-8')
                except (KeyError, IndexError):
                    logger.error("Unable to find server cert nickname in %s",
                                 config_file)

        logger.debug("Falling back to nickname Server-Cert")
        return 'Server-Cert'

    def stop_tracking_certificates(self, serverid=None):
        if serverid is None:
            serverid = self.get_state("serverid")
        if serverid is not None:
            nickname = self.get_server_cert_nickname(serverid)
            # drop the trailing / off the config_dirname so the directory
            # will match what is in certmonger
            dirname = config_dirname(serverid)[:-1]
            dsdb = certs.CertDB(self.realm, nssdir=dirname)
            dsdb.untrack_server_cert(nickname)

    def start_tracking_certificates(self, serverid):
        nickname = self.get_server_cert_nickname(serverid)
        dirname = config_dirname(serverid)[:-1]
        dsdb = certs.CertDB(self.realm, nssdir=dirname)
        if dsdb.is_ipa_issued_cert(api, nickname):
            dsdb.track_server_cert(
                nickname,
                self.principal,
                password_file=dsdb.passwd_fname,
                command='restart_dirsrv %s' % serverid,
                profile=dogtag.DEFAULT_PROFILE)
        else:
            logger.debug("Will not track DS server certificate %s as it is "
                         "not issued by IPA", nickname)

    # we could probably move this function into the service.Service
    # class - it's very generic - all we need is a way to get an
    # instance of a particular Service
    def add_ca_cert(self, cacert_fname, cacert_name=''):
        """Add a CA certificate to the directory server cert db.  We
        first have to shut down the directory server in case it has
        opened the cert db read-only.  Then we use the CertDB class
        to add the CA cert.  We have to provide a nickname, and we
        do not use 'IPA CA' since that's the default, so
        we use 'Imported CA' if none specified.  Then we restart
        the server."""
        # first make sure we have a valid cacert_fname
        try:
            if not os.access(cacert_fname, os.R_OK):
                logger.critical("The given CA cert file named [%s] could not "
                                "be read", cacert_fname)
                return False
        except OSError as e:
            logger.critical("The given CA cert file named [%s] could not "
                            "be read: %s", cacert_fname, str(e))
            return False
        # ok - ca cert file can be read
        # shutdown the server
        self.stop()

        dirname = config_dirname(
            ipaldap.realm_to_serverid(self.realm))
        certdb = certs.CertDB(
            self.realm,
            nssdir=dirname,
            subject_base=self.subject_base,
            ca_subject=self.ca_subject,
        )
        if not cacert_name or len(cacert_name) == 0:
            cacert_name = "Imported CA"
        # we can't pass in the nickname, so we set the instance variable
        certdb.cacert_name = cacert_name
        status = True
        try:
            certdb.load_cacert(cacert_fname, EXTERNAL_CA_TRUST_FLAGS)
        except ipautil.CalledProcessError as e:
            logger.critical("Error importing CA cert file named [%s]: %s",
                            cacert_fname, str(e))
            status = False
        # restart the directory server
        self.start()

        return status

    def __add_sudo_binduser(self):
        self._ldap_mod("sudobind.ldif", self.sub_dict)

    def __add_automember_config(self):
        self._ldap_mod("automember.ldif", self.sub_dict)

    def __add_replica_automember_config(self):
        self._ldap_mod("replica-automember.ldif", self.sub_dict)

    def __add_range_check_plugin(self):
        self._ldap_mod("range-check-conf.ldif", self.sub_dict)

    def _add_sidgen_plugin(self):
        """
        Add sidgen directory server plugin configuration if it does not already exist.
        """
        self.add_sidgen_plugin(self.sub_dict['SUFFIX'])

    def add_sidgen_plugin(self, suffix):
        """
        Add sidgen plugin configuration only if it does not already exist.
        """
        dn = DN('cn=IPA SIDGEN,cn=plugins,cn=config')
        try:
            api.Backend.ldap2.get_entry(dn)
        except errors.NotFound:
            self._ldap_mod('ipa-sidgen-conf.ldif', dict(SUFFIX=suffix))
        else:
            logger.debug("sidgen plugin is already configured")

    def _add_extdom_plugin(self):
        """
        Add directory server configuration for the extdom extended operation.
        """
        self.add_extdom_plugin(self.sub_dict['SUFFIX'])

    def add_extdom_plugin(self, suffix):
        """
        Add extdom configuration if it does not already exist.
        """
        dn = DN('cn=ipa_extdom_extop,cn=plugins,cn=config')
        try:
            api.Backend.ldap2.get_entry(dn)
        except errors.NotFound:
            self._ldap_mod('ipa-extdom-extop-conf.ldif', dict(SUFFIX=suffix))
        else:
            logger.debug("extdom plugin is already configured")

    def find_subject_base(self):
        """
        Try to find the current value of certificate subject base.
        1) Look in sysupgrade first
        2) If no value is found there, look in DS (start DS if necessary)
        3) If all fails, log loudly and return None

        Note that this method can only be executed AFTER the ipa server
        is configured, the api is initialized elsewhere and
        that a ticket already have been acquired.
        """
        logger.debug(
            'Trying to find certificate subject base in sysupgrade')
        subject_base = sysupgrade.get_upgrade_state(
            'certmap.conf', 'subject_base')

        if subject_base:
            logger.debug(
                'Found certificate subject base in sysupgrade: %s',
                subject_base)
            return subject_base

        logger.debug(
            'Unable to find certificate subject base in sysupgrade')
        logger.debug(
            'Trying to find certificate subject base in DS')

        ds_is_running = is_ds_running()
        if not ds_is_running:
            try:
                self.start()
                ds_is_running = True
            except ipautil.CalledProcessError as e:
                logger.error('Cannot start DS to find certificate '
                             'subject base: %s', e)

        if ds_is_running:
            try:
                ret = api.Command['config_show']()
                subject_base = str(
                    ret['result']['ipacertificatesubjectbase'][0])
                logger.debug(
                    'Found certificate subject base in DS: %s', subject_base)
            except errors.PublicError as e:
                logger.error('Cannot connect to DS to find certificate '
                             'subject base: %s', e)

        if subject_base:
            return subject_base

        logger.debug('Unable to find certificate subject base in certmap.conf')
        return None

    def __set_domain_level(self):
        # Create global domain level entry and set the domain level
        if self.domainlevel is not None:
            self._ldap_mod("domainlevel.ldif", self.sub_dict)


def write_certmap_conf(realm, ca_subject):
    """(Re)write certmap.conf with given CA subject DN."""
    serverid = ipaldap.realm_to_serverid(realm)
    ds_dirname = config_dirname(serverid)
    certmap_filename = os.path.join(ds_dirname, "certmap.conf")
    shutil.copyfile(
        os.path.join(paths.USR_SHARE_IPA_DIR, "certmap.conf.template"),
        certmap_filename)
    installutils.update_file(
        certmap_filename,
        '$ISSUER_DN',  # lgtm [py/regex/unmatchable-dollar]
        str(ca_subject)
    )<|MERGE_RESOLUTION|>--- conflicted
+++ resolved
@@ -655,12 +655,8 @@
         )
 
     def restart(self, instance_name="", capture_output=True, wait=True):
-<<<<<<< HEAD
-        api.Backend.ldap2.disconnect()
-=======
         if api.Backend.ldap2.isconnected():
             api.Backend.ldap2.disconnect()
->>>>>>> aa58fad8
         try:
             super(DsInstance, self).restart(
                 instance_name, capture_output=capture_output, wait=wait

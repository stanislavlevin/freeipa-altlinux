# Authors: Rob Crittenden <rcritten@redhat.com>
#          Ade Lee <alee@redhat.com>
#          Andrew Wnuk <awnuk@redhat.com>
#
# Copyright (C) 2009  Red Hat
# see file 'COPYING' for use and warranty information
#
# This program is free software; you can redistribute it and/or modify
# it under the terms of the GNU General Public License as published by
# the Free Software Foundation, either version 3 of the License, or
# (at your option) any later version.
#
# This program is distributed in the hope that it will be useful,
# but WITHOUT ANY WARRANTY; without even the implied warranty of
# MERCHANTABILITY or FITNESS FOR A PARTICULAR PURPOSE.  See the
# GNU General Public License for more details.
#
# You should have received a copy of the GNU General Public License
# along with this program.  If not, see <http://www.gnu.org/licenses/>.
#

from __future__ import print_function, absolute_import

import base64
import binascii
import enum
import logging

import dbus
import ldap
import os
import re
import shutil
import ssl
import sys
import syslog
import time
import tempfile
from configparser import RawConfigParser
<<<<<<< HEAD
=======
from pkg_resources import parse_version
>>>>>>> aa58fad8

from ipalib import api
from ipalib import x509
from ipalib import errors
import ipalib.constants
from ipalib.install import certmonger
from ipaplatform import services
from ipaplatform.paths import paths
from ipaplatform.tasks import tasks

from ipapython import directivesetter
from ipapython import dogtag
from ipapython import ipautil
from ipapython.certdb import get_ca_nickname
from ipapython.dn import DN, RDN
from ipapython.ipa_log_manager import standard_logging_setup
from ipaserver.secrets.kem import IPAKEMKeys

from ipaserver.install import certs
from ipaserver.install import dsinstance
from ipaserver.install import installutils
from ipaserver.install import replication
from ipaserver.install import sysupgrade
from ipaserver.install.dogtaginstance import DogtagInstance, INTERNAL_TOKEN
<<<<<<< HEAD
from ipaserver.plugins import ldap2
=======
>>>>>>> aa58fad8
from ipaserver.masters import ENABLED_SERVICE

logger = logging.getLogger(__name__)


ADMIN_GROUPS = [
    'Enterprise CA Administrators',
    'Enterprise KRA Administrators',
    'Security Domain Administrators'
]

ACME_AGENT_GROUP = 'Enterprise ACME Administrators'

<<<<<<< HEAD
=======
PROFILES_DN = DN(('ou', 'certificateProfiles'), ('ou', 'ca'), ('o', 'ipaca'))


>>>>>>> aa58fad8
def check_ports():
    """Check that dogtag ports (8080, 8443) are available.

    Returns True when ports are free, False if they are taken.
    """
    return all([ipautil.check_port_bindable(8443),
                ipautil.check_port_bindable(8080)])


def get_preop_pin(instance_root, instance_name):
    # Only used for Dogtag 9
    preop_pin = None

    filename = instance_root + "/" + instance_name + "/conf/CS.cfg"

    # read the config file and get the preop pin
    try:
        f = open(filename)
    except IOError as e:
        logger.error("Cannot open configuration file.%s", str(e))
        raise e
    data = f.read()
    data = data.split('\n')
    pattern = re.compile("preop.pin=(.*)")
    for line in data:
        match = re.search(pattern, line)
        if match:
            preop_pin = match.group(1)
            break

    if preop_pin is None:
        raise RuntimeError(
            "Unable to find preop.pin in %s. Is your CA already configured?" %
            filename)

    return preop_pin


def import_pkcs12(input_file, input_passwd, cert_database,
                  cert_passwd):
    ipautil.run([paths.PK12UTIL, "-d", cert_database,
                 "-i", input_file,
                 "-k", cert_passwd,
                 "-w", input_passwd])


def get_value(s):
    """
    Parse out a name/value pair from a Javascript variable.
    """
    try:
        expr = s.split('=', 1)
        value = expr[1]
        value = value.replace('\"', '')
        value = value.replace(';', '')
        value = value.replace('\\n', '\n')
        value = value.replace('\\r', '\r')
        return value
    except IndexError:
        return None


def find_substring(data, value):
    """
    Scan through a list looking for a string that starts with value.
    """
    for d in data:
        if d.startswith(value):
            return get_value(d)
    return None


def get_defList(data):
    """
    Return a dictionary of defList name/value pairs.

    A certificate signing request is specified as a series of these.
    """
    varname = None
    value = None
    skip = False
    defdict = {}
    for d in data:
        if d.startswith("defList = new Object"):
            varname = None
            value = None
            skip = False
        if d.startswith("defList.defId"):
            varname = get_value(d)
        if d.startswith("defList.defVal"):
            value = get_value(d)
            if skip:
                varname = None
                value = None
                skip = False
        if d.startswith("defList.defConstraint"):
            ctype = get_value(d)
            if ctype == "readonly":
                skip = True

        if varname and value:
            defdict[varname] = value
            varname = None
            value = None

    return defdict


def get_outputList(data):
    """
    Return a dictionary of outputList name/value pairs.

    The output from issuing a certificate is a series of these.
    """
    varname = None
    value = None
    outputdict = {}
    for d in data:
        if d.startswith("outputList = new"):
            varname = None
            value = None
        if d.startswith("outputList.outputId"):
            varname = get_value(d)
        if d.startswith("outputList.outputVal"):
            value = get_value(d)

        if varname and value:
            outputdict[varname] = value
            varname = None
            value = None

    return outputdict


def get_crl_files(path=None):
    """
    Traverse dogtag's CRL files in default CRL publish directory or in chosen
    target directory.

    @param path Custom target directory
    """
    if path is None:
        path = paths.PKI_CA_PUBLISH_DIR

    files = os.listdir(path)
    for f in files:
        if f == "MasterCRL.bin":
            yield os.path.join(path, f)
        elif f.endswith(".der"):
            yield os.path.join(path, f)


def is_step_one_done():
    """Read CS.cfg and determine if step one of an external CA install is done
    """
    path = paths.CA_CS_CFG_PATH
    if not os.path.exists(path):
        return False
    test = directivesetter.get_directive(path, 'preop.ca.type', '=')
    if test == "otherca":
        return True
    return False


def is_ca_installed_locally():
    """Check if CA is installed locally by checking for existence of CS.cfg
    :return:True/False
    """
    return os.path.exists(paths.CA_CS_CFG_PATH)


class InconsistentCRLGenConfigException(Exception):
    pass


class CAInstance(DogtagInstance):
    """
    When using a dogtag CA the DS database contains just the
    server cert for DS. The mod_nss database will contain the RA agent
    cert that will be used to do authenticated requests against dogtag.

    This is done because we use python-nss and will inherit the opened
    NSS database in mod_python. In nsslib.py we do an nssinit but this will
    return success if the database is already initialized. It doesn't care
    if the database is different or not.

    external is a state machine:
       0 = not an externally signed CA
       1 = generating CSR to be signed
       2 = have signed cert, continue installation
    """

    server_cert_name = 'Server-Cert cert-pki-ca'

    # Mapping of nicknames for tracking requests, and the profile to
    # use for that certificate.  'configure_renewal()' reads this
    # dict.  The profile MUST be specified.
    tracking_reqs = {
        'auditSigningCert cert-pki-ca': 'caSignedLogCert',
        'ocspSigningCert cert-pki-ca': 'caOCSPCert',
        'subsystemCert cert-pki-ca': 'caSubsystemCert',
        'caSigningCert cert-pki-ca': 'caCACert',
        server_cert_name: 'caServerCert',
    }
    token_names = {
        # Server-Cert always on internal token
        server_cert_name: INTERNAL_TOKEN,
    }

    # The following must be aligned with the RewriteRule defined in
    # install/share/ipa-pki-proxy.conf.template
    crl_rewrite_pattern = r"^\s*(RewriteRule\s+\^/ipa/crl/MasterCRL.bin\s.*)$"
    crl_rewrite_comment = r"^#\s*RewriteRule\s+\^/ipa/crl/MasterCRL.bin\s.*$"
    crl_rewriterule = "\nRewriteRule ^/ipa/crl/MasterCRL.bin " \
        "http://{}/ca/ee/ca/getCRL?" \
        "op=getCRL&crlIssuingPoint=MasterCRL " \
        "[L,R=301,NC]"

    def __init__(self, realm=None, host_name=None, custodia=None):
        super(CAInstance, self).__init__(
            realm=realm,
            subsystem="CA",
            service_desc="certificate server",
            host_name=host_name,
            service_prefix=ipalib.constants.PKI_GSSAPI_SERVICE_NAME,
            config=paths.CA_CS_CFG_PATH,
        )

        # for external CAs
        self.external = 0
        self.csr_file = None
        self.cert_file = None
        self.cert_chain_file = None
        self.basedn = DN(('o', 'ipaca'))

        if realm is not None:
            self.canickname = get_ca_nickname(realm)
        else:
            self.canickname = None
        self.ra_cert = None
        self.requestId = None
        self.no_db_setup = False
        self.keytab = os.path.join(
            paths.PKI_TOMCAT, self.service_prefix + '.keytab')
        # Custodia instance for RA key retrieval
        self._custodia = custodia

    def configure_instance(self, host_name, dm_password, admin_password,
                           pkcs12_info=None, master_host=None, csr_file=None,
                           cert_file=None, cert_chain_file=None,
                           master_replication_port=389,
                           subject_base=None, ca_subject=None,
                           ca_signing_algorithm=None,
                           ca_type=None, external_ca_profile=None,
                           ra_p12=None, ra_only=False,
                           promote=False, use_ldaps=False,
                           pki_config_override=None):
        """Create a CA instance.

           To create a clone, pass in pkcs12_info.

           Creating a CA with an external signer is a 2-step process. In
           step 1 we generate a CSR. In step 2 we are given the cert and
           chain and actually proceed to create the CA. For step 1 set
           csr_file. For step 2 set cert_file and cert_chain_file.
        """
        self.fqdn = host_name
        self.dm_password = dm_password
        self.admin_user = "admin"
        self.admin_groups = ADMIN_GROUPS

        # NOTE: "admin_password" refers to the password for PKI
        # "admin" account.  This is not necessarily the same as
        # the IPA admin password.  Indeed, ca.configure_instance
        # gets called with admin_password=dm_password.
        #
        self.admin_password = admin_password

        self.pkcs12_info = pkcs12_info
        if self.pkcs12_info is not None:
            self.clone = True
        self.master_host = master_host
        self.master_replication_port = master_replication_port
        self.ra_p12 = ra_p12

        self.subject_base = \
            subject_base or installutils.default_subject_base(self.realm)
        self.ca_subject = \
            ca_subject or installutils.default_ca_subject_dn(self.subject_base)

        self.ca_signing_algorithm = ca_signing_algorithm
        if ca_type is not None:
            self.ca_type = ca_type
        else:
            self.ca_type = x509.ExternalCAType.GENERIC.value
        self.external_ca_profile = external_ca_profile

        self.no_db_setup = promote
        self.use_ldaps = use_ldaps
        self.pki_config_override = pki_config_override

        # Determine if we are installing as an externally-signed CA and
        # what stage we're in.
        if csr_file is not None:
            self.csr_file = csr_file
            self.external = 1
        elif cert_file is not None:
            self.cert_file = cert_file
            self.cert_chain_file = cert_chain_file
            self.external = 2

        if self.clone:
            has_ra_cert = os.path.exists(paths.RA_AGENT_PEM)
        else:
            has_ra_cert = False

        if not ra_only:
            if promote:
                # Setup Database
                self.step("creating certificate server db", self.__create_ds_db)
                self.step("setting up initial replication", self.__setup_replication)
                self.step("creating ACIs for admin", self.add_ipaca_aci)
                self.step("creating installation admin user", self.setup_admin)
            self.step("configuring certificate server instance",
                      self.__spawn_instance)
            # Config file and ACL modifications require either restart or
            # offline update of Dogtag.
            self.step("stopping certificate server instance to update CS.cfg",
                      self.stop_instance)
            self.step("backing up CS.cfg", self.safe_backup_config)
            self.step("Add ipa-pki-wait-running", self.add_ipa_wait)
            self.step("secure AJP connector", self.secure_ajp_connector)
            self.step("reindex attributes", self.reindex_task)
            self.step("exporting Dogtag certificate store pin",
                      self.create_certstore_passwdfile)
            self.step("disabling nonces", self.__disable_nonce)
            self.step("set up CRL publishing", self.__enable_crl_publish)
            self.step("enable PKIX certificate path discovery and validation",
                      self.enable_pkix)
            self.step("authorizing RA to modify profiles",
                      configure_profiles_acl)
            self.step("authorizing RA to manage lightweight CAs",
                      configure_lightweight_ca_acls)
            self.step("Ensure lightweight CAs container exists",
                      ensure_lightweight_cas_container)
            if self.clone and not promote:
                self.step(
                    "Ensuring backward compatibility",
                    self.__dogtag10_migration)
            if promote:
                self.step("destroying installation admin user",
                          self.teardown_admin)
            # Materialize config changes and new ACLs
            self.step("starting certificate server instance",
                      self.start_instance)
            if promote:
                self.step("Finalize replication settings",
                          self.finalize_replica_config)
        # Step 1 of external is getting a CSR so we don't need to do these
        # steps until we get a cert back from the external CA.
        if self.external != 1:
            if not has_ra_cert:
                self.step("configure certmonger for renewals",
                          self.configure_certmonger_renewal_helpers)
                if not self.clone:
                    self.step("requesting RA certificate from CA", self.__request_ra_certificate)
                elif promote:
                    self.step("Importing RA key", self.__import_ra_key)
                else:
                    self.step("importing RA certificate from PKCS #12 file",
                              self.__import_ra_cert)
            if not ra_only:
                if not self.clone:
                    self.step("publishing the CA certificate",
                              self.__export_ca_chain)
                    self.step("adding RA agent as a trusted user", self.__create_ca_agent)
                self.step("configure certificate renewals", self.configure_renewal)
                self.step("Configure HTTP to proxy connections",
                          self.http_proxy)
<<<<<<< HEAD
                # This restart is needed for ACL reload in CA, do not remove it
                self.step("restarting certificate server", self.restart_instance)
=======
>>>>>>> aa58fad8
                self.step("updating IPA configuration", update_ipa_conf)
                self.step("enabling CA instance", self.__enable_instance)
                if not promote:
                    if self.clone:
                        # DL0 workaround; see docstring of __expose_ca_in_ldap
                        self.step("exposing CA instance on LDAP",
                                  self.__expose_ca_in_ldap)

                    self.step("migrating certificate profiles to LDAP",
                              migrate_profiles_to_ldap)
                    self.step("importing IPA certificate profiles",
                              import_included_profiles)
                    self.step("adding default CA ACL", ensure_default_caacl)
                    self.step("adding 'ipa' CA entry", ensure_ipa_authority_entry)

                self.step("configuring certmonger renewal for lightweight CAs",
                          self.add_lightweight_ca_tracking_requests)
                if minimum_acme_support():
                    self.step("deploying ACME service", self.setup_acme)

        if ra_only:
            runtime = None
        else:
            runtime = 180

        try:
            self.start_creation(runtime=runtime)
        finally:
            if self.external == 1:
                # Don't remove client DB in external CA step 1
                # https://pagure.io/freeipa/issue/7742
                logger.debug("Keep pkispawn files for step 2")
            else:
                self.clean_pkispawn_files()

    def __spawn_instance(self):
        """
        Create and configure a new CA instance using pkispawn.
        Creates the config file with IPA specific parameters
        and passes it to the base class to call pkispawn
        """
        cfg = dict(
            pki_ds_secure_connection=self.use_ldaps
        )

        if self.ca_signing_algorithm is not None:
            cfg['ipa_ca_signing_algorithm'] = self.ca_signing_algorithm

        if not (os.path.isdir(paths.PKI_TOMCAT_ALIAS_DIR) and
                os.path.isfile(paths.PKI_TOMCAT_PASSWORD_CONF)):
            # generate pin which we know can be used for FIPS NSS database
            pki_pin = ipautil.ipa_generate_password()
            cfg['pki_server_database_password'] = pki_pin
        else:
            pki_pin = None

        # When spawning a CA instance, always point to IPA_CA_CRT if it
        # exists. Later, when we're performing step 2 of an external CA
        # installation, we'll overwrite this key to point to the real
        # external CA.
        if os.path.exists(paths.IPA_CA_CRT):
            cfg['pki_cert_chain_path'] = paths.IPA_CA_CRT

        if self.clone:
            if self.no_db_setup:
                cfg.update(
                    pki_ds_create_new_db=False,
                    pki_clone_setup_replication=False,
                    pki_clone_reindex_data=True,
                )

            cafile = self.pkcs12_info[0]

            # if paths.TMP_CA_P12 exists and is not owned by root,
            # shutil.copy will fail if when fs.protected_regular=1
            # so remove the file first
            ipautil.remove_file(paths.TMP_CA_P12)
            shutil.copy(cafile, paths.TMP_CA_P12)
            self.service_user.chown(paths.TMP_CA_P12)

            self._configure_clone(
                cfg,
                security_domain_hostname=self.master_host,
                clone_pkcs12_path=paths.TMP_CA_P12,
            )

        # External CA
        if self.external == 1:
            cfg.update(
                pki_external=True,
                pki_ca_signing_csr_path=self.csr_file,
            )

            if self.ca_type == x509.ExternalCAType.MS_CS.value:
                # Include MS template name extension in the CSR
                template = self.external_ca_profile
                if template is None:
                    # default template name
                    template = x509.MSCSTemplateV1(u"SubCA")

                ext_data = binascii.hexlify(template.get_ext_data())
                cfg.update(
                    pki_req_ext_add=True,
                    pki_req_ext_oid=template.ext_oid,
                    pki_req_ext_critical=False,
                    pki_req_ext_data=ext_data.decode('ascii'),
                )
        elif self.external == 2:
            cert_file = tempfile.NamedTemporaryFile()
            with open(self.cert_file, 'rb') as f:
                ext_cert = x509.load_unknown_x509_certificate(f.read())
            cert_file.write(ext_cert.public_bytes(x509.Encoding.PEM))
            ipautil.flush_sync(cert_file)

            result = ipautil.run(
                [paths.OPENSSL, 'crl2pkcs7',
                 '-certfile', self.cert_chain_file,
                 '-nocrl'],
                capture_output=True)
            cert_chain = result.output
            # Dogtag chokes on the header and footer, remove them
            # https://bugzilla.redhat.com/show_bug.cgi?id=1127838
            cert_chain = re.search(
                r'(?<=-----BEGIN PKCS7-----).*?(?=-----END PKCS7-----)',
                cert_chain, re.DOTALL).group(0)
            cert_chain_file = ipautil.write_tmp_file(cert_chain)

            cfg.update(
                pki_external=True,
                pki_ca_signing_cert_path=cert_file.name,
                pki_cert_chain_path=cert_chain_file.name,
                pki_external_step_two=True,
            )

        nolog_list = [self.dm_password, self.admin_password, pki_pin]

        config = self._create_spawn_config(cfg)
        self.set_hsm_state(config)
<<<<<<< HEAD
        pent = pwd.getpwnam(self.service_user)
=======
>>>>>>> aa58fad8
        with tempfile.NamedTemporaryFile('w') as f:
            config.write(f)
            f.flush()
            self.service_user.chown(f.fileno())

            self.backup_state('installed', True)

            DogtagInstance.spawn_instance(
                self, f.name,
                nolog_list=nolog_list
            )

        if self.external == 1:
            print("The next step is to get %s signed by your CA and re-run %s as:" % (self.csr_file, sys.argv[0]))
            print("%s --external-cert-file=/path/to/signed_certificate --external-cert-file=/path/to/external_ca_certificate" % sys.argv[0])
            sys.exit(0)
        else:
            if config.getboolean(
                    self.subsystem, 'pki_backup_keys', fallback=True
            ):
                shutil.move(
                    paths.CA_BACKUP_KEYS_P12, paths.CACERT_P12
                )

        logger.debug("completed creating ca instance")

    def add_ipa_wait(self):
        """Add ipa-pki-wait-running to pki-tomcatd service
        """
        conf = paths.SYSTEMD_PKI_TOMCAT_IPA_CONF
        directory = os.path.dirname(conf)
        if not os.path.isdir(directory):
            os.mkdir(directory)
        with open(conf, 'w') as f:
            os.fchmod(f.fileno(), 0o644)
            f.write('[Service]\n')
            f.write('Environment=LC_ALL=C.UTF-8\n')
            f.write('ExecStartPost={}\n'.format(paths.IPA_PKI_WAIT_RUNNING))
        tasks.systemd_daemon_reload()

    def safe_backup_config(self):
        """
        Safely handle exceptions if backup_config fails

        The parent class raises an exception if the configuration
        cannot be backed up. Catch that and log the message but
        don't stop the current installer.
        """
        try:
            super(CAInstance, self).backup_config()
        except Exception as e:
            logger.warning("Failed to backup CS.cfg: %s", e)

    def create_certstore_passwdfile(self):
        """
        This method creates a 'pwdfile.txt' file in the Dogtag certificate
        store so that this file can be assumed and used for NSSDatabase/CertDB
        operations in 'certutil' calls.
        """
        passwd = None
        token = INTERNAL_TOKEN
        with open(paths.PKI_TOMCAT_PASSWORD_CONF, 'r') as f:
            for line in f:
                (tok, pin) = line.split('=', 1)
                if token == tok:
                    passwd = pin.strip()
                    break
            else:
                raise RuntimeError(
                    "The password to the 'internal' token of the Dogtag "
                    "certificate store was not found.")
        db = certs.CertDB(self.realm, nssdir=paths.PKI_TOMCAT_ALIAS_DIR)
        db.create_passwd_file(passwd)

    def __update_topology(self):
        self._ldap_update(
            [paths.CA_TOPOLOGY_ULDIF],
            basedir=None,
        )

    def __disable_nonce(self):
        # Turn off Nonces
        update_result = installutils.update_file(
            self.config, 'ca.enableNonces=true',
            'ca.enableNonces=false')
        if update_result != 0:
            raise RuntimeError("Disabling nonces failed")
        self.service_user.chown(self.config)

    def enable_pkix(self):
        directivesetter.set_directive(paths.SYSCONFIG_PKI_TOMCAT,
                                   'NSS_ENABLE_PKIX_VERIFY', '1',
                                   quotes=False, separator='=')

    def __import_ra_cert(self):
        """
        Helper method for IPA domain level 0 replica install
        """
        self.import_ra_cert(self.ra_p12, self.dm_password)

    def import_ra_cert(self, rafile, password=''):
        """
        Cloned RAs will use the same RA agent cert as the master so we
        need to import from a PKCS#12 file.

        Used when setting up replication
        """
        with ipautil.write_tmp_file(password + '\n') as f:
            pwdarg = 'file:{file}'.format(file=f.name)
            # get the private key from the file
            ipautil.run([paths.OPENSSL,
                         "pkcs12",
                         "-in", rafile,
                         "-nocerts", "-nodes",
                         "-out", paths.RA_AGENT_KEY,
                         "-passin", pwdarg])

            # get the certificate from the pkcs12 file
            ipautil.run([paths.OPENSSL,
                         "pkcs12",
                         "-in", rafile,
                         "-clcerts", "-nokeys",
                         "-out", paths.RA_AGENT_PEM,
                         "-passin", pwdarg])
        self._set_ra_cert_perms()

        self.configure_agent_renewal()

    def __import_ra_key(self):
        import_ra_key(self._custodia)

    @staticmethod
    def _set_ra_cert_perms():
        """
        Sets the correct permissions for the RA_AGENT_PEM, RA_AGENT_KEY files
        """
        group = ipalib.constants.IPAAPI_GROUP
        for fname in (paths.RA_AGENT_PEM, paths.RA_AGENT_KEY):
            group.chgrp(fname)
            os.chmod(fname, 0o440)
            tasks.restore_context(fname)

    def __create_ca_agent(self):
        """
        Create CA agent, assign a certificate, and add the user to
        the appropriate groups for accessing CA services.
        """
        conn = api.Backend.ldap2

        # create ipara user with RA certificate
        user_dn = DN(('uid', "ipara"), ('ou', 'People'), self.basedn)
        entry = conn.make_entry(
            user_dn,
            objectClass=['top', 'person', 'organizationalPerson',
                         'inetOrgPerson', 'cmsuser'],
            uid=["ipara"],
            sn=["ipara"],
            cn=["ipara"],
            usertype=["agentType"],
            userstate=["1"],
            userCertificate=[self.ra_cert],
            description=['2;%s;%s;%s' % (
                self.ra_cert.serial_number,
                DN(self.ca_subject),
                DN(('CN', 'IPA RA'), self.subject_base))])
        conn.add_entry(entry)

        # add ipara user to Certificate Manager Agents group
        group_dn = DN(('cn', 'Certificate Manager Agents'), ('ou', 'groups'),
            self.basedn)
        conn.add_entry_to_group(user_dn, group_dn, 'uniqueMember')

        # add ipara user to Registration Manager Agents group
        group_dn = DN(('cn', 'Registration Manager Agents'), ('ou', 'groups'),
            self.basedn)
        conn.add_entry_to_group(user_dn, group_dn, 'uniqueMember')

    def __get_ca_chain(self):
        try:
            return dogtag.get_ca_certchain(ca_host=self.fqdn)
        except Exception as e:
            raise RuntimeError("Unable to retrieve CA chain: %s" % str(e))

    def __export_ca_chain(self):
        """
        Get the CA chain from Dogtag NSS DB and write it to paths.IPA_CA_CRT
        """
        # Getting Dogtag CA chain
        chain = self.__get_ca_chain()

        # Convert to DER because the chain comes back as one long string which
        # makes openssl throw up.
        data = base64.b64decode(chain)

        # Get list of PEM certificates
        certlist = x509.pkcs7_to_certs(data, x509.DER)

        # We need to append the certs to the existing file, so start by
        # reading the file
        if os.path.isfile(paths.IPA_CA_CRT):
            ca_certs = x509.load_certificate_list_from_file(paths.IPA_CA_CRT)
            certlist.extend(ca_certs)

        # We have all the certificates in certlist, write them to a PEM file
        for path in [paths.IPA_CA_CRT,
                     paths.KDC_CA_BUNDLE_PEM,
                     paths.CA_BUNDLE_PEM]:
            x509.write_certificate_list(certlist, path, mode=0o644)

    def __request_ra_certificate(self):
        """
        Request the IPA RA certificate from dogtag.

        dogtag automatically generates an admin certificate that
        in a usual deployment would be used in the UI to handle
        administrative duties. IPA does not use this certificate
        except as a bootstrap to generate the RA.

        To do this it bends over backwards a bit by modifying the
        way typical certificates are retrieved using certmonger by
        forcing it to call dogtag-submit directly.
        """

        # create a temp PEM file storing the CA chain
        chain_file = tempfile.NamedTemporaryFile(
            mode="w", dir=paths.VAR_LIB_IPA, delete=False)
        chain_file.close()

        chain = self.__get_ca_chain()
        data = base64.b64decode(chain)
        ipautil.run(
            [paths.OPENSSL,
             "pkcs7",
             "-inform",
             "DER",
             "-print_certs",
             "-out", chain_file.name,
             ], stdin=data, capture_output=False)

        # CA agent cert in PEM form
        agent_cert = tempfile.NamedTemporaryFile(
            mode="w", dir=paths.VAR_LIB_IPA, delete=False)
        agent_cert.close()

        # CA agent key in PEM form
        agent_key = tempfile.NamedTemporaryFile(
            mode="w", dir=paths.VAR_LIB_IPA, delete=False)
        agent_key.close()

        certs.install_pem_from_p12(paths.DOGTAG_ADMIN_P12,
                                   self.dm_password,
                                   agent_cert.name)
        certs.install_key_from_p12(paths.DOGTAG_ADMIN_P12,
                                   self.dm_password,
                                   agent_key.name)

        agent_args = [paths.CERTMONGER_DOGTAG_SUBMIT,
                      "--cafile", chain_file.name,
                      "--ee-url", 'http://%s:8080/ca/ee/ca/' % self.fqdn,
                      "--agent-url",
                      'https://%s:8443/ca/agent/ca/' % self.fqdn,
                      "--certfile", agent_cert.name,
                      "--keyfile", agent_key.name, ]

        helper = " ".join(agent_args)

        # configure certmonger renew agent to use temporary agent cert
        old_helper = certmonger.modify_ca_helper(
            ipalib.constants.RENEWAL_CA_NAME, helper)

        try:
            # The certificate must be requested using caSubsystemCert profile
            # because this profile does not require agent authentication
            reqId = certmonger.request_and_wait_for_cert(
                certpath=(paths.RA_AGENT_PEM, paths.RA_AGENT_KEY),
                principal='host/%s' % self.fqdn,
                subject=str(DN(('CN', 'IPA RA'), self.subject_base)),
                ca=ipalib.constants.RENEWAL_CA_NAME,
                profile=ipalib.constants.RA_AGENT_PROFILE,
                pre_command='renew_ra_cert_pre',
                post_command='renew_ra_cert',
                storage="FILE",
                resubmit_timeout=api.env.certmonger_wait_timeout
            )
            self._set_ra_cert_perms()

            self.requestId = str(reqId)
            self.ra_cert = x509.load_certificate_from_file(
                paths.RA_AGENT_PEM)
        finally:
            # we can restore the helper parameters
            certmonger.modify_ca_helper(
                ipalib.constants.RENEWAL_CA_NAME, old_helper)
            # remove any temporary files
            for f in (chain_file, agent_cert, agent_key):
                try:
                    os.remove(f.name)
                except OSError:
                    pass

    def prepare_crl_publish_dir(self):
        """
        Prepare target directory for CRL publishing

        Returns a path to the CRL publishing directory
        """
        publishdir = paths.PKI_CA_PUBLISH_DIR

        if not os.path.exists(publishdir):
            os.mkdir(publishdir)

        os.chmod(publishdir, 0o775)
        os.chown(publishdir, 0, self.service_user.pgid)

        tasks.restore_context(publishdir)

        return publishdir


    def __enable_crl_publish(self):
        """
        Enable file-based CRL publishing and disable LDAP publishing.

        https://access.redhat.com/knowledge/docs/en-US/Red_Hat_Certificate_System/8.0/html/Admin_Guide/Setting_up_Publishing.html
        """
        with directivesetter.DirectiveSetter(
                self.config, quotes=False, separator='=') as ds:
            # Enable file publishing, disable LDAP
            ds.set('ca.publish.enable', 'true')
            ds.set('ca.publish.cert.enable', 'false')
            ds.set('ca.publish.ldappublish.enable', 'false')

            # Create the file publisher, der only, not b64
            ds.set(
                'ca.publish.publisher.impl.FileBasedPublisher.class',
                'com.netscape.cms.publish.publishers.FileBasedPublisher'
            )
            prefix = 'ca.publish.publisher.instance.FileBaseCRLPublisher.'
            ds.set(prefix + 'crlLinkExt', 'bin')
            ds.set(prefix + 'directory', self.prepare_crl_publish_dir())
            ds.set(prefix + 'latestCrlLink', 'true')
            ds.set(prefix + 'pluginName', 'FileBasedPublisher')
            ds.set(prefix + 'timeStamp', 'LocalTime')
            ds.set(prefix + 'zipCRLs', 'false')
            ds.set(prefix + 'zipLevel', '9')
            ds.set(prefix + 'Filename.b64', 'false')
            ds.set(prefix + 'Filename.der', 'true')

            # The publishing rule
            ds.set('ca.publish.rule.instance.FileCrlRule.enable', 'true')
            ds.set('ca.publish.rule.instance.FileCrlRule.mapper', 'NoMap')
            ds.set('ca.publish.rule.instance.FileCrlRule.pluginName', 'Rule')
            ds.set('ca.publish.rule.instance.FileCrlRule.predicate', '')
            ds.set(
                'ca.publish.rule.instance.FileCrlRule.publisher',
                'FileBaseCRLPublisher'
            )
            ds.set('ca.publish.rule.instance.FileCrlRule.type', 'crl')

            # Now disable LDAP publishing
            ds.set('ca.publish.rule.instance.LdapCaCertRule.enable', 'false')
            ds.set('ca.publish.rule.instance.LdapCrlRule.enable', 'false')
            ds.set(
                'ca.publish.rule.instance.LdapUserCertRule.enable',
                'false'
            )
            ds.set('ca.publish.rule.instance.LdapXCertRule.enable', 'false')

            # If we are the initial master then we are the CRL generator,
            # otherwise we point to that master for CRLs.
            if not self.clone:
                # These next two are defaults, but I want to be explicit
                # that the initial master is the CRL generator.
                ds.set('ca.crl.MasterCRL.enableCRLCache', 'true')
                ds.set('ca.crl.MasterCRL.enableCRLUpdates', 'true')
                ds.set('ca.listenToCloneModifications', 'true')
            else:
                ds.set('ca.crl.MasterCRL.enableCRLCache', 'false')
                ds.set('ca.crl.MasterCRL.enableCRLUpdates', 'false')
                ds.set('ca.listenToCloneModifications', 'false')

    def uninstall(self):
        # just eat state
        self.restore_state("enabled")
        self.restore_hsm_state()

        DogtagInstance.uninstall(self)

        self.restore_state("installed")

        # At one time we removed this user on uninstall. That can potentially
        # orphan files, or worse, if another useradd runs in the interim,
        # cause files to have a new owner.
        self.restore_state("user_exists")

        if not services.knownservices.dbus.is_running():
            # some platforms protect dbus with RefuseManualStart=True
            services.knownservices.dbus.start()
        cmonger = services.knownservices.certmonger
        cmonger.start()

        bus = dbus.SystemBus()
        obj = bus.get_object('org.fedorahosted.certmonger',
                             '/org/fedorahosted/certmonger')
        iface = dbus.Interface(obj, 'org.fedorahosted.certmonger')
        for suffix in ['', '-reuse', '-selfsigned']:
            name = ipalib.constants.RENEWAL_CA_NAME + suffix
            path = iface.find_ca_by_nickname(name)
            if path:
                iface.remove_known_ca(path)

        cmonger.stop()

        # remove ipa-pki-wait-running config
        ipautil.remove_file(paths.SYSTEMD_PKI_TOMCAT_IPA_CONF)
        try:
            os.rmdir(os.path.dirname(paths.SYSTEMD_PKI_TOMCAT_IPA_CONF))
        except OSError:
            pass
        tasks.systemd_daemon_reload()

        # remove CRL files
        logger.debug("Remove old CRL files")
        try:
            for f in get_crl_files():
                logger.debug("Remove %s", f)
                ipautil.remove_file(f)
        except OSError as e:
            logger.warning("Error while removing old CRL files: %s", e)

        # remove CRL directory
        logger.debug("Remove CRL directory")
        if os.path.exists(paths.PKI_CA_PUBLISH_DIR):
            try:
                shutil.rmtree(paths.PKI_CA_PUBLISH_DIR)
            except OSError as e:
                logger.warning("Error while removing CRL publish "
                               "directory: %s", e)

    def unconfigure_certmonger_renewal_guard(self):
        if not self.is_configured():
            return

        helper = self.restore_state('certmonger_dogtag_helper')
        if helper:
            bus = dbus.SystemBus()
            obj = bus.get_object('org.fedorahosted.certmonger',
                                 '/org/fedorahosted/certmonger')
            iface = dbus.Interface(obj, 'org.fedorahosted.certmonger')
            path = iface.find_ca_by_nickname('dogtag-ipa-renew-agent')
            if path:
                ca_obj = bus.get_object('org.fedorahosted.certmonger', path)
                ca_iface = dbus.Interface(ca_obj,
                                          'org.freedesktop.DBus.Properties')
                ca_iface.Set('org.fedorahosted.certmonger.ca',
                             'external-helper', helper)

    @staticmethod
    def configure_agent_renewal():
        try:
            certmonger.start_tracking(
                certpath=(paths.RA_AGENT_PEM, paths.RA_AGENT_KEY),
                ca=ipalib.constants.RENEWAL_CA_NAME,
                profile=ipalib.constants.RA_AGENT_PROFILE,
                pre_command='renew_ra_cert_pre',
                post_command='renew_ra_cert',
                storage='FILE')
        except RuntimeError as e:
            logger.error(
                "certmonger failed to start tracking certificate: %s", e)

    def stop_tracking_certificates(self, stop_certmonger=True):
        """
        Stop tracking our certificates. Called on uninstall.  Also called
        during upgrade to fix discrepancies.

        """
        super(CAInstance, self).stop_tracking_certificates(False)

        # stop tracking lightweight CA signing certs
        for request_id in certmonger.get_requests_for_dir(self.nss_db):
            nickname = certmonger.get_request_value(request_id, 'key-nickname')
            if nickname.startswith('caSigningCert cert-pki-ca '):
                certmonger.stop_tracking(self.nss_db, nickname=nickname)

        try:
            certmonger.stop_tracking(certfile=paths.RA_AGENT_PEM)
        except RuntimeError as e:
            logger.error(
                "certmonger failed to stop tracking certificate: %s", e)

        if stop_certmonger:
            services.knownservices.certmonger.stop()
<<<<<<< HEAD


    def set_audit_renewal(self):
        """
        The default renewal time for the audit signing certificate is
        six months rather than two years. Fix it. This is BZ 843979.
        """
        # Check the default validity period of the audit signing cert
        # and set it to 2 years if it is 6 months.
        cert_range = directivesetter.get_directive(
            paths.CASIGNEDLOGCERT_CFG,
            'policyset.caLogSigningSet.2.default.params.range',
            separator='='
        )
        logger.debug(
            'caSignedLogCert.cfg profile validity range is %s', cert_range)
        if cert_range == "180":
            directivesetter.set_directive(
                paths.CASIGNEDLOGCERT_CFG,
                'policyset.caLogSigningSet.2.default.params.range',
                '720',
                quotes=False,
                separator='='
            )
            directivesetter.set_directive(
                paths.CASIGNEDLOGCERT_CFG,
                'policyset.caLogSigningSet.2.constraint.params.range',
                '720',
                quotes=False,
                separator='='
            )
            logger.debug(
                'updated caSignedLogCert.cfg profile validity range to 720')
            return True
        return False
=======
>>>>>>> aa58fad8

    def is_renewal_master(self, fqdn=None):
        if fqdn is None:
            fqdn = api.env.host

        dn = DN(('cn', 'CA'), ('cn', fqdn), api.env.container_masters,
                api.env.basedn)
        renewal_filter = '(ipaConfigString=caRenewalMaster)'
        try:
            api.Backend.ldap2.get_entries(base_dn=dn, filter=renewal_filter,
                                          attrs_list=[])
        except errors.NotFound:
            return False

        return True

    def set_renewal_master(self, fqdn=None):
        if fqdn is None:
            fqdn = api.env.host

        base_dn = DN(api.env.container_masters, api.env.basedn)
        filter = '(&(cn=CA)(ipaConfigString=caRenewalMaster))'
        try:
            entries = api.Backend.ldap2.get_entries(
                base_dn=base_dn, filter=filter, attrs_list=['ipaConfigString'])
        except errors.NotFound:
            entries = []

        dn = DN(('cn', 'CA'), ('cn', fqdn), base_dn)
        master_entry = api.Backend.ldap2.get_entry(dn, ['ipaConfigString'])

        for entry in entries:
            if master_entry is not None and entry.dn == master_entry.dn:
                master_entry = None
                continue

            entry['ipaConfigString'] = [x for x in entry['ipaConfigString']
                                        if x.lower() != 'carenewalmaster']
            api.Backend.ldap2.update_entry(entry)

        if master_entry is not None:
            master_entry['ipaConfigString'].append('caRenewalMaster')
            api.Backend.ldap2.update_entry(master_entry)

    def update_cert_config(self, nickname, cert):
        """
        When renewing a CA subsystem certificate the configuration file
        needs to get the new certificate as well.

        nickname is one of the known nicknames.
        cert is a DER-encoded certificate.
        """

        # The cert directive to update per nickname
        directives = {'auditSigningCert cert-pki-ca': 'ca.audit_signing.cert',
                      'ocspSigningCert cert-pki-ca': 'ca.ocsp_signing.cert',
                      'caSigningCert cert-pki-ca': 'ca.signing.cert',
                      'subsystemCert cert-pki-ca': 'ca.subsystem.cert',
                      'Server-Cert cert-pki-ca': 'ca.sslserver.cert'}

        try:
            self.backup_config()
        except Exception as e:
            syslog.syslog(syslog.LOG_ERR, "Failed to backup CS.cfg: %s" % e)

        if nickname in directives:
            super(CAInstance, self).update_cert_cs_cfg(
                directives[nickname], cert)

    def __create_ds_db(self):
        '''
        Create PKI database. Is needed when pkispawn option
        pki_ds_create_new_db is set to False
        '''

        backend = 'ipaca'
        suffix = DN(('o', 'ipaca'))

        # database
        dn = DN(('cn', 'ipaca'), ('cn', 'ldbm database'), ('cn', 'plugins'),
                ('cn', 'config'))
        entry = api.Backend.ldap2.make_entry(
            dn,
            objectclass=["top", "extensibleObject", "nsBackendInstance"],
            cn=[backend],
        )
        entry['nsslapd-suffix'] = [suffix]
        api.Backend.ldap2.add_entry(entry)

        # replication
        dn = DN(('cn', str(suffix)), ('cn', 'mapping tree'), ('cn', 'config'))
        entry = api.Backend.ldap2.make_entry(
            dn,
            objectclass=["top", "extensibleObject", "nsMappingTree"],
            cn=[suffix],
        )
        entry['nsslapd-state'] = ['Backend']
        entry['nsslapd-backend'] = [backend]
        api.Backend.ldap2.add_entry(entry)

    def __setup_replication(self):
        repl = replication.CAReplicationManager(self.realm, self.fqdn)
        repl.setup_cs_replication(self.master_host)

        # Activate Topology for o=ipaca segments
        self.__update_topology()

    def finalize_replica_config(self):
        repl = replication.CAReplicationManager(self.realm, self.fqdn)
        repl.finalize_replica_config(self.master_host)

    def __enable_instance(self):
        basedn = ipautil.realm_to_suffix(self.realm)
        if not self.clone:
            config = ['caRenewalMaster']
        else:
            config = []
        self.ldap_configure('CA', self.fqdn, None, basedn, config)

    def __expose_ca_in_ldap(self):
        """
        In a case when replica is created on DL0 we need to make
        sure that query for CA service record of this replica in
        ldap will succeed in time of installation.
        This method is needed for sucessfull replica installation
        on DL0 and should be removed alongside with code for DL0.

        To suppress deprecation warning message this method is
        not invoking ldap_enable() but _ldap_enable() method.
        """

        basedn = ipautil.realm_to_suffix(self.realm)
        if not self.clone:
            config = ['caRenewalMaster']
        else:
            config = []
        self._ldap_enable(ENABLED_SERVICE, "CA", self.fqdn, basedn, config)

    def setup_lightweight_ca_key_retrieval(self):
        # Important: there is a typo in the below string, which is known
        # and should not be fixed as existing installations already use it
        LWCA_KEY_RETRIEVAL = 'setup_lwca_key_retieval'
        if sysupgrade.get_upgrade_state('dogtag', LWCA_KEY_RETRIEVAL):
            return

        logger.debug('Set up lightweight CA key retrieval')

        self.__setup_lightweight_ca_key_retrieval_kerberos()
        self.__setup_lightweight_ca_key_retrieval_custodia()

        logger.debug('Configuring key retriever')
        directives = [
            ('features.authority.keyRetrieverClass',
                'com.netscape.ca.ExternalProcessKeyRetriever'),
            ('features.authority.keyRetrieverConfig.executable',
                paths.IPA_PKI_RETRIEVE_KEY),
        ]
        for k, v in directives:
            directivesetter.set_directive(
                self.config, k, v, quotes=False, separator='=')

        sysupgrade.set_upgrade_state('dogtag', LWCA_KEY_RETRIEVAL, True)

    def __setup_lightweight_ca_key_retrieval_kerberos(self):
        logger.debug('Creating principal')
        installutils.kadmin_addprinc(self.principal)
        self.suffix = ipautil.realm_to_suffix(self.realm)
        self.move_service(self.principal)

        logger.debug('Retrieving keytab')
        installutils.create_keytab(self.keytab, self.principal)
        os.chmod(self.keytab, 0o600)
        self.service_user.chown(self.keytab)

    def __setup_lightweight_ca_key_retrieval_custodia(self):
        logger.debug('Creating Custodia keys')
        custodia_basedn = DN(
            ('cn', 'custodia'), ('cn', 'ipa'), ('cn', 'etc'), api.env.basedn)
        ensure_entry(
            custodia_basedn,
            objectclass=['top', 'nsContainer'],
            cn=['custodia'],
        )
        ensure_entry(
            DN(('cn', 'dogtag'), custodia_basedn),
            objectclass=['top', 'nsContainer'],
            cn=['dogtag'],
        )
        keyfile = os.path.join(paths.PKI_TOMCAT, self.service_prefix + '.keys')
        keystore = IPAKEMKeys({'server_keys': keyfile})
        keystore.generate_keys(self.service_prefix)
        os.chmod(keyfile, 0o600)
        self.service_user.chown(keyfile)

    def __remove_lightweight_ca_key_retrieval_custodia(self):
        keyfile = os.path.join(paths.PKI_TOMCAT,
                               self.service_prefix + '.keys')
        keystore = IPAKEMKeys({'server_keys': keyfile})
        # Call remove_server_keys_file explicitly to ensure that the key
        # file is always removed.
        keystore.remove_server_keys_file()
        try:
            keystore.remove_keys(self.service_prefix)
        except (ldap.CONNECT_ERROR, ldap.SERVER_DOWN):
            logger.debug(
                "Cannot remove custodia keys now, server_del takes care of "
                "them later."
            )

    def add_lightweight_ca_tracking_requests(self):
        try:
            lwcas = api.Backend.ldap2.get_entries(
                base_dn=api.env.basedn,
                filter='(objectclass=ipaca)',
                attrs_list=['cn', 'ipacaid'],
            )
            add_lightweight_ca_tracking_requests(lwcas)
        except errors.NotFound:
            # shouldn't happen, but don't fail if it does
            logger.warning(
                "Did not find any lightweight CAs; nothing to track")

    def __dogtag10_migration(self):
        self._ldap_update(['50-dogtag10-migration.update'])

    def is_crlgen_enabled(self):
        """Check if the local CA instance is generating CRL

        Three conditions must be met to consider that the local CA is CRL
        generation master:
        - in CS.cfg ca.crl.MasterCRL.enableCRLCache=true
        - in CS.cfg ca.crl.MasterCRL.enableCRLUpdates=true
        - in /etc/httpd/conf.d/ipa-pki-proxy.conf the RewriteRule
        ^/ipa/crl/MasterCRL.bin is disabled (commented or removed)

        If the values are inconsistent, an exception is raised
        :returns: True/False
        :raises: InconsistentCRLGenConfigException if the config is
                 inconsistent
        """
        try:
            cache = directivesetter.get_directive(
                self.config, 'ca.crl.MasterCRL.enableCRLCache', '=')
            enableCRLCache = cache.lower() == 'true'
            updates = directivesetter.get_directive(
                self.config, 'ca.crl.MasterCRL.enableCRLUpdates', '=')
            enableCRLUpdates = updates.lower() == 'true'

            # If the values are different, the config is inconsistent
            if enableCRLCache != enableCRLUpdates:
                raise InconsistentCRLGenConfigException(
                    "Configuration is inconsistent, please check "
                    "ca.crl.MasterCRL.enableCRLCache and "
                    "ca.crl.MasterCRL.enableCRLUpdates in {} and "
                    "run ipa-crlgen-manage [enable|disable] to repair".format(
                        self.config))
        except IOError:
            raise RuntimeError(
                "Unable to read {}".format(self.config))

        # At this point enableCRLCache and enableCRLUpdates have the same value
        try:
            rewriteRuleDisabled = True
            p = re.compile(self.crl_rewrite_pattern)
            with open(paths.HTTPD_IPA_PKI_PROXY_CONF) as f:
                for line in f.readlines():
                    if p.search(line):
                        rewriteRuleDisabled = False
                        break
        except IOError:
            raise InconsistentCRLGenConfigException(
                "Unable to read {}".format(paths.HTTPD_IPA_PKI_PROXY_CONF))

        # if enableCRLUpdates and rewriteRuleDisabled are different, the config
        # is inconsistent
        if enableCRLUpdates != rewriteRuleDisabled:
            raise InconsistentCRLGenConfigException(
                "Configuration is inconsistent, please check "
                "ca.crl.MasterCRL.enableCRLCache in {} and the "
                "RewriteRule ^/ipa/crl/MasterCRL.bin in {} and "
                "run ipa-crlgen-manage [enable|disable] to repair".format(
                    self.config, paths.HTTPD_IPA_PKI_PROXY_CONF))
        return enableCRLUpdates

    def setup_crlgen(self, setup_crlgen):
        """Configure the local host for CRL generation

        :param setup_crlgen: if True enable CRL generation, if False, disable
        """
        try:
            crlgen_enabled = self.is_crlgen_enabled()
            if crlgen_enabled == setup_crlgen:
                logger.info(
                    "Nothing to do, CRL generation already %s",
                    "enabled" if crlgen_enabled else "disabled")
                return
        except InconsistentCRLGenConfigException:
            logger.warning("CRL generation is partially enabled, repairing...")

        # Stop PKI
        logger.info("Stopping %s", self.service_name)
        self.stop_instance()
        logger.debug("%s successfully stopped", self.service_name)

        # Edit the CS.cfg directives
        logger.info("Editing %s", self.config)
        with directivesetter.DirectiveSetter(
                self.config, quotes=False, separator='=') as ds:
            # Convert the bool setup_crlgen to a lowercase string
            str_value = str(setup_crlgen).lower()
            ds.set('ca.crl.MasterCRL.enableCRLCache', str_value)
            ds.set('ca.crl.MasterCRL.enableCRLUpdates', str_value)

        # Start pki-tomcat
        logger.info("Starting %s", self.service_name)
        self.start_instance()
        logger.debug("%s successfully started", self.service_name)

        # Edit the RewriteRule
        def comment_rewriterule():
            logger.info("Editing %s", paths.HTTPD_IPA_PKI_PROXY_CONF)
            # look for the pattern RewriteRule ^/ipa/crl/MasterCRL.bin ..
            # and comment out
            p = re.compile(self.crl_rewrite_pattern, re.MULTILINE)
            with open(paths.HTTPD_IPA_PKI_PROXY_CONF) as f:
                content = f.read()
            new_content = p.sub(r"#\1", content)
            with open(paths.HTTPD_IPA_PKI_PROXY_CONF, 'w') as f:
                f.write(new_content)

        def uncomment_rewriterule():
            logger.info("Editing %s", paths.HTTPD_IPA_PKI_PROXY_CONF)
            # check if the pattern RewriteRule ^/ipa/crl/MasterCRL.bin ..
            # is already present
            present = False
            p = re.compile(self.crl_rewrite_pattern, re.MULTILINE)
            with open(paths.HTTPD_IPA_PKI_PROXY_CONF) as f:
                content = f.read()
            present = p.search(content)
            # Remove the comment
            p_comment = re.compile(self.crl_rewrite_comment, re.MULTILINE)
            new_content = p_comment.sub("", content)
            # If not already present, add RewriteRule
            if not present:
                new_content += self.crl_rewriterule.format(api.env.host)
            # Finally write the file
            with open(paths.HTTPD_IPA_PKI_PROXY_CONF, 'w') as f:
                f.write(new_content)

        try:
            if setup_crlgen:
                comment_rewriterule()
            else:
                uncomment_rewriterule()

        except IOError:
            raise RuntimeError(
                "Unable to access {}".format(paths.HTTPD_IPA_PKI_PROXY_CONF))

        # Restart httpd
        http_service = services.knownservices.httpd
        logger.info("Restarting %s", http_service.service_name)
        http_service.restart()
        logger.debug("%s successfully restarted", http_service.service_name)

        # make sure a CRL is generated if setup_crl is True
        if setup_crlgen:
            logger.info("Forcing CRL update")
            api.Backend.ra.override_port = 8443
            result = api.Backend.ra.updateCRL(wait='true')
            if result.get('crlUpdate', 'Failure') == 'Success':
                logger.debug("Successfully updated CRL")
            api.Backend.ra.override_port = None

    @staticmethod
    def acme_uid(fqdn: str) -> str:
        """Compute ACME RA account uid."""
        return f'acme-{fqdn}'

    def setup_acme(self) -> bool:
        """
        Set up ACME service, if needed.

        Return False if ACME service was already set up, otherwise True.

        """

        # ACME LDAP database schema will be added by ipa-server-upgrade.
        # It is fine if this subroutine runs *before* the schema update,
        # because we only create the container objects.

        if os.path.isdir(os.path.join(paths.PKI_TOMCAT, 'acme')):
            logger.debug('ACME service is already deployed')
            return False

        if not minimum_acme_support():
            return False

        self._ldap_mod('/usr/share/pki/acme/database/ds/schema.ldif')

        configure_acme_acls()

        # create ACME agent group (if not exist already) and user
        self.ensure_group(ACME_AGENT_GROUP, "ACME RA accounts")
        acme_user = self.acme_uid(self.fqdn)
        result = self.create_user(
            uid=acme_user,
            cn=acme_user,
            sn=acme_user,
            user_type='agentType',
            groups=[ACME_AGENT_GROUP],
            force=True,
        )
        if result is None:
            raise RuntimeError("Failed to add ACME RA user")
        else:
            password = result

        # Add the IPA RA user as a member of the ACME admins for
        # ipa-acme-manage.
        user_dn = DN(('uid', "ipara"), ('ou', 'People'), self.basedn)
        conn = api.Backend.ldap2
        group_dn = DN(('cn', ACME_AGENT_GROUP), ('ou', 'groups'),
                      self.basedn)
        try:
            conn.add_entry_to_group(user_dn, group_dn, 'uniqueMember')
        except errors.AlreadyGroupMember:
            pass

        # create container object heirarchy in LDAP
        ensure_acme_containers()

        # create ACME service instance
        ipautil.run(['pki-server', 'acme-create'])

        # write configuration files
        files = [
            ('pki-acme-configsources.conf.template',
                paths.PKI_ACME_CONFIGSOURCES_CONF),
            ('pki-acme-database.conf.template', paths.PKI_ACME_DATABASE_CONF),
            ('pki-acme-engine.conf.template', paths.PKI_ACME_ENGINE_CONF),
            ('pki-acme-issuer.conf.template', paths.PKI_ACME_ISSUER_CONF),
            ('pki-acme-realm.conf.template', paths.PKI_ACME_REALM_CONF),
        ]
        sub_dict = dict(
            FQDN=self.fqdn,
            USER=acme_user,
            PASSWORD=password,
        )
        for template_name, target in files:
            template_filename = \
                os.path.join(paths.USR_SHARE_IPA_DIR, template_name)
            filled = ipautil.template_file(template_filename, sub_dict)
            with open(target, 'w') as f:
                f.write(filled)
                os.fchmod(f.fileno(), 0o600)
                self.service_user.chown(f.fileno())

        # deploy ACME Tomcat application
        ipautil.run(['pki-server', 'acme-deploy'])

        return True


def __update_entry_from_cert(make_filter, make_entry, cert):
    """
    Given a certificate and functions to make a filter based on the
    cert, and make a new entry based on the cert, update database
    accordingly.

    :param make_filter:
        function that takes a certificate in DER format and
        returns an LDAP search filter

    :param make_entry:
        function that takes a certificate in DER format and an
        LDAP entry, and returns the new state of the LDAP entry.
        Return the input unchanged to skip an entry.

    :param cert:
        An IPACertificate object

    Logging is done via syslog.

    Return ``True`` if all updates were successful (zero updates is
    vacuously successful) otherwise ``False``.

    """
    base_dn = DN(('o', 'ipaca'))
    conn = api.Backend.ldap2

    attempts = 0
    updated = False

    while attempts < 10:
        try:
            db_filter = make_filter(cert)
            try:
                entries = conn.get_entries(base_dn, conn.SCOPE_SUBTREE, db_filter)
            except errors.NotFound:
                entries = []

            updated = True

            for entry in entries:
                syslog.syslog(
                    syslog.LOG_NOTICE, 'Updating entry %s' % str(entry.dn))

                try:
                    entry = make_entry(cert, entry)
                    conn.update_entry(entry)
                except errors.EmptyModlist:
                    pass
                except Exception as e:
                    syslog.syslog(
                        syslog.LOG_ERR,
                        'Updating entry %s failed: %s' % (str(entry.dn), e))
                    updated = False

            break
        except errors.NetworkError:
            syslog.syslog(
                syslog.LOG_ERR,
                'Connection to %s failed, sleeping 30s' % api.env.ldap_uri)
            time.sleep(30)
            attempts += 1
        except Exception as e:
            syslog.syslog(syslog.LOG_ERR, 'Caught unhandled exception: %s' % e)
            break

    if not updated:
        syslog.syslog(syslog.LOG_ERR, 'Update failed.')
        return False

    return True

def update_people_entry(cert):
    """
    Update the userCerticate for an entry in the dogtag ou=People. This
    is needed when a certificate is renewed.
    """
    def make_filter(cert):
        ldap = api.Backend.ldap2
        subject = DN(cert.subject)
        issuer = DN(cert.issuer)
        return ldap.combine_filters(
            [
                ldap.make_filter({'objectClass': 'inetOrgPerson'}),
                ldap.make_filter(
                    {'description': ';%s;%s' % (issuer, subject)},
                    exact=False, trailing_wildcard=False),
            ],
            ldap.MATCH_ALL)

    def make_entry(cert, entry):
        serial_number = cert.serial_number
        subject = DN(cert.subject)
        issuer = DN(cert.issuer)
        entry['usercertificate'].append(cert)
        entry['description'] = '2;%d;%s;%s' % (serial_number, issuer, subject)
        return entry

    return __update_entry_from_cert(make_filter, make_entry, cert)


def update_authority_entry(cert):
    """
    Find the authority entry for the given cert, and update the
    serial number to match the given cert.
    """
    def make_filter(cert):
        ldap = api.Backend.ldap2
        subject = str(DN(cert.subject))
        return ldap.make_filter(
            dict(objectclass='authority', authoritydn=subject),
            rules=ldap.MATCH_ALL,
        )

    def make_entry(cert, entry):
        entry['authoritySerial'] = cert.serial_number
        return entry

    return __update_entry_from_cert(make_filter, make_entry, cert)


def get_ca_renewal_nickname(subject_base, ca_subject_dn, sdn):
    """
    Get the nickname for storage in the cn_renewal container.

    :param subject_base: Certificate subject base
    :param ca_subject_dn: IPA CA subject DN
    :param sdn: Subject DN
    :return: string, or None if nickname cannot be determined.

    """
    assert isinstance(sdn, DN)
    nickname_by_subject_dn = {
        DN(ca_subject_dn): 'caSigningCert cert-pki-ca',
        DN('CN=CA Audit', subject_base): 'auditSigningCert cert-pki-ca',
        DN('CN=OCSP Subsystem', subject_base): 'ocspSigningCert cert-pki-ca',
        DN('CN=CA Subsystem', subject_base): 'subsystemCert cert-pki-ca',
        DN('CN=KRA Audit', subject_base): 'auditSigningCert cert-pki-kra',
        DN('CN=KRA Transport Certificate', subject_base):
            'transportCert cert-pki-kra',
        DN('CN=KRA Storage Certificate', subject_base):
            'storageCert cert-pki-kra',
        DN('CN=IPA RA', subject_base): 'ipaCert',
    }
    return nickname_by_subject_dn.get(sdn)


def update_ca_renewal_entry(conn, nickname, cert):
    """
    Update the ca_renewal entry for the given nickname.

    :param conn: A *connected* LDAP handle
    :param nickname: NSSDB nickname
    :param cert: python-cryptography X509Certificate

    """
    dn = DN(('cn', nickname), api.env.container_ca_renewal, api.env.basedn)
    try:
        entry = conn.get_entry(dn, ['usercertificate'])
        entry['usercertificate'] = [cert]
        conn.update_entry(entry)
    except errors.NotFound:
        entry = conn.make_entry(
            dn,
            objectclass=['top', 'pkiuser', 'nscontainer'],
            cn=[nickname],
            usercertificate=[cert])
        conn.add_entry(entry)
    except errors.EmptyModlist:
        pass


def ensure_ldap_profiles_container():
    ensure_entry(
        PROFILES_DN,
        objectclass=['top', 'organizationalUnit'],
        ou=['certificateProfiles'],
    )

def ensure_lightweight_cas_container():
    return ensure_entry(
        DN(('ou', 'authorities'), ('ou', 'ca'), ('o', 'ipaca')),
        objectclass=['top', 'organizationalUnit'],
        ou=['authorities'],
    )


def minimum_acme_support(data=None):
    """
    ACME with global enable/disable is required.

    This first shipped in dogtag version 10.10.0.

    Parse the version string to determine if the minimum version
    is met. If parsing fails return False.

    :param: data: The string value to parse for version. Defaults to
                  reading from the filesystem.
    """
    if not data:
        with open('/usr/share/pki/VERSION', 'r') as fd:
            data = fd.read()

    groups = re.match(r'.*\nSpecification-Version: ([\d+\.]*)\n.*', data)
    if groups:
        version_string = groups.groups(0)[0]
        minimum_version = parse_version('10.10.0')

        return parse_version(version_string) >= minimum_version
    else:
        logger.debug('Unable to parse version from %s', data)
        return False


def ensure_acme_containers():
    """
    Create the ACME container objects under ou=acme,o=ipaca if
    they do not exist.

    """
    ou_acme = RDN(('ou', 'acme'))
    rdns = [
        DN(ou_acme),
        DN(('ou', 'nonces'), ou_acme),
        DN(('ou', 'accounts'), ou_acme),
        DN(('ou', 'orders'), ou_acme),
        DN(('ou', 'authorizations'), ou_acme),
        DN(('ou', 'challenges'), ou_acme),
        DN(('ou', 'certificates'), ou_acme),
    ]

    extensible_rdns = [
        DN(('ou', 'config'), ou_acme),
    ]

    for rdn in rdns:
        ensure_entry(
            DN(rdn, ('o', 'ipaca')),
            objectclass=['top', 'organizationalUnit'],
            ou=[rdn[0][0].value],
        )

    for rdn in extensible_rdns:
        ensure_entry(
            DN(rdn, ('o', 'ipaca')),
            objectclass=['top', 'organizationalUnit', 'extensibleObject'],
            ou=[rdn[0][0].value],
        )


def ensure_entry(dn, **attrs):
    """Ensure an entry exists.

    If an entry with the given DN already exists, return ``False``,
    otherwise add the entry and return ``True``.

    """
    conn = api.Backend.ldap2
    try:
        conn.get_entry(dn)
        return False
    except errors.NotFound:
        # entry doesn't exist; add it
        entry = conn.make_entry(dn, **attrs)
        conn.add_entry(entry)
        return True


def configure_profiles_acl():
    """Allow the Certificate Manager Agents group to modify profiles."""
    new_rules = [
        'certServer.profile.configuration:read,modify' +
        ':allow (read,modify) group="Certificate Manager Agents"' +
        ':Certificate Manager agents may modify (create/update/delete) ' +
        'and read profiles',

        'certServer.ca.account:login,logout' +
        ':allow (login,logout) user="anybody"' +
        ':Anybody can login and logout',
    ]
    return __add_acls(new_rules)


def configure_lightweight_ca_acls():
    """Allow Certificate Manager Agents to manage lightweight CAs."""
    new_rules = [
        'certServer.ca.authorities:list,read' +
        ':allow (list,read) user="anybody"' +
        ':Anybody may list and read lightweight authorities',

        'certServer.ca.authorities:create,modify' +
        ':allow (create,modify) group="Administrators"' +
        ':Administrators may create and modify lightweight authorities',

        'certServer.ca.authorities:delete' +
        ':allow (delete) group="Administrators"' +
        ':Administrators may delete lightweight authorities',

        'certServer.ca.authorities:create,modify,delete' +
        ':allow (create,modify,delete) group="Certificate Manager Agents"' +
        ':Certificate Manager Agents may manage lightweight authorities',
    ]
    return __add_acls(new_rules)


def configure_acme_acls():
    """Allow the ACME Agents to modify profiles."""

    # The "execute" operation sounds scary, but it actually only allows
    # revocation and unrevocation.  See CertResource.java and
    # base/ca/shared/conf/acl.properties in the Dogtag source.

    new_rules = [
        'certServer.ca.certs:execute'
        f':allow (execute) group="{ACME_AGENT_GROUP}"'
        ':ACME Agents may execute cert operations',
    ]
    return __add_acls(new_rules)


def __add_acls(new_rules):
    """Add the given Dogtag ACLs.

    ``new_rules``
        Iterable of ACL rule values to add

    Return ``True`` if any ACLs were added otherwise ``False``.

    """
    updated = False

    dn = DN(('cn', 'aclResources'), ('o', 'ipaca'))

    conn = api.Backend.ldap2
    entry = conn.get_entry(dn)
    cur_rules = entry.get('resourceACLS', [])
    add_rules = [rule for rule in new_rules if rule not in cur_rules]
    if add_rules:
        cur_rules.extend(add_rules)
        conn.update_entry(entry)
        updated = True

    return updated


def __get_profile_config(profile_id):
    sub_dict = dict(
        DOMAIN=ipautil.format_netloc(api.env.domain),
        IPA_CA_RECORD=ipalib.constants.IPA_CA_RECORD,
        CRL_ISSUER='CN=Certificate Authority,o=ipaca',
        SUBJECT_DN_O=dsinstance.DsInstance().find_subject_base(),
        ACME_AGENT_GROUP=ACME_AGENT_GROUP,
    )

    # To work around lack of proper profile upgrade system, we ship
    # two versions of some profiles - one for new installs only, and
    # the other for upgrading to LDAP-based profiles in an existing
    # deployment.
    #
    # Select UPGRADE version if we are in the 'updates' API context
    # and an upgrade-specific version of the profile exists.
    #
    profile_filename = '/usr/share/ipa/profiles/{}.cfg'.format(profile_id)
    profile_upg_filename = \
        '/usr/share/ipa/profiles/{}.UPGRADE.cfg'.format(profile_id)
    if api.env.context == 'updates' and os.path.isfile(profile_upg_filename):
        profile_filename = profile_upg_filename

    return ipautil.template_file(profile_filename, sub_dict)

def import_included_profiles():
    conn = api.Backend.ldap2

    ensure_entry(
        DN(('cn', 'ca'), api.env.basedn),
        objectclass=['top', 'nsContainer'],
        cn=['ca'],
    )
    ensure_entry(
        DN(api.env.container_certprofile, api.env.basedn),
        objectclass=['top', 'nsContainer'],
        cn=['certprofiles'],
    )

    api.Backend.ra_certprofile.override_port = 8443

    for (profile_id, desc, store_issued) in dogtag.INCLUDED_PROFILES:
        dn = DN(('cn', profile_id),
            api.env.container_certprofile, api.env.basedn)
        try:
            conn.get_entry(dn)
        except errors.NotFound:
            # profile not found; add it
            entry = conn.make_entry(
                dn,
                objectclass=['ipacertprofile'],
                cn=[profile_id],
                description=[desc],
                ipacertprofilestoreissued=['TRUE' if store_issued else 'FALSE'],
            )
            conn.add_entry(entry)

            # Create the profile, replacing any existing profile of same name
            profile_data = __get_profile_config(profile_id)
            _create_dogtag_profile(profile_id, profile_data, overwrite=True)
            logger.debug("Imported profile '%s'", profile_id)
        else:
            logger.info(
                "Profile '%s' is already in LDAP; skipping", profile_id
            )

    api.Backend.ra_certprofile.override_port = None


def repair_profile_caIPAserviceCert():
    """
    A regression caused replica installation to replace the FreeIPA
    version of caIPAserviceCert with the version shipped by Dogtag.

    This function detects and repairs occurrences of this problem.

    """
    api.Backend.ra_certprofile.override_port = 8443

    profile_id = 'caIPAserviceCert'

    with api.Backend.ra_certprofile as profile_api:
        try:
            cur_config = profile_api.read_profile(profile_id).splitlines()
        except errors.RemoteRetrieveError:
            # no profile there to check/repair
            api.Backend.ra_certprofile.override_port = None
            return

    indicators = [
        (
            b"policyset.serverCertSet.1.default.params.name="
            b"CN=$request.req_subject_name.cn$, OU=pki-ipa, O=IPA "
        ),
        (
            b"policyset.serverCertSet.9.default.params."
            b"crlDistPointsPointName_0="
            b"https://ipa.example.com/ipa/crl/MasterCRL.bin"
        ),
    ]
    need_repair = all(l in cur_config for l in indicators)

    if need_repair:
        logger.debug(
            "Detected that profile '%s' has been replaced with "
            "incorrect version; begin repair.", profile_id)
        _create_dogtag_profile(
            profile_id, __get_profile_config(profile_id), overwrite=True)
        logger.debug("Repair of profile '%s' complete.", profile_id)

    api.Backend.ra_certprofile.override_port = None


def migrate_profiles_to_ldap():
    """Migrate profiles from filesystem to LDAP.

    This must be run *after* switching to the LDAPProfileSubsystem
    and restarting the CA.

    The profile might already exist, e.g. if a replica was already
    upgraded, so this case is ignored. New/missing profiles are imported
    into LDAP. Existing profiles are not modified. This means that they are
    neither enabled nor updated when the file on disk has been changed.
    """
    ensure_ldap_profiles_container()
    api.Backend.ra_certprofile.override_port = 8443

    with open(paths.CA_CS_CFG_PATH) as f:
        cs_cfg = f.read()
    match = re.search(r'^profile\.list=(\S*)', cs_cfg, re.MULTILINE)
    profile_ids = match.group(1).split(',')
    profile_states = _get_ldap_profile_states()

    for profile_id in profile_ids:
        state = profile_states.get(profile_id.lower(), ProfileState.MISSING)
        if state != ProfileState.MISSING:
            # We don't reconsile enabled/disabled state.
            logger.info(
                "Profile '%s' is already in LDAP and %s; skipping",
                profile_id, state.value
            )
            continue

        logger.info("Migrating profile '%s'", profile_id)
        match = re.search(
            r'^profile\.{}\.config=(\S*)'.format(profile_id),
            cs_cfg, re.MULTILINE
        )
        if match is None:
            logger.info("No file for profile '%s'; skipping", profile_id)
            continue
        filename = match.group(1)

        match = re.search(
            r'^profile\.{}\.class_id=(\S*)'.format(profile_id),
            cs_cfg, re.MULTILINE
        )
        if match is None:
            logger.info("No class_id for profile '%s'; skipping", profile_id)
            continue
        class_id = match.group(1)

        with open(filename) as f:
            profile_data = f.read()
            if profile_data[-1] != '\n':
                profile_data += '\n'
            profile_data += 'profileId={}\n'.format(profile_id)
            profile_data += 'classId={}\n'.format(class_id)

            # Import the profile, but do not replace it if it already exists.
            # This prevents replicas from replacing IPA-managed profiles with
            # Dogtag default profiles of same name.
            #
            _create_dogtag_profile(profile_id, profile_data, overwrite=False)

    api.Backend.ra_certprofile.override_port = None


class ProfileState(enum.Enum):
    MISSING = "missing"
    ENABLED = "enabled"
    DISABLED = "disabled"


def _get_ldap_profile_states():
    """Get LDAP profile states

    The function directly access LDAP for performance reasons. It's much
    faster than Dogtag's REST API and it's easier to check profiles for all
    subsystems.

    :return: mapping of lowercase profile id to state enum member
    """
    conn = api.Backend.ldap2
    entries = conn.get_entries(
        base_dn=PROFILES_DN,
        scope=conn.SCOPE_SUBTREE,
        filter="(objectClass=certProfile)",
        attrs_list=["cn", "certProfileConfig"]
    )
    results = {}
    for entry in entries:
        single = entry.single_value
        cn = single["cn"]
        try:
            cfg = single["certProfileConfig"]
        except (ValueError, KeyError):
            # certProfileConfig is neither mandatory nor single value
            # skip entries with incomplete configuration
            state = ProfileState.MISSING
        else:
            if isinstance(cfg, bytes):
                # some profile configurations are marked as binary
                cfg = cfg.decode("utf-8")
            for line in cfg.split("\n"):
                if line.lower() == "enable=true":
                    state = ProfileState.ENABLED
                    break
            else:
                state = ProfileState.DISABLED

        results[cn.lower()] = state

    return results


def _create_dogtag_profile(profile_id, profile_data, overwrite):
    with api.Backend.ra_certprofile as profile_api:
        # import the profile
        try:
            profile_api.create_profile(profile_data)
            logger.debug("Profile '%s' successfully migrated to LDAP",
                         profile_id)
        except errors.RemoteRetrieveError as e:
            logger.debug("Error migrating '%s': %s", profile_id, e)

            # profile already exists
            if overwrite:
                try:
                    profile_api.disable_profile(profile_id)
                except errors.RemoteRetrieveError:
                    logger.debug(
                        "Failed to disable profile '%s' "
                        "(it is probably already disabled)",
                        profile_id)
                profile_api.update_profile(profile_id, profile_data)

        # enable the profile
        try:
            profile_api.enable_profile(profile_id)
        except errors.RemoteRetrieveError:
            logger.debug(
                "Failed to enable profile '%s' "
                "(it is probably already enabled)",
                profile_id)


def ensure_ipa_authority_entry():
    """Add the IPA CA ipaCa object if missing.

    This requires the "host authority" authority entry to have been
    created, which Dogtag will do automatically upon startup, if the
    ou=authorities,ou=ca,o=ipaca container exists.  Therefore, the
    ``ensure_lightweight_cas_container`` function must be executed,
    and Dogtag restarted, before executing this function.

    """

    # find out authority id, issuer DN and subject DN of IPA CA
    api.Backend.ra_lightweight_ca.override_port = 8443
    with api.Backend.ra_lightweight_ca as lwca:
        data = lwca.read_ca('host-authority')
        attrs = dict(
            ipacaid=data['id'],
            ipacaissuerdn=data['issuerDN'],
            ipacasubjectdn=data['dn'],
        )
    api.Backend.ra_lightweight_ca.override_port = None

    ensure_entry(
        DN(api.env.container_ca, api.env.basedn),
        objectclass=['top', 'nsContainer'],
        cn=['cas'],
    )
    ensure_entry(
        DN(('cn', ipalib.constants.IPA_CA_CN), api.env.container_ca, api.env.basedn),
        objectclass=['top', 'ipaca'],
        cn=[ipalib.constants.IPA_CA_CN],
        description=['IPA CA'],
        **attrs
    )


def ensure_default_caacl():
    """Add the default CA ACL if missing."""
    ensure_entry(
        DN(('cn', 'ca'), api.env.basedn),
        objectclass=['top', 'nsContainer'],
        cn=['ca'],
    )
    ensure_entry(
        DN(api.env.container_caacl, api.env.basedn),
        objectclass=['top', 'nsContainer'],
        cn=['certprofiles'],
    )

    if not api.Command.caacl_find()['result']:
        api.Command.caacl_add(u'hosts_services_caIPAserviceCert',
            hostcategory=u'all', servicecategory=u'all')
        api.Command.caacl_add_profile(u'hosts_services_caIPAserviceCert',
            certprofile=(u'caIPAserviceCert',))


def add_lightweight_ca_tracking_requests(lwcas):
    """Add tracking requests for the given lightweight CAs.

    The entries must have the 'cn' and 'ipacaid' attributes.

    The IPA CA, if present, is skipped.

    """
    for entry in lwcas:
        if ipalib.constants.IPA_CA_CN in entry['cn']:
            continue

        nickname = "{} {}".format(
                ipalib.constants.IPA_CA_NICKNAME,
                entry['ipacaid'][0])
        criteria = {
            'cert-database': paths.PKI_TOMCAT_ALIAS_DIR,
            'cert-nickname': nickname,
            'ca-name': ipalib.constants.RENEWAL_CA_NAME,
        }
        request_id = certmonger.get_request_id(criteria)
        if request_id is None:
            try:
                certmonger.start_tracking(
                    certpath=paths.PKI_TOMCAT_ALIAS_DIR,
                    pin=certmonger.get_pin(INTERNAL_TOKEN),
                    nickname=nickname,
                    ca=ipalib.constants.RENEWAL_CA_NAME,
                    profile='caCACert',
                    pre_command='stop_pkicad',
                    post_command='renew_ca_cert "%s"' % nickname,
                )
                logger.debug(
                    'Lightweight CA renewal: '
                    'added tracking request for "%s"', nickname)
            except RuntimeError as e:
                logger.error(
                    'Lightweight CA renewal: Certmonger failed to '
                    'start tracking certificate: %s', e)
        else:
            logger.debug(
                'Lightweight CA renewal: '
                'already tracking certificate "%s"', nickname)


def update_ipa_conf(ca_host=None):
    """
    Update IPA configuration file to ensure that RA plugins are enabled and
    that CA host points to specified server (or localhost if ca_host=None).
    """
    parser = RawConfigParser()
    parser.read(paths.IPA_DEFAULT_CONF)
    parser.set('global', 'enable_ra', 'True')
    parser.set('global', 'ra_plugin', 'dogtag')
    parser.set('global', 'dogtag_version', '10')
    if ca_host is None:
        parser.remove_option('global', 'ca_host')
    else:
        parser.set('global', 'ca_host', ca_host)
    with open(paths.IPA_DEFAULT_CONF, 'w') as f:
        parser.write(f)


<<<<<<< HEAD
=======
def import_ra_key(custodia):
    custodia.import_ra_key()
    CAInstance._set_ra_cert_perms()
    CAInstance.configure_agent_renewal()


def check_ipa_ca_san(cert):
    """
    Test whether the certificate has an ipa-ca SAN

    :param cert: x509.IPACertificate

    This SAN is necessary for ACME.

    The caller is responsible for initializing the api.

    On success returns None, on failure raises ValidationError
    """
    expect = f'{ipalib.constants.IPA_CA_RECORD}.' \
             f'{ipautil.format_netloc(api.env.domain)}'

    try:
        cert.match_hostname(expect)
    except ssl.CertificateError:
        raise errors.ValidationError(
            name='certificate',
            error='Does not have a \'{}\' SAN'.format(expect)
        )


>>>>>>> aa58fad8
if __name__ == "__main__":
    standard_logging_setup("install.log")
    ds = dsinstance.DsInstance()

    ca = CAInstance("EXAMPLE.COM")
    ca.configure_instance("catest.example.com", "password", "password")<|MERGE_RESOLUTION|>--- conflicted
+++ resolved
@@ -37,10 +37,7 @@
 import time
 import tempfile
 from configparser import RawConfigParser
-<<<<<<< HEAD
-=======
 from pkg_resources import parse_version
->>>>>>> aa58fad8
 
 from ipalib import api
 from ipalib import x509
@@ -65,10 +62,6 @@
 from ipaserver.install import replication
 from ipaserver.install import sysupgrade
 from ipaserver.install.dogtaginstance import DogtagInstance, INTERNAL_TOKEN
-<<<<<<< HEAD
-from ipaserver.plugins import ldap2
-=======
->>>>>>> aa58fad8
 from ipaserver.masters import ENABLED_SERVICE
 
 logger = logging.getLogger(__name__)
@@ -82,12 +75,9 @@
 
 ACME_AGENT_GROUP = 'Enterprise ACME Administrators'
 
-<<<<<<< HEAD
-=======
 PROFILES_DN = DN(('ou', 'certificateProfiles'), ('ou', 'ca'), ('o', 'ipaca'))
 
 
->>>>>>> aa58fad8
 def check_ports():
     """Check that dogtag ports (8080, 8443) are available.
 
@@ -467,11 +457,6 @@
                 self.step("configure certificate renewals", self.configure_renewal)
                 self.step("Configure HTTP to proxy connections",
                           self.http_proxy)
-<<<<<<< HEAD
-                # This restart is needed for ACL reload in CA, do not remove it
-                self.step("restarting certificate server", self.restart_instance)
-=======
->>>>>>> aa58fad8
                 self.step("updating IPA configuration", update_ipa_conf)
                 self.step("enabling CA instance", self.__enable_instance)
                 if not promote:
@@ -610,10 +595,6 @@
 
         config = self._create_spawn_config(cfg)
         self.set_hsm_state(config)
-<<<<<<< HEAD
-        pent = pwd.getpwnam(self.service_user)
-=======
->>>>>>> aa58fad8
         with tempfile.NamedTemporaryFile('w') as f:
             config.write(f)
             f.flush()
@@ -1107,44 +1088,6 @@
 
         if stop_certmonger:
             services.knownservices.certmonger.stop()
-<<<<<<< HEAD
-
-
-    def set_audit_renewal(self):
-        """
-        The default renewal time for the audit signing certificate is
-        six months rather than two years. Fix it. This is BZ 843979.
-        """
-        # Check the default validity period of the audit signing cert
-        # and set it to 2 years if it is 6 months.
-        cert_range = directivesetter.get_directive(
-            paths.CASIGNEDLOGCERT_CFG,
-            'policyset.caLogSigningSet.2.default.params.range',
-            separator='='
-        )
-        logger.debug(
-            'caSignedLogCert.cfg profile validity range is %s', cert_range)
-        if cert_range == "180":
-            directivesetter.set_directive(
-                paths.CASIGNEDLOGCERT_CFG,
-                'policyset.caLogSigningSet.2.default.params.range',
-                '720',
-                quotes=False,
-                separator='='
-            )
-            directivesetter.set_directive(
-                paths.CASIGNEDLOGCERT_CFG,
-                'policyset.caLogSigningSet.2.constraint.params.range',
-                '720',
-                quotes=False,
-                separator='='
-            )
-            logger.debug(
-                'updated caSignedLogCert.cfg profile validity range to 720')
-            return True
-        return False
-=======
->>>>>>> aa58fad8
 
     def is_renewal_master(self, fqdn=None):
         if fqdn is None:
@@ -2330,8 +2273,6 @@
         parser.write(f)
 
 
-<<<<<<< HEAD
-=======
 def import_ra_key(custodia):
     custodia.import_ra_key()
     CAInstance._set_ra_cert_perms()
@@ -2362,7 +2303,6 @@
         )
 
 
->>>>>>> aa58fad8
 if __name__ == "__main__":
     standard_logging_setup("install.log")
     ds = dsinstance.DsInstance()

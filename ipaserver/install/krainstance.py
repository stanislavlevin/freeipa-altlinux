--- conflicted
+++ resolved
@@ -65,15 +65,9 @@
     # use for that certificate.  'configure_renewal()' reads this
     # dict.  The profile MUST be specified.
     tracking_reqs = {
-<<<<<<< HEAD
-        'auditSigningCert cert-pki-kra': 'caInternalAuthAuditSigningCert',
-        'transportCert cert-pki-kra': 'caInternalAuthTransportCert',
-        'storageCert cert-pki-kra': 'caInternalAuthDRMstorageCert',
-=======
         'auditSigningCert cert-pki-kra': 'caAuditSigningCert',
         'transportCert cert-pki-kra': 'caTransportCert',
         'storageCert cert-pki-kra': 'caStorageCert',
->>>>>>> aa58fad8
     }
 
     def __init__(self, realm):
@@ -265,11 +259,6 @@
             ('cn', 'Data Recovery Manager Agents'), ('ou', 'groups'),
             KRA_BASEDN)
         conn.add_entry_to_group(KRA_AGENT_DN, group_dn, 'uniqueMember')
-<<<<<<< HEAD
-
-        conn.disconnect()
-=======
->>>>>>> aa58fad8
 
     def __add_vault_container(self):
         self._ldap_mod(

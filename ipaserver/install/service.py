# Authors: Karl MacMillan <kmacmillan@mentalrootkit.com>
#
# Copyright (C) 2007  Red Hat
# see file 'COPYING' for use and warranty information
#
# This program is free software; you can redistribute it and/or modify
# it under the terms of the GNU General Public License as published by
# the Free Software Foundation, either version 3 of the License, or
# (at your option) any later version.
#
# This program is distributed in the hope that it will be useful,
# but WITHOUT ANY WARRANTY; without even the implied warranty of
# MERCHANTABILITY or FITNESS FOR A PARTICULAR PURPOSE.  See the
# GNU General Public License for more details.
#
# You should have received a copy of the GNU General Public License
# along with this program.  If not, see <http://www.gnu.org/licenses/>.
#

from __future__ import absolute_import

import logging
import sys
import os
import time
import traceback
import tempfile
import warnings

import six

from ipalib.install import certstore, sysrestore
from ipapython import ipautil
from ipapython.dn import DN
from ipapython import kerberos
from ipalib import api, errors, x509
from ipalib.constants import FQDN
from ipaplatform import services
from ipaplatform.constants import User
from ipaplatform.paths import paths
from ipaserver.masters import (
    CONFIGURED_SERVICE, ENABLED_SERVICE, HIDDEN_SERVICE, SERVICE_LIST
)
from ipaserver.servroles import HIDDEN
from ipaserver.install.ldapupdate import LDAPUpdate

logger = logging.getLogger(__name__)

if six.PY3:
    unicode = str


def print_msg(message, output_fd=sys.stdout):
    logger.debug("%s", message)
    output_fd.write(message)
    output_fd.write("\n")
    output_fd.flush()


def format_seconds(seconds):
    """Format a number of seconds as an English minutes+seconds message"""
    parts = []
    minutes, seconds = divmod(seconds, 60)
    if minutes:
        parts.append('%d minute' % minutes)
        if minutes != 1:
            parts[-1] += 's'
    if seconds or not minutes:
        parts.append('%d second' % seconds)
        if seconds != 1:
            parts[-1] += 's'
    return ' '.join(parts)

def add_principals_to_group(admin_conn, group, member_attr, principals):
    """Add principals to a GroupOfNames LDAP group
    admin_conn  -- LDAP connection with admin rights
    group       -- DN of the group
    member_attr -- attribute to represent members
    principals  -- list of DNs to add as members
    """
    try:
        current = admin_conn.get_entry(group)
        members = current.get(member_attr, [])
        if len(members) == 0:
            current[member_attr] = []
        for amember in principals:
            if not(amember in members):
                current[member_attr].extend([amember])
        admin_conn.update_entry(current)
    except errors.NotFound:
        entry = admin_conn.make_entry(
                group,
                objectclass=["top", "GroupOfNames"],
                cn=[group['cn']],
                member=principals,
        )
        admin_conn.add_entry(entry)
    except errors.EmptyModlist:
        # If there are no changes just pass
        pass



def case_insensitive_attr_has_value(attr, value):
    """
    Helper function to find value in an attribute having case-insensitive
    matching rules

    :param attr: attribute values
    :param value: value to find

    :returns: True if the case-insensitive match succeeds, false otherwise

    """
    if any(value.lower() == val.lower()
           for val in attr):
        return True

    return False


def set_service_entry_config(name, fqdn, config_values,
                             ldap_suffix='',
                             post_add_config=()):
    """
    Sets the 'ipaConfigString' values on the entry. If the entry is not present
    already, create a new one with desired 'ipaConfigString'

    :param name: service entry name
    :param config_values: configuration values to store
    :param fqdn: master fqdn
    :param ldap_suffix: LDAP backend suffix
    :param post_add_config: additional configuration to add when adding a
        non-existent entry
    """
    assert isinstance(ldap_suffix, DN)

    entry_name = DN(
        ('cn', name), ('cn', fqdn), api.env.container_masters, ldap_suffix)

    # enable disabled service
    try:
        entry = api.Backend.ldap2.get_entry(
            entry_name, ['ipaConfigString'])
    except errors.NotFound:
        pass
    else:
        existing_values = entry.get('ipaConfigString', [])
        for value in config_values:
            if case_insensitive_attr_has_value(existing_values, value):
                logger.debug(
                    "service %s: config string %s already set", name, value)

            entry.setdefault('ipaConfigString', []).append(value)

        try:
            api.Backend.ldap2.update_entry(entry)
        except errors.EmptyModlist:
            logger.debug(
                "service %s has already enabled config values %s", name,
                config_values)
            return
        except BaseException:
            logger.debug("failed to set service %s config values", name)
            raise

        logger.debug("service %s has all config values set", name)
        return

    entry = api.Backend.ldap2.make_entry(
        entry_name,
        objectclass=["nsContainer", "ipaConfigObject"],
        cn=[name],
        ipaconfigstring=config_values + list(post_add_config),
    )

    try:
        api.Backend.ldap2.add_entry(entry)
    except (errors.DuplicateEntry) as e:
        logger.debug("failed to add service entry %s", name)
        raise e


def enable_services(fqdn):
    """Change all services to enabled state

    Server.ldap_configure() only marks a service as configured. Services
    are enabled at the very end of installation.

    Note: DNS records must be updated with dns_update_system_records, too.

    :param fqdn: hostname of server
    """
    _set_services_state(fqdn, ENABLED_SERVICE)


def hide_services(fqdn):
    """Change all services to hidden state

    Note: DNS records must be updated with dns_update_system_records, too.

    :param fqdn: hostname of server
    """
    _set_services_state(fqdn, HIDDEN_SERVICE)


def sync_services_state(fqdn):
    """Synchronize services state from IPA master role state

    Hide all services if the IPA master role state is in hidden state.
    Otherwise enable all services.

    :param fqdn: hostname of server
    """
    result = api.Command.server_role_find(
        server_server=fqdn,
        role_servrole=u'IPA master',
        status=HIDDEN
    )
    if result['count']:
        # one hidden server role
        hide_services(fqdn)
    else:
        # IPA master is either enabled or configured, enable all
        enable_services(fqdn)


def _set_services_state(fqdn, dest_state):
    """Change all services of a host

    :param fqdn: hostname of server
    :param dest_state: destination state
    """
    ldap2 = api.Backend.ldap2
    search_base = DN(('cn', fqdn), api.env.container_masters, api.env.basedn)

    source_states = {
        CONFIGURED_SERVICE.lower(),
        ENABLED_SERVICE.lower(),
        HIDDEN_SERVICE.lower()
    }
    source_states.remove(dest_state.lower())

    search_filter = ldap2.combine_filters(
        [
            ldap2.make_filter({'objectClass': 'ipaConfigObject'}),
            ldap2.make_filter(
                {'ipaConfigString': list(source_states)},
                rules=ldap2.MATCH_ANY
            ),
        ],
        rules=ldap2.MATCH_ALL
    )

    try:
        entries = ldap2.get_entries(
            search_base,
            filter=search_filter,
            scope=api.Backend.ldap2.SCOPE_ONELEVEL,
            attrs_list=['cn', 'ipaConfigString']
        )
    except errors.EmptyResult:
        logger.debug("No services with a state from %s, ignoring",
                     list(source_states))
        return

    for entry in entries:
        name = entry['cn']
        cfgstrings = entry.setdefault('ipaConfigString', [])
        for value in list(cfgstrings):
            if value.lower() in source_states:
                cfgstrings.remove(value)
        if not case_insensitive_attr_has_value(cfgstrings, dest_state):
            cfgstrings.append(dest_state)

        try:
            ldap2.update_entry(entry)
        except errors.EmptyModlist:
            logger.debug("Nothing to do for service %s", name)
        except Exception:
            logger.exception("failed to set service %s config values", name)
            raise
        else:
            logger.debug(
                "Set service %s for %s to %s", name, fqdn, dest_state
            )


class Service:
    def __init__(self, service_name, service_desc=None, sstore=None,
                 fstore=None, api=api, realm_name=None,
                 service_user=None, service_prefix=None,
                 keytab=None):
        self.service_name = service_name
        self.service_desc = service_desc
        self.service = services.service(service_name, api)
        self.steps = []
        self.output_fd = sys.stdout

        self.fqdn = FQDN

        if sstore:
            self.sstore = sstore
        else:
            self.sstore = sysrestore.StateFile(paths.SYSRESTORE)

        if fstore:
            self.fstore = fstore
        else:
            self.fstore = sysrestore.FileStore(paths.SYSRESTORE)

        self.realm = realm_name
        self.suffix = DN()
        self.service_prefix = service_prefix
        self.keytab = keytab
        self.cert = None
        self.api = api
        if service_user is not None:
            service_user = User(service_user)
        self.service_user = service_user
        self.keytab_user = service_user
        self.dm_password = None  # silence pylint
        self.promote = False

    @property
    def principal(self):
        if any(attr is None for attr in (self.realm, self.fqdn,
                                         self.service_prefix)):
            return None

        return unicode(
            kerberos.Principal(
                (self.service_prefix, self.fqdn), realm=self.realm))

    def _ldap_update(self, filenames, *, basedir=paths.UPDATES_DIR):
        """Apply update ldif files

        Note: Additional substitution must be added to LDAPUpdate() to ensure
        that ipa-ldap-updater is able to handle all update files as well.

        :param filenames: list of file names
        :param basedir: base directory for files (default: UPDATES_DIR)
        :return: modified state
        """
        assert isinstance(filenames, (list, tuple))
        if basedir is not None:
            filenames = [os.path.join(basedir, fname) for fname in filenames]
        ld = LDAPUpdate(api=self.api)
        # assume that caller supplies files in correct order
        return ld.update(filenames, ordered=False)

    def _ldap_mod(self, ldif, sub_dict=None, raise_on_err=True,
                  ldap_uri=None, dm_password=None):
        pw_name = None
        fd = None
        if not os.path.isabs(ldif):
            path = os.path.join(paths.USR_SHARE_IPA_DIR, ldif)
        else:
            path = ldif
        nologlist = []

        if sub_dict is not None:
            txt = ipautil.template_file(path, sub_dict)
            fd = ipautil.write_tmp_file(txt)
            path = fd.name

            # do not log passwords
            if 'PASSWORD' in sub_dict:
                nologlist.append(sub_dict['PASSWORD'])
            if 'RANDOM_PASSWORD' in sub_dict:
                nologlist.append(sub_dict['RANDOM_PASSWORD'])

        args = [paths.LDAPMODIFY, "-v", "-f", path]

        # As we always connect to the local host,
        # use URI of admin connection
        if not ldap_uri:
            ldap_uri = api.Backend.ldap2.ldap_uri

        args += ["-H", ldap_uri]

        if dm_password:
            with tempfile.NamedTemporaryFile(
                    mode='w', delete=False) as pw_file:
                pw_file.write(dm_password)
                pw_name = pw_file.name
            auth_parms = ["-x", "-D", "cn=Directory Manager", "-y", pw_name]
        # Use GSSAPI auth when not using DM password or not being root
        elif os.getegid() != 0:
            auth_parms = ["-Y", "GSSAPI"]
        # Default to EXTERNAL auth mechanism
        else:
            auth_parms = ["-Y", "EXTERNAL"]

        args += auth_parms

        try:
            try:
                ipautil.run(args, nolog=nologlist)
            except ipautil.CalledProcessError as e:
                logger.critical("Failed to load %s: %s", ldif, str(e))
                if raise_on_err:
                    raise
        finally:
            if pw_name:
                os.remove(pw_name)

    def move_service(self, principal):
        """
        Used to move a principal entry created by kadmin.local from
        cn=kerberos to cn=services
        """

        dn = DN(('krbprincipalname', principal), ('cn', self.realm), ('cn', 'kerberos'), self.suffix)
        try:
            entry = api.Backend.ldap2.get_entry(dn)
        except errors.NotFound:
            # There is no service in the wrong location, nothing to do.
            # This can happen when installing a replica
            return None
        entry.pop('krbpwdpolicyreference', None)  # don't copy virtual attr
        newdn = DN(('krbprincipalname', principal), ('cn', 'services'), ('cn', 'accounts'), self.suffix)
        hostdn = DN(('fqdn', self.fqdn), ('cn', 'computers'), ('cn', 'accounts'), self.suffix)
        api.Backend.ldap2.delete_entry(entry)
        entry.dn = newdn
        classes = entry.get("objectclass")
        classes = classes + ["ipaobject", "ipaservice", "pkiuser"]
        entry["objectclass"] = list(set(classes))
        entry["ipauniqueid"] = ['autogenerate']
        entry["managedby"] = [hostdn]
        api.Backend.ldap2.add_entry(entry)
        return newdn

    def add_simple_service(self, principal):
        """
        Add a very basic IPA service.

        The principal needs to be fully-formed: service/host@REALM
        """
        dn = DN(('krbprincipalname', principal), ('cn', 'services'), ('cn', 'accounts'), self.suffix)
        hostdn = DN(('fqdn', self.fqdn), ('cn', 'computers'), ('cn', 'accounts'), self.suffix)
        entry = api.Backend.ldap2.make_entry(
            dn,
            objectclass=[
                "krbprincipal", "krbprincipalaux", "krbticketpolicyaux",
                "ipaobject", "ipaservice", "pkiuser"],
            krbprincipalname=[principal],
            ipauniqueid=['autogenerate'],
            managedby=[hostdn],
        )
        api.Backend.ldap2.add_entry(entry)
        return dn

    def add_cert_to_service(self):
        """
        Add a certificate to a service

        This server cert should be in DER format.
        """
        if self.cert is None:
            raise ValueError("{} has no cert".format(self.service_name))
        dn = DN(('krbprincipalname', self.principal), ('cn', 'services'),
                ('cn', 'accounts'), self.suffix)
        entry = api.Backend.ldap2.get_entry(dn)
        entry.setdefault('userCertificate', []).append(self.cert)
        try:
            api.Backend.ldap2.update_entry(entry)
        except Exception as e:
            logger.critical("Could not add certificate to service %s entry: "
                            "%s", self.principal, str(e))

    def export_ca_certs_file(self, cafile, ca_is_configured, conn=None):
        """
        Export the CA certificates stored in LDAP into a file

        :param cafile: the file to write the CA certificates to
        :param ca_is_configured: whether IPA is CA-less or not
        :param conn: an optional LDAP connection to use
        """
        if conn is None:
            conn = api.Backend.ldap2

        ca_certs = None
        try:
            ca_certs = certstore.get_ca_certs(
                conn, self.suffix, self.realm, ca_is_configured)
        except errors.NotFound:
            pass
        else:
            with open(cafile, 'wb') as fd:
                for cert, _unused1, _unused2, _unused3 in ca_certs:
                    fd.write(cert.public_bytes(x509.Encoding.PEM))

    def export_ca_certs_nssdb(self, db, ca_is_configured, conn=None):
        """
        Export the CA certificates stored in LDAP into an NSS database

        :param db: the target NSS database
        :param ca_is_configured: whether IPA is CA-less or not
        :param conn: an optional LDAP connection to use
        """
        if conn is None:
            conn = api.Backend.ldap2

        try:
            ca_certs = certstore.get_ca_certs_nss(
                conn, self.suffix, self.realm, ca_is_configured)
        except errors.NotFound:
            pass
        else:
            for cert, nickname, trust_flags in ca_certs:
                db.add_cert(cert, nickname, trust_flags)

    def is_configured(self):
        return self.sstore.has_state(self.service_name)

    def set_output(self, fd):
        self.output_fd = fd

    def stop(self, instance_name="", capture_output=True):
        self.service.stop(instance_name, capture_output=capture_output)

    def start(self, instance_name="", capture_output=True, wait=True):
        self.service.start(instance_name, capture_output=capture_output, wait=wait)

    def restart(self, instance_name="", capture_output=True, wait=True):
        self.service.restart(instance_name, capture_output=capture_output, wait=wait)

    def is_running(self, instance_name="", wait=True):
        return self.service.is_running(instance_name, wait)

    def install(self):
        self.service.install()

    def remove(self):
        self.service.remove()

    def enable(self):
        self.service.enable()

    def disable(self):
        self.service.disable()

    def is_enabled(self):
        return self.service.is_enabled()

    def mask(self):
        return self.service.mask()

    def unmask(self):
        return self.service.unmask()

    def is_masked(self):
        return self.service.is_masked()

    def backup_state(self, key, value):
        self.sstore.backup_state(self.service_name, key, value)

    def restore_state(self, key):
        return self.sstore.restore_state(self.service_name, key)

    def get_state(self, key):
        return self.sstore.get_state(self.service_name, key)

    def delete_state(self, key):
        self.sstore.delete_state(self.service_name, key)

    def print_msg(self, message):
        print_msg(message, self.output_fd)

    def step(self, message, method, run_after_failure=False):
        self.steps.append((message, method, run_after_failure))

    def start_creation(self, start_message=None, end_message=None,
                       show_service_name=True, runtime=None):
        """
        Starts creation of the service.

        Use start_message and end_message for explicit messages
        at the beggining / end of the process. Otherwise they are generated
        using the service description (or service name, if the description has
        not been provided).

        Use show_service_name to include service name in generated descriptions.
        """
        creation_start = time.time()

        if start_message is None:
            # no other info than mandatory service_name provided, use that
            if self.service_desc is None:
                start_message = "Configuring %s" % self.service_name

            # description should be more accurate than service name
            else:
                start_message = "Configuring %s" % self.service_desc
                if show_service_name:
                    start_message = "%s (%s)" % (start_message, self.service_name)

        if end_message is None:
            if self.service_desc is None:
                if show_service_name:
                    end_message = "Done configuring %s." % self.service_name
                else:
                    end_message = "Done."
            else:
                if show_service_name:
                    end_message = "Done configuring %s (%s)." % (
                        self.service_desc, self.service_name)
                else:
                    end_message = "Done configuring %s." % self.service_desc

        if runtime is not None and runtime > 0:
            self.print_msg('%s. Estimated time: %s' % (start_message,
                                                      format_seconds(runtime)))
        else:
            self.print_msg(start_message)

        def run_step(message, method):
            self.print_msg(message)
            start = time.time()
            method()
            dur = time.time() - start
            name = method.__name__
            logger.debug(
                "step duration: %s %s %.02f sec",
                self.service_name, name, dur,
                extra={'timing': ('step', self.service_name, name, dur)},
            )

        step = 0
        steps_iter = iter(self.steps)
        try:
            for message, method, run_after_failure in steps_iter:
                full_msg = "  [%d/%d]: %s" % (step+1, len(self.steps), message)
                run_step(full_msg, method)
                step += 1
        except BaseException as e:
            if not (isinstance(e, SystemExit) and
                    e.code == 0):  # pylint: disable=no-member
                # show the traceback, so it's not lost if cleanup method fails
                logger.debug("%s", traceback.format_exc())
                self.print_msg('  [error] %s: %s' % (type(e).__name__, e))

                # run through remaining methods marked run_after_failure
                for message, method, run_after_failure in steps_iter:
                    if run_after_failure:
                        run_step("  [cleanup]: %s" % message, method)

            raise

        self.print_msg(end_message)
        dur = time.time() - creation_start
        logger.debug(
            "service duration: %s %.02f sec",
            self.service_name, dur,
            extra={'timing': ('service', self.service_name, None, dur)},
        )
        self.steps = []

    def ldap_enable(self, name, fqdn, dm_password=None, ldap_suffix='',
                    config=()):
        """Legacy function, all services should use ldap_configure()
        """
        warnings.warn(
            "ldap_enable is deprecated, use ldap_configure instead.",
            DeprecationWarning,
            stacklevel=2
        )
        self._ldap_enable(ENABLED_SERVICE, name, fqdn, ldap_suffix, config)

    def ldap_configure(self, name, fqdn, dm_password=None, ldap_suffix='',
                       config=()):
        """Create or modify service entry in cn=masters,cn=ipa,cn=etc

        Contrary to ldap_enable(), the method only sets
        ipaConfigString=configuredService. ipaConfigString=enabledService
        is set at the very end of the installation process, to ensure that
        other machines see this master/replica after it is fully installed.

        To switch all configured services to enabled, use::

            ipaserver.install.service.enable_services(api.env.host)
            api.Command.dns_update_system_records()
        """
        self._ldap_enable(
            CONFIGURED_SERVICE, name, fqdn, ldap_suffix, config
        )

    def _ldap_enable(self, value, name, fqdn, ldap_suffix, config):
        extra_config_opts = [
            u'startOrder {}'.format(SERVICE_LIST[name].startorder),
        ]
        extra_config_opts.extend(config)

        self.unmask()
        self.disable()

        set_service_entry_config(
            name,
            fqdn,
            [value],
            ldap_suffix=ldap_suffix,
            post_add_config=extra_config_opts)

    def ldap_disable(self, name, fqdn, ldap_suffix):
        assert isinstance(ldap_suffix, DN)

        entry_dn = DN(('cn', name), ('cn', fqdn), api.env.container_masters,
                      ldap_suffix)
        search_kw = {'ipaConfigString': ENABLED_SERVICE}
        filter = api.Backend.ldap2.make_filter(search_kw)
        try:
            entries, _truncated = api.Backend.ldap2.find_entries(
                filter=filter,
                attrs_list=['ipaConfigString'],
                base_dn=entry_dn,
                scope=api.Backend.ldap2.SCOPE_BASE)
        except errors.NotFound:
            logger.debug("service %s startup entry already disabled", name)
            return

        assert len(entries) == 1  # only one entry is expected
        entry = entries[0]

        # case insensitive
        for value in entry.get('ipaConfigString', []):
            if value.lower() == ENABLED_SERVICE.lower():
                entry['ipaConfigString'].remove(value)
                break

        try:
            api.Backend.ldap2.update_entry(entry)
        except errors.EmptyModlist:
            pass
        except BaseException:
            logger.debug("failed to disable service %s startup entry", name)
            raise

        logger.debug("service %s startup entry disabled", name)

    def ldap_remove_service_container(self, name, fqdn, ldap_suffix):
        entry_dn = DN(('cn', name), ('cn', fqdn),
                      self.api.env.container_masters, ldap_suffix)
        try:
            api.Backend.ldap2.delete_entry(entry_dn)
        except errors.NotFound:
            logger.debug("service %s container already removed", name)
        else:
            logger.debug("service %s container sucessfully removed", name)

    def _add_service_principal(self):
        try:
            self.api.Command.service_add(self.principal, force=True)
        except errors.DuplicateEntry:
            pass

    def clean_previous_keytab(self, keytab=None):
        if keytab is None:
            keytab = self.keytab

        self.fstore.backup_file(keytab)
        try:
            os.unlink(keytab)
        except OSError:
            pass

    def set_keytab_owner(self, keytab=None, owner=None):
        if keytab is None:
            keytab = self.keytab
        if owner is None:
<<<<<<< HEAD
            owner = self.keytab_user

        pent = pwd.getpwnam(owner)
        os.chown(keytab, pent.pw_uid, pent.pw_gid)
=======
            owner = self.service_user
        owner.chown(keytab)
>>>>>>> aa58fad8

    def run_getkeytab(self, ldap_uri, keytab, principal, retrieve=False):
        """
        retrieve service keytab using ipa-getkeytab. This assumes that the
        service principal is already created in LDAP. By default GSSAPI
        authentication is used unless:
            * LDAPI socket is used and effective process UID is 0, then
              autobind is used by EXTERNAL SASL mech
            * self.dm_password is not none, then DM credentials are used to
              fetch keytab
        """
        args = [paths.IPA_GETKEYTAB,
                '-k', keytab,
                '-p', principal,
                '-H', ldap_uri]
        nolog = tuple()

        if ldap_uri.startswith("ldapi://") and os.geteuid() == 0:
            args.extend(["-Y", "EXTERNAL"])
        elif self.dm_password is not None and not self.promote:
            args.extend(
                ['-D', 'cn=Directory Manager',
                 '-w', self.dm_password])
            nolog += (self.dm_password,)

        if retrieve:
            args.extend(['-r'])

        ipautil.run(args, nolog=nolog)

    def request_service_keytab(self):
        if any(attr is None for attr in (self.principal, self.keytab)):
            raise NotImplementedError(
                "service must have defined principal "
                "name and keytab")

        self._add_service_principal()
        self.clean_previous_keytab()
        self.run_getkeytab(self.api.env.ldap_uri, self.keytab, self.principal)
        self.set_keytab_owner()


class SimpleServiceInstance(Service):
    def create_instance(self, gensvc_name=None, fqdn=None, ldap_suffix=None,
                        realm=None):
        self.gensvc_name = gensvc_name
        self.fqdn = fqdn
        self.suffix = ldap_suffix
        self.realm = realm

        self.step("starting %s " % self.service_name, self.__start)
        self.step("configuring %s to start on boot" % self.service_name, self.__enable)
        self.start_creation("Configuring %s" % self.service_name)

    suffix = ipautil.dn_attribute_property('_ldap_suffix')

    def __start(self):
        self.backup_state("running", self.is_running())
        self.restart()

    def __enable(self):
        self.backup_state("enabled", self.is_enabled())
        if self.gensvc_name is None:
            self.enable()
        else:
            self.ldap_configure(self.gensvc_name, self.fqdn, None, self.suffix)

    def is_installed(self):
        return self.service.is_installed()

    def uninstall(self):
        if self.is_configured():
            self.print_msg("Unconfiguring %s" % self.service_name)

        running = self.restore_state("running")
        enabled = self.restore_state("enabled")

        if self.is_installed():
            self.stop()
            self.disable()

            if running:
                self.start()
            if enabled:
                self.enable()<|MERGE_RESOLUTION|>--- conflicted
+++ resolved
@@ -768,15 +768,8 @@
         if keytab is None:
             keytab = self.keytab
         if owner is None:
-<<<<<<< HEAD
-            owner = self.keytab_user
-
-        pent = pwd.getpwnam(owner)
-        os.chown(keytab, pent.pw_uid, pent.pw_gid)
-=======
             owner = self.service_user
         owner.chown(keytab)
->>>>>>> aa58fad8
 
     def run_getkeytab(self, ldap_uri, keytab, principal, retrieve=False):
         """

--- conflicted
+++ resolved
@@ -506,39 +506,6 @@
 
 
 
-def named_fix_data_dirs():
-    """Correct data directory
-    """
-    if not bindinstance.named_conf_exists():
-        logger.info('DNS is not configured')
-        return False
-
-    if sysupgrade.get_upgrade_state('named.conf', 'fix_data_paths'):
-        # upgrade was done already
-        return False
-
-    logger.info('[Setting paths for data directory in named.conf]')
-    try:
-        bindinstance.named_conf_set_directive(
-            'dump-file',
-            constants.NAMED_DATA_DIR + 'cache_dump.db',
-            bindinstance.NAMED_SECTION_OPTIONS)
-        bindinstance.named_conf_set_directive(
-            'statistics-file',
-            constants.NAMED_DATA_DIR + 'named_stats.txt',
-            bindinstance.NAMED_SECTION_OPTIONS)
-        bindinstance.named_conf_set_directive(
-            'memstatistics-file',
-            constants.NAMED_DATA_DIR + 'named_mem_stats.txt',
-            bindinstance.NAMED_SECTION_OPTIONS)
-    except IOError as e:
-        logger.error('Cannot update data directories configuration in '
-                     '%s: %s',
-                     paths.NAMED_CONF, e)
-    sysupgrade.set_upgrade_state('named.conf', 'fix_data_paths', True)
-    return True
-
-
 def certificate_renewal_update(ca, kra, ds, http):
     """
     Update certmonger certificate renewal configuration.
@@ -1445,25 +1412,14 @@
     # get rid of old upgrade states
     bind_old_upgrade_states()
 
-    if bind.is_configured() and not bind.is_running():
-        # some upgrade steps may require bind running
-        bind_started = True
-        bind.start()
-    else:
-        bind_started = False
-
-    try:
-        changed = bind.setup_named_conf(backup=True)
-        if changed:
-            logger.info("named.conf has been modified, restarting named")
-        try:
-            if bind.is_running():
-                bind.restart()
-        except ipautil.CalledProcessError as e:
-            logger.error("Failed to restart %s: %s", bind.service_name, e)
-    finally:
-        if bind_started:
-            bind.stop()
+    changed = bind.setup_named_conf(backup=True)
+    if changed:
+        logger.info("named.conf has been modified, restarting named")
+    try:
+        if bind.is_running():
+            bind.restart()
+    except ipautil.CalledProcessError as e:
+        logger.error("Failed to restart %s: %s", bind.service_name, e)
 
     return changed
 
@@ -1719,43 +1675,7 @@
     cleanup_dogtag()
     upgrade_adtrust_config()
 
-<<<<<<< HEAD
-    add_ca_dns_records()
-
-    # Any of the following functions returns True iff the named.conf file
-    # has been altered
-    named_conf_changes = (
-                          named_remove_deprecated_options(),
-                          named_add_ipa_ext_conf_file(),
-                          named_add_ipa_ext_conf_include(),
-                          named_set_minimum_connections(),
-                          named_update_gssapi_configuration(),
-                          named_update_pid_file(),
-                          named_enable_dnssec(),
-                          named_validate_dnssec(),
-                          named_bindkey_file_option(),
-                          named_managed_keys_dir_option(),
-                          named_root_key_include(),
-                          named_update_global_forwarder_policy(),
-                          mask_named_regular(),
-                          fix_dyndb_ldap_workdir_permissions(),
-                          named_add_server_id(),
-                          named_add_crypto_policy(),
-                          named_fix_data_dirs(),
-                         )
-
-    if any(named_conf_changes):
-        # configuration has changed, restart the name server
-        logger.info('Changes to named.conf have been made, restart named')
-        bind = bindinstance.BindInstance(fstore)
-        try:
-            if bind.is_configured():
-                bind.restart()
-        except ipautil.CalledProcessError as e:
-            logger.error("Failed to restart %s: %s", bind.service_name, e)
-=======
     upgrade_bind(fstore)
->>>>>>> 86ab7590
 
     custodia = custodiainstance.CustodiaInstance(api.env.host, api.env.realm)
     custodia.upgrade_instance()

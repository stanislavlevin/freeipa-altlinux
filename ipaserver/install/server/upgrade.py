#
# Copyright (C) 2015  FreeIPA Contributors see COPYING for license
#

from __future__ import print_function, absolute_import

import errno
import itertools
import logging
import re
import os
import glob
import shutil
import fileinput
import ssl
import stat
import sys
import tempfile
from contextlib import contextmanager
from augeas import Augeas

from ipalib import api, x509
from ipalib.constants import RENEWAL_CA_NAME, RA_AGENT_PROFILE, IPA_CA_RECORD
from ipalib.install import certmonger
from ipalib import sysrestore
from ipalib.facts import is_ipa_configured
import SSSDConfig
import ipalib.util
import ipalib.errors
from ipaclient.install.client import sssd_enable_ifp
from ipalib.install.dnsforwarders import detect_resolve1_resolv_conf
from ipaplatform import services
from ipaplatform.tasks import tasks
from ipapython import certdb
from ipapython import ipautil, version
from ipapython import ipaldap
from ipapython import directivesetter
from ipapython.dn import DN
from ipaplatform.constants import constants
from ipaplatform.paths import paths
from ipaserver import servroles
from ipaserver.install import installutils
from ipaserver.install import dsinstance
from ipaserver.install import httpinstance
from ipaserver.install import bindinstance
from ipaserver.install import service
from ipaserver.install import cainstance
from ipaserver.install import krainstance
from ipaserver.install import certs
from ipaserver.install import otpdinstance
from ipaserver.install import schemaupdate
from ipaserver.install import custodiainstance
from ipaserver.install import sysupgrade
from ipaserver.install import dnskeysyncinstance
from ipaserver.install import dogtaginstance
from ipaserver.install import krbinstance
from ipaserver.install import adtrustinstance
from ipaserver.install import replication
from ipaserver.install.upgradeinstance import IPAUpgrade
from ipaserver.install.ldapupdate import BadSyntax

import six
# pylint: disable=import-error
if six.PY3:
    # The SafeConfigParser class has been renamed to ConfigParser in Py3
    from configparser import ConfigParser as SafeConfigParser
else:
    from ConfigParser import SafeConfigParser
# pylint: enable=import-error

if six.PY3:
    unicode = str


logger = logging.getLogger(__name__)


class KpasswdInstance(service.SimpleServiceInstance):
    def __init__(self):
        service.SimpleServiceInstance.__init__(self, "ipa_kpasswd")

def uninstall_ipa_kpasswd():
    """
    We can't use the full service uninstaller because that will attempt
    to stop and disable the service which by now doesn't exist. We just
    want to clean up sysrestore.state to remove all references to
    ipa_kpasswd.
    """
    ipa_kpasswd = KpasswdInstance()

    enabled = not ipa_kpasswd.restore_state("enabled")

    if enabled is not None and not enabled:
        ipa_kpasswd.remove()


def uninstall_ipa_memcached():
    """
    We can't use the full service uninstaller because that will attempt
    to stop and disable the service which by now doesn't exist. We just
    want to clean up sysrestore.state to remove all references to
    ipa_memcached.
    """
    ipa_memcached = service.SimpleServiceInstance('ipa_memcached')

    if ipa_memcached.is_configured():
        ipa_memcached.uninstall()


def backup_file(filename, ext):
    """Make a backup of filename using ext as the extension. Do not overwrite
       previous backups."""
    if not os.path.isabs(filename):
        raise ValueError("Absolute path required")

    backupfile = filename + ".bak"

    while os.path.exists(backupfile):
        backupfile = backupfile + "." + str(ext)

    try:
        shutil.copy2(filename, backupfile)
    except IOError as e:
        if e.errno == 2: # No such file or directory
            pass
        else:
            raise e

def update_conf(sub_dict, filename, template_filename):
    template = ipautil.template_file(template_filename, sub_dict)
    fd = open(filename, "w")
    fd.write(template)
    fd.close()

def find_autoredirect(fqdn):
    """
    When upgrading ipa-rewrite.conf we need to see if the automatic redirect
    was disabled during install time (or afterward). So sift through the
    configuration file and see if we can determine the status.

    Returns True if autoredirect is enabled, False otherwise
    """
    filename = paths.HTTPD_IPA_REWRITE_CONF
    if os.path.exists(filename):
        pattern = r"^RewriteRule \^/\$ https://%s/ipa/ui \[L,NC,R=301\]" % fqdn
        p = re.compile(pattern)
        for line in fileinput.input(filename):
            if p.search(line):
                fileinput.close()
                return True
        fileinput.close()
        return False
    return True

def find_version(filename):
    """Find the version of a configuration file

    If no VERSION entry exists in the file, returns 0.
    If the file does not exist, returns -1.
    """
    if os.path.exists(filename):
        pattern = r"^[\s#]*VERSION\s+([0-9]+)\s+.*"
        p = re.compile(pattern)
        for line in fileinput.input(filename):
            if p.search(line):
                fileinput.close()
                return p.search(line).group(1)
        fileinput.close()

        # no VERSION found
        return 0
    else:
        return -1

def upgrade_file(sub_dict, filename, template, add=False):
    """
    Get the version from the current and template files and update the
    installed configuration file if there is a new template.

    If add is True then create a new configuration file.
    """
    old = int(find_version(filename))
    new = int(find_version(template))

    if old < 0 and not add:
        logger.error("%s not found.", filename)
        raise RuntimeError("%s not found." % filename)

    if new < 0:
        logger.error("%s not found.", template)

    if new == 0:
        logger.error("Template %s is not versioned.", template)

    if old == 0:
        # The original file does not have a VERSION entry. This means it's now
        # managed by IPA, but previously was not.
        logger.warning("%s is now managed by IPA. It will be "
                       "overwritten. A backup of the original will be made.",
                       filename)

    if old < new or (add and old == 0):
        backup_file(filename, new)
        update_conf(sub_dict, filename, template)
        logger.info("Upgraded %s to version %d", filename, new)

def check_certs():
    """Check ca.crt is in the right place, and try to fix if not"""
    logger.info('[Verifying that root certificate is published]')
    if not os.path.exists(paths.CA_CRT):
        ca_file = paths.IPA_CA_CRT
        if os.path.exists(ca_file):
            old_umask = os.umask(0o22)   # make sure its readable by httpd
            try:
                shutil.copyfile(ca_file, paths.CA_CRT)
            finally:
                os.umask(old_umask)
        else:
            logger.error("Missing Certification Authority file.")
            logger.error("You should place a copy of the CA certificate in "
                         "/usr/share/ipa/html/ca.crt")
    else:
        logger.debug('Certificate file exists')

def update_dbmodules(realm, filename=paths.KRB5_CONF):
    newfile = []
    found_dbrealm = False
    found_realm = False
    prefix = ''

    logger.info('[Verifying that KDC configuration is using ipa-kdb backend]')
    fd = open(filename)

    lines = fd.readlines()
    fd.close()

    if '    db_library = ipadb.so\n' in lines:
        logger.debug('dbmodules already updated in %s', filename)
        return

    for line in lines:
        if line.startswith('[dbmodules]'):
            found_dbrealm = True
        if found_dbrealm and line.find(realm) > -1:
            found_realm = True
            prefix = '#'
        if found_dbrealm and line.find('}') > -1 and found_realm:
            found_realm = False
            newfile.append('#%s' % line)
            prefix = ''
            continue

        newfile.append('%s%s' % (prefix, line))

    # Append updated dbmodules information
    newfile.append('  %s = {\n' % realm)
    newfile.append('    db_library = ipadb.so\n')
    newfile.append('  }\n')

    # Write out new file
    fd = open(filename, 'w')
    fd.write("".join(newfile))
    fd.close()
    logger.debug('%s updated', filename)

def cleanup_kdc(fstore):
    """
    Clean up old KDC files if they exist. We need to remove the actual
    file and any references in the uninstall configuration.
    """
    logger.info('[Checking for deprecated KDC configuration files]')
    for file in ['kpasswd.keytab', 'ldappwd']:
        filename = os.path.join(paths.VAR_KERBEROS_KRB5KDC_DIR, file)
        ipautil.remove_file(filename)
        if fstore.has_file(filename):
            fstore.untrack_file(filename)
            logger.debug('Uninstalling %s', filename)

def cleanup_adtrust(fstore):
    """
    Clean up any old Samba backup files that were deprecated.
    """

    logger.info('[Checking for deprecated backups of Samba '
                'configuration files]')

    for backed_up_file in [paths.SMB_CONF]:
        if fstore.has_file(backed_up_file):
            fstore.untrack_file(backed_up_file)
            logger.debug('Removing %s from backup', backed_up_file)


def cleanup_dogtag():
    """
    pkispawn leaves some mess we were not cleaning up until recently. Try
    to clean up what we can.
    """
    subsystems = []
    if api.Command.ca_is_enabled()['result']:
        subsystems.append('CA')
        if api.Command.kra_is_enabled()['result']:
            subsystems.append('KRA')

    for system in subsystems:
        logger.debug(
            "Cleaning up after pkispawn for the %s subsystem",
            system)
        instance = dogtaginstance.DogtagInstance(
            api.env.realm, system, service_desc=None,
        )
        instance.clean_pkispawn_files()


def cleanup_kdcinfo():
    """ Remove stale kdcinfo.*|kpasswdinfo.* files generated by SSSD """

    for pattern in ('kdcinfo.*', 'kpasswdinfo.*'):
        for fname in glob.glob(os.path.join(paths.SSSD_PUBCONF_DIR, pattern)):
            logger.debug('Removing stale info file %s', fname)
            os.unlink(fname)


def upgrade_adtrust_config():
    """
    Upgrade 'dedicated keytab file' in smb.conf to omit FILE: prefix
    """

    if not adtrustinstance.ipa_smb_conf_exists():
        return

    logger.info("[Remove FILE: prefix from 'dedicated keytab file' "
                "in Samba configuration]")

    args = [paths.NET, "conf", "setparm", "global",
            "dedicated keytab file", paths.SAMBA_KEYTAB]

    try:
        ipautil.run(args)
    except ipautil.CalledProcessError as e:
        logger.warning("Error updating Samba registry: %s", e)

    logger.info("[Update 'max smbd processes' in Samba configuration "
                "to prevent unlimited SMBLoris attack amplification]")

    args = [paths.NET, "conf", "getparm", "global", "max smbd processes"]

    try:
        ipautil.run(args)
    except ipautil.CalledProcessError as e:
        if e.returncode == 255:
            # 'max smbd processes' does not exist
            args = [paths.NET, "conf", "setparm", "global",
                    "max smbd processes", "1000"]
            try:
                ipautil.run(args)
            except ipautil.CalledProcessError as e2:
                logger.warning("Error updating Samba registry: %s", e2)
        else:
            logger.warning("Error updating Samba registry: %s", e)


def ca_configure_profiles_acl(ca):
    logger.info('[Authorizing RA Agent to modify profiles]')

    if not ca.is_configured():
        logger.info('CA is not configured')
        return False

    return cainstance.configure_profiles_acl()


def ca_configure_lightweight_ca_acls(ca):
    logger.info('[Authorizing RA Agent to manage lightweight CAs]')

    if not ca.is_configured():
        logger.info('CA is not configured')
        return False

    return cainstance.configure_lightweight_ca_acls()


def ca_enable_ldap_profile_subsystem(ca):
    logger.info('[Ensuring CA is using LDAPProfileSubsystem]')
    if not ca.is_configured():
        logger.info('CA is not configured')
        return False

    needs_update = False
    directive = None
    try:
        i = 0
        while True:
            # find profile subsystem
            directive = "subsystem.{}.id".format(i)
            value = directivesetter.get_directive(
                paths.CA_CS_CFG_PATH,
                directive,
                separator='=')
            if not value:
                logger.error('Unable to find profile subsystem in %s',
                             paths.CA_CS_CFG_PATH)
                return False
            if value != 'profile':
                i = i + 1
                continue

            # check profile subsystem class name
            directive = "subsystem.{}.class".format(i)
            value = directivesetter.get_directive(
                paths.CA_CS_CFG_PATH,
                directive,
                separator='=')
            if value != 'com.netscape.cmscore.profile.LDAPProfileSubsystem':
                needs_update = True

            # break after finding profile subsystem
            break

    except OSError as e:
        logger.error('Cannot read CA configuration file "%s": %s',
                     paths.CA_CS_CFG_PATH, e)
        return False

    if needs_update:
        directivesetter.set_directive(
            paths.CA_CS_CFG_PATH,
            directive,
            'com.netscape.cmscore.profile.LDAPProfileSubsystem',
            quotes=False,
            separator='=')

        ca.restart('pki-tomcat')

    logger.info('[Migrating certificate profiles to LDAP]')
    cainstance.migrate_profiles_to_ldap()

    return needs_update


def ca_import_included_profiles(ca):
    logger.info('[Ensuring presence of included profiles]')

    if not ca.is_configured():
        logger.info('CA is not configured')
        return False

    return cainstance.import_included_profiles()


def ca_ensure_lightweight_cas_container(ca):
    logger.info('[Ensuring Lightweight CAs container exists in Dogtag '
                'database]')

    if not ca.is_configured():
        logger.info('CA is not configured')
        return False

    return cainstance.ensure_lightweight_cas_container()


def ca_add_default_ocsp_uri(ca):
    logger.info('[Adding default OCSP URI configuration]')
    if not ca.is_configured():
        logger.info('CA is not configured')
        return False

    value = directivesetter.get_directive(
        paths.CA_CS_CFG_PATH,
        'ca.defaultOcspUri',
        separator='=')
    if value:
        return False  # already set; restart not needed

    directivesetter.set_directive(
        paths.CA_CS_CFG_PATH,
        'ca.defaultOcspUri',
        'http://ipa-ca.%s/ca/ocsp' % ipautil.format_netloc(api.env.domain),
        quotes=False,
        separator='=')
    return True  # restart needed


def ca_disable_publish_cert(ca):
    logger.info('[Disabling cert publishing]')
    if not ca.is_configured():
<<<<<<< HEAD
        logger.info('CA is not configured')
        return False

    value = directivesetter.get_directive(
        paths.CA_CS_CFG_PATH,
        'ca.publish.cert.enable',
        separator='=')
    if value:
        return False  # already set; restart not needed

    directivesetter.set_directive(
        paths.CA_CS_CFG_PATH,
        'ca.publish.cert.enable',
        'false',
        quotes=False,
        separator='=')
    return True  # restart needed


def upgrade_ca_audit_cert_validity(ca):
    """
    Update the Dogtag audit signing certificate.

    Returns True if restart is needed, False otherwise.
    """
    logger.info('[Verifying that CA audit signing cert has 2 year validity]')
    if ca.is_configured():
        return ca.set_audit_renewal()
    else:
=======
>>>>>>> aa58fad8
        logger.info('CA is not configured')
        return False

    value = directivesetter.get_directive(
        paths.CA_CS_CFG_PATH,
        'ca.publish.cert.enable',
        separator='=')
    if value:
        return False  # already set; restart not needed

<<<<<<< HEAD
=======
    directivesetter.set_directive(
        paths.CA_CS_CFG_PATH,
        'ca.publish.cert.enable',
        'false',
        quotes=False,
        separator='=')
    return True  # restart needed


>>>>>>> aa58fad8
def ca_initialize_hsm_state(ca):
    """Initializse HSM state as False / internal token
    """
    if not ca.sstore.has_state(ca.hsm_sstore):
        section_name = ca.subsystem.upper()
        config = SafeConfigParser()
        config.add_section(section_name)
        config.set(section_name, 'pki_hsm_enable', 'False')
        ca.set_hsm_state(config)


<<<<<<< HEAD
=======
def dnssec_set_openssl_engine(dnskeysyncd):
    """
    Setup OpenSSL engine for BIND
    """
    if constants.NAMED_OPENSSL_ENGINE is None:
        return False

    if sysupgrade.get_upgrade_state('dns', 'openssl_engine'):
        return False

    logger.info('[Set OpenSSL engine for BIND]')
    dnskeysyncd.setup_named_openssl_conf()
    dnskeysyncd.setup_named_sysconfig()
    dnskeysyncd.setup_ipa_dnskeysyncd_sysconfig()
    sysupgrade.set_upgrade_state('dns', 'openssl_engine', True)

    return True

>>>>>>> aa58fad8

def certificate_renewal_update(ca, kra, ds, http):
    """
    Update certmonger certificate renewal configuration.
    """

    # First ensure the renewal helpers are defined.
    ca.configure_certmonger_renewal_helpers()

    template = paths.CERTMONGER_COMMAND_TEMPLATE
    serverid = ipaldap.realm_to_serverid(api.env.realm)

    requests = []

    dogtag_reqs = ca.tracking_reqs.items()
    if kra.is_installed():
        dogtag_reqs = itertools.chain(dogtag_reqs, kra.tracking_reqs.items())

    for nick, profile in dogtag_reqs:
        req = {
            'cert-database': paths.PKI_TOMCAT_ALIAS_DIR,
            'cert-nickname': nick,
            'ca-name': RENEWAL_CA_NAME,
            'cert-presave-command': template % 'stop_pkicad',
            'cert-postsave-command':
                (template % 'renew_ca_cert "{}"'.format(nick)),
            'template-profile': profile,
        }
        requests.append(req)

    requests.append(
        {
            'cert-file': paths.RA_AGENT_PEM,
            'key-file': paths.RA_AGENT_KEY,
            'ca-name': RENEWAL_CA_NAME,
            'template-profile': RA_AGENT_PROFILE,
            'cert-presave-command': template % 'renew_ra_cert_pre',
            'cert-postsave-command': template % 'renew_ra_cert',
        },
    )

    logger.info("[Update certmonger certificate renewal configuration]")
    if not ca.is_configured():
        logger.info('CA is not configured')
        return False

    # Check the http server cert if issued by IPA
    cert = x509.load_certificate_from_file(paths.HTTPD_CERT_FILE)
    if certs.is_ipa_issued_cert(api, cert):
        requests.append(
            {
                'cert-file': paths.HTTPD_CERT_FILE,
                'key-file': paths.HTTPD_KEY_FILE,
                'ca-name': 'IPA',
                'cert-postsave-command': template % 'restart_httpd',
                'template-hostname': [
                    http.fqdn,
                    f'{IPA_CA_RECORD}.{ipautil.format_netloc(api.env.domain)}',
                ],
            }
        )

    # Check the ldap server cert if issued by IPA
    ds_nickname = ds.get_server_cert_nickname(serverid)
    ds_db_dirname = dsinstance.config_dirname(serverid)
    ds_db = certs.CertDB(api.env.realm, nssdir=ds_db_dirname)
    if ds_db.is_ipa_issued_cert(api, ds_nickname):
        requests.append(
            {
                'cert-database': ds_db_dirname[:-1],
                'cert-nickname': ds_nickname,
                'ca-name': 'IPA',
                'cert-postsave-command':
                    '%s %s' % (template % 'restart_dirsrv', serverid),
            }
        )

    db = certs.CertDB(api.env.realm, paths.PKI_TOMCAT_ALIAS_DIR)
    for nickname, _trust_flags in db.list_certs():
        if nickname.startswith('caSigningCert cert-pki-ca '):
            requests.append(
                {
                    'cert-database': paths.PKI_TOMCAT_ALIAS_DIR,
                    'cert-nickname': nickname,
                    'ca-name': RENEWAL_CA_NAME,
                    'cert-presave-command': template % 'stop_pkicad',
                    'cert-postsave-command':
                        (template % ('renew_ca_cert "%s"' % nickname)),
                    'template-profile': 'caCACert',
                }
            )

    # State not set, lets see if we are already configured
    missing_or_misconfigured_requests = []
    for request in requests:
        request_id = certmonger.get_request_id(request)
        if request_id is None:
            missing_or_misconfigured_requests.append(request)

    if len(missing_or_misconfigured_requests) == 0:
        logger.info("Certmonger certificate renewal configuration already "
                    "up-to-date")
        return False

    # Print info about missing requests
    logger.info("Missing or incorrect tracking request for certificates:")
    for request in missing_or_misconfigured_requests:
        cert = None
        if 'cert-file' in request:
            cert = request['cert-file']
        elif 'cert-database' in request and 'cert-nickname' in request:
            cert = '{cert-database}:{cert-nickname}'.format(**request)
        if cert is not None:
            logger.info("  %s", cert)

    # Ok, now we need to stop tracking, then we can start tracking them
    # again with new configuration:
    ca.stop_tracking_certificates(stop_certmonger=False)
    if kra.is_installed():
        kra.stop_tracking_certificates(stop_certmonger=False)
    ds.stop_tracking_certificates(serverid)
    http.stop_tracking_certificates()

    filename = paths.CERTMONGER_CAS_CA_RENEWAL
    if os.path.exists(filename):
        with installutils.stopped_service('certmonger'):
            logger.info("Removing %s", filename)
            ipautil.remove_file(filename)

    ca.configure_renewal()
    ca.configure_agent_renewal()
    ca.add_lightweight_ca_tracking_requests()
    if kra.is_installed():
        kra.configure_renewal()
    ds.start_tracking_certificates(serverid)
    http.start_tracking_certificates()

    logger.info("Certmonger certificate renewal configuration updated")
    return True


def http_certificate_ensure_ipa_ca_dnsname(http):
    """
    Ensure the HTTP service certificate has the ipa-ca.$DOMAIN SAN dNSName.

    This subroutine should be executed *after* ``certificate_renewal_update``,
    which adds the name to the tracking request.  It assumes that the tracking
    request already has the ipa-ca.$DOMAIN DNS name set, and all that is needed
    is to resubmit the request.

    If HTTP certificate is issued by a third party, print manual remediation
    steps.

    """
    logger.info('[Adding ipa-ca alias to HTTP certificate]')

    expect = f'{IPA_CA_RECORD}.{ipautil.format_netloc(api.env.domain)}'
    cert = x509.load_certificate_from_file(paths.HTTPD_CERT_FILE)

    try:
        cert.match_hostname(expect)
    except ssl.CertificateError:
        if certs.is_ipa_issued_cert(api, cert):
            request_id = certmonger.get_request_id(
                {'cert-file': paths.HTTPD_CERT_FILE})
            if request_id is None:
                # shouldn't happen
                logger.error('Could not find HTTP cert tracking request.')
            else:
                logger.info('Resubmitting HTTP cert tracking request')
                certmonger.resubmit_request(request_id)
                # NOTE: due to https://pagure.io/certmonger/issue/143, the
                # resubmitted request, if it does not immediately succeed
                # (fairly likely during ipa-server-upgrade) and if the notAfter
                # date of the current cert is still far off (also likely), then
                # Certmonger will wait 7 days before trying again (unless
                # restarted).  There is not much we can do about that here, in
                # the middle of ipa-server-upgrade.
        else:
            logger.error('HTTP certificate is issued by third party.')
            logger.error(
                'Obtain a new certificate with the following DNS names, \n'
                'and install via ipa-server-certinstall(1):\n'
                ' - %s\n'
                ' - %s',
                http.fqdn,
                expect,
            )
    else:
        logger.info('Certificate is OK; nothing to do')


def copy_crl_file(old_path, new_path=None):
    """
    Copy CRL to new location, update permissions and SELinux context
    """
    if new_path is None:
        filename = os.path.basename(old_path)
        new_path = os.path.join(paths.PKI_CA_PUBLISH_DIR, filename)
    logger.debug('copy_crl_file: %s -> %s', old_path, new_path)

    if os.path.islink(old_path):
        # update symlink to the most most recent CRL file
        filename = os.path.basename(os.readlink(old_path))
        realpath = os.path.join(paths.PKI_CA_PUBLISH_DIR, filename)
        logger.debug('copy_crl_file: Create symlink %s -> %s',
                     new_path, realpath)
        os.symlink(realpath, new_path)
    else:
        shutil.copy2(old_path, new_path)
        constants.PKI_USER.chown(new_path)

    tasks.restore_context(new_path)

def migrate_crl_publish_dir(ca):
    """
    Move CRL publish dir from /var/lib/pki-ca/publish to IPA controlled tree:
    /var/lib/ipa/pki-ca/publish
    """
    logger.info('[Migrate CRL publish directory]')
    if sysupgrade.get_upgrade_state('dogtag', 'moved_crl_publish_dir'):
        logger.info('CRL tree already moved')
        return False

    if not ca.is_configured():
        logger.info('CA is not configured')
        return False

    try:
        old_publish_dir = directivesetter.get_directive(
            paths.CA_CS_CFG_PATH,
            'ca.publish.publisher.instance.FileBaseCRLPublisher.directory',
            separator='=')
    except OSError as e:
        logger.error('Cannot read CA configuration file "%s": %s',
                     paths.CA_CS_CFG_PATH, e)
        return False

    # Prepare target publish dir (creation, permissions, SELinux context)
    # Run this every update to ensure proper values
    publishdir = ca.prepare_crl_publish_dir()

    if old_publish_dir == paths.PKI_CA_PUBLISH_DIR:
        # publish dir is already updated
        logger.info('Publish directory already set to new location')
        sysupgrade.set_upgrade_state('dogtag', 'moved_crl_publish_dir', True)
        return False

    # Copy all CRLs to new directory
    logger.info('Copy all CRLs to new publish directory')
    try:
        crl_files_unsorted = cainstance.get_crl_files(old_publish_dir)
    except OSError as e:
        logger.error('Cannot move CRL files to new directory: %s', e)
    else:
        # Move CRL files at the end of the list to make sure that the actual
        # CRL files are copied first
        crl_files = sorted(crl_files_unsorted,
                           key=lambda f: os.path.islink(f))
        for f in crl_files:
            try:
                copy_crl_file(f)
            except Exception as e:
                logger.error('Cannot move CRL file to new directory: %s', e)

    try:
        directivesetter.set_directive(
            paths.CA_CS_CFG_PATH,
            'ca.publish.publisher.instance.FileBaseCRLPublisher.directory',
            publishdir, quotes=False, separator='=')
    except OSError as e:
        logger.error('Cannot update CA configuration file "%s": %s',
                     paths.CA_CS_CFG_PATH, e)
        return False
    sysupgrade.set_upgrade_state('dogtag', 'moved_crl_publish_dir', True)
    logger.info('CRL publish directory has been migrated, '
                'request pki-tomcat restart')
    return True


def ca_enable_pkix(ca):
    logger.info('[Enable PKIX certificate path discovery and validation]')
    if sysupgrade.get_upgrade_state('dogtag', 'pkix_enabled'):
        logger.info('PKIX already enabled')
        return False

    if not ca.is_configured():
        logger.info('CA is not configured')
        return False

    ca.enable_pkix()
    sysupgrade.set_upgrade_state('dogtag', 'pkix_enabled', True)

    return True


def add_ca_dns_records(bind):
    logger.info('[Add missing CA DNS records]')

    if sysupgrade.get_upgrade_state('dns', 'ipa_ca_records'):
        logger.info('IPA CA DNS records already processed')
        return False

    ret = api.Command['dns_is_enabled']()
    if not ret['result']:
        logger.info('DNS is not configured')
        sysupgrade.set_upgrade_state('dns', 'ipa_ca_records', True)
        return False

    bind.remove_ipa_ca_cnames(api.env.domain)
    bind.update_system_records()

    sysupgrade.set_upgrade_state('dns', 'ipa_ca_records', True)
    return True


def find_subject_base():
    """
    Try to find the current value of certificate subject base.
    See the docstring in dsinstance.DsInstance for details.
    """
    subject_base =  dsinstance.DsInstance().find_subject_base()

    if subject_base:
        sysupgrade.set_upgrade_state(
            'certmap.conf',
            'subject_base',
            subject_base
        )
        return subject_base

    logger.error('Unable to determine certificate subject base. '
                 'certmap.conf will not be updated.')
    return None


def uninstall_selfsign(ds, http):
    logger.info('[Removing self-signed CA]')
    """Replace self-signed CA by a CA-less install"""
    if api.env.ra_plugin != 'selfsign':
        logger.debug('Self-signed CA is not installed')
        return

    logger.warning(
        'Removing self-signed CA. Certificates will need to managed manually.')
    p = SafeConfigParser()
    p.read(paths.IPA_DEFAULT_CONF)
    p.set('global', 'enable_ra', 'False')
    p.set('global', 'ra_plugin', 'none')
    with open(paths.IPA_DEFAULT_CONF, 'w') as f:
        p.write(f)

    ds.stop_tracking_certificates()
    http.stop_tracking_certificates()


def uninstall_dogtag_9(ds, http):
    logger.info('[Removing Dogtag 9 CA]')

    if api.env.ra_plugin != 'dogtag':
        logger.debug('Dogtag CA is not installed')
        return
    if api.env.dogtag_version >= 10:
        logger.debug('Dogtag is version 10 or above')
        return

    dn = DN(('cn', 'CA'), ('cn', api.env.host), api.env.container_masters,
            api.env.basedn)
    try:
        api.Backend.ldap2.delete_entry(dn)
    except ipalib.errors.PublicError as e:
        logger.error("Cannot delete %s: %s", dn, e)

    p = SafeConfigParser()
    p.read(paths.IPA_DEFAULT_CONF)
    p.set('global', 'dogtag_version', '10')
    with open(paths.IPA_DEFAULT_CONF, 'w') as f:
        p.write(f)

    sstore = sysrestore.StateFile(paths.SYSRESTORE)
    sstore.restore_state('pkids', 'enabled')
    sstore.restore_state('pkids', 'running')
    sstore.restore_state('pkids', 'user_exists')
    serverid = sstore.restore_state('pkids', 'serverid')
    sstore.save()

    ca = dogtaginstance.DogtagInstance(
        api.env.realm, "CA", "certificate server",
        nss_db=paths.VAR_LIB_PKI_CA_ALIAS_DIR)
    ca.stop_tracking_certificates(False)

    if serverid is not None:
        # drop the trailing / off the config_dirname so the directory
        # will match what is in certmonger
        dirname = dsinstance.config_dirname(serverid)[:-1]
        dsdb = certs.CertDB(api.env.realm, nssdir=dirname)
        dsdb.untrack_server_cert("Server-Cert")

    try:
        services.service('pki-cad', api).disable('pki-ca')
    except Exception as e:
        logger.warning("Failed to disable pki-cad: %s", e)
    try:
        services.service('pki-cad', api).stop('pki-ca')
    except Exception as e:
        logger.warning("Failed to stop pki-cad: %s", e)

    if serverid is not None:
        try:
            services.service('dirsrv', api).disable(serverid)
        except Exception as e:
            logger.warning("Failed to disable dirsrv: %s", e)
        try:
            services.service('dirsrv', api).stop(serverid)
        except Exception as e:
            logger.warning("Failed to stop dirsrv: %s", e)

    http.restart()


def fix_schema_file_syntax():
    """Fix syntax errors in schema files

    https://fedorahosted.org/freeipa/ticket/3578
    """
    logger.info('[Fix DS schema file syntax]')

    # This is not handled by normal schema updates, because pre-1.3.2 DS will
    # ignore (auto-fix) these syntax errors, and 1.3.2 and above will choke on
    # them before checking dynamic schema updates.

    if sysupgrade.get_upgrade_state('ds', 'fix_schema_syntax'):
        logger.info('Syntax already fixed')
        return

    serverid = ipaldap.realm_to_serverid(api.env.realm)
    ds_dir = dsinstance.config_dirname(serverid)

    # 1. 60ipadns.ldif: Add parenthesis to idnsRecord

    filename = os.path.join(ds_dir, 'schema', '60ipadns.ldif')
    result_lines = []
    with open(filename) as file:
        for line in file:
            line = line.strip('\n')
            if (line.startswith('objectClasses:') and
                    "NAME 'idnsRecord'" in line and
                    line.count('(') == 2 and
                    line.count(')') == 1):
                logger.debug('Add closing parenthesis in idnsRecord')
                line += ' )'
            result_lines.append(line)

    with open(filename, 'w') as file:
        file.write('\n'.join(result_lines))

    # 2. 65ipasudo.ldif: Remove extra dollar from ipaSudoRule

    filename = os.path.join(ds_dir, 'schema', '65ipasudo.ldif')
    result_lines = []
    with open(filename) as file:
        for line in file:
            line = line.strip('\n')
            if (line.startswith('objectClasses:') and
                    "NAME 'ipaSudoRule'" in line):
                logger.debug('Remove extra dollar sign in ipaSudoRule')
                line = line.replace('$$', '$')
            result_lines.append(line)

    with open(filename, 'w') as file:
        file.write('\n'.join(result_lines))

    # Done

    sysupgrade.set_upgrade_state('ds', 'fix_schema_syntax', True)


def sssd_update():
    sssdconfig = SSSDConfig.SSSDConfig()
    sssdconfig.import_config()
    # upgrade domain
    domain = sssdconfig.get_domain(str(api.env.domain))
    domain.set_option('ipa_server_mode', 'True')
    domain.set_option('ipa_server', api.env.host)
    sssdconfig.save_domain(domain)
    # check if service has ok_to_auth_as_delegate
    service = 'HTTP/{}'.format(api.env.host)
    result = api.Command.service_show(service, all=True)
    flag = result['result'].get('ipakrboktoauthasdelegate', False)
    if flag:
        logger.debug(
            "%s has ok_to_auth_as_delegate, allow Apache to access IFP",
            services
        )
    # enable and configure IFP plugin
    sssd_enable_ifp(sssdconfig, allow_httpd=flag)
    # clean stale files generated by sssd
    cleanup_kdcinfo()
    # write config and restart service
    sssdconfig.write(paths.SSSD_CONF)
    sssd = services.service('sssd', api)
    sssd.restart()


def remove_ds_ra_cert(subject_base):
    logger.info('[Removing RA cert from DS NSS database]')

    if sysupgrade.get_upgrade_state('ds', 'remove_ra_cert'):
        logger.info('RA cert already removed')
        return

    dbdir = dsinstance.config_dirname(
        ipaldap.realm_to_serverid(api.env.realm))
    dsdb = certs.CertDB(api.env.realm, nssdir=dbdir, subject_base=subject_base)

    nickname = 'CN=IPA RA,%s' % subject_base
    cert = dsdb.get_cert_from_db(nickname)
    if cert:
        dsdb.delete_cert(nickname)

    sysupgrade.set_upgrade_state('ds', 'remove_ra_cert', True)


def migrate_to_mod_ssl(http):
    logger.info('[Migrating from mod_nss to mod_ssl]')

    if sysupgrade.get_upgrade_state('ssl.conf', 'migrated_to_mod_ssl'):
        logger.info("Already migrated to mod_ssl")
        return

    http.migrate_to_mod_ssl()

    sysupgrade.set_upgrade_state('ssl.conf', 'migrated_to_mod_ssl', True)



def update_ipa_httpd_service_conf(http):
    logger.info('[Updating HTTPD service IPA configuration]')
    http.update_httpd_service_ipa_conf()


def update_ipa_http_wsgi_conf(http):
    logger.info('[Updating HTTPD service IPA WSGI configuration]')
    http.update_httpd_wsgi_conf()


def update_http_keytab(http):
    logger.info('[Moving HTTPD service keytab to gssproxy]')
    if os.path.exists(paths.OLD_IPA_KEYTAB):
        # ensure proper SELinux context by using copy operation
        shutil.copy(paths.OLD_IPA_KEYTAB, http.keytab)
        try:
            os.remove(paths.OLD_IPA_KEYTAB)
        except OSError as e:
            logger.error(
                'Cannot remove file %s (%s). Please remove the file manually.',
                paths.OLD_IPA_KEYTAB, e
            )
    http.keytab_user.chown(http.keytab)


def ds_enable_sidgen_extdom_plugins(ds):
    """For AD trust agents, make sure we enable sidgen and extdom plugins
    """
    logger.info('[Enable sidgen and extdom plugins by default]')

    if sysupgrade.get_upgrade_state('ds', 'enable_ds_sidgen_extdom_plugins'):
        logger.debug('sidgen and extdom plugins are enabled already')
        return

    ds.add_sidgen_plugin(api.env.basedn)
    ds.add_extdom_plugin(api.env.basedn)
    sysupgrade.set_upgrade_state('ds', 'enable_ds_sidgen_extdom_plugins', True)

def ca_upgrade_schema(ca):
    logger.info('[Upgrading CA schema]')
    if not ca.is_configured():
        logger.info('CA is not configured')
        return False

    # ACME schema file moved in pki-server-10.9.0-0.3
    # ACME database connections were abstrated in pki-acme-10.10.0
    for path in [
        '/usr/share/pki/acme/conf/database/ds/schema.ldif',
        '/usr/share/pki/acme/conf/database/ldap/schema.ldif',
        '/usr/share/pki/acme/database/ldap/schema.ldif',
    ]:
        if os.path.exists(path):
            acme_schema_ldif = path
            break
    else:
        raise RuntimeError('ACME schema file not found')

    schema_files=[
        '/usr/share/pki/server/conf/schema-certProfile.ldif',
        '/usr/share/pki/server/conf/schema-authority.ldif',
        acme_schema_ldif,
    ]
    try:
        modified = schemaupdate.update_schema(schema_files, ldapi=True)
    except Exception as e:
        logger.error("%s", e)
        raise RuntimeError('CA schema upgrade failed.', 1)
    else:
        if modified:
            logger.info('CA schema update complete')
            return True
        else:
            logger.info('CA schema update complete (no changes)')
            return False


def add_default_caacl(ca):
    logger.info('[Add default CA ACL]')

    if sysupgrade.get_upgrade_state('caacl', 'add_default_caacl'):
        logger.info('Default CA ACL already added')
        return

    if ca.is_configured():
        cainstance.ensure_default_caacl()

    sysupgrade.set_upgrade_state('caacl', 'add_default_caacl', True)


def setup_krb_paths(krb):
    logger.info("[Setup KRB5 paths]")

    aug = Augeas(flags=Augeas.NO_LOAD | Augeas.NO_MODL_AUTOLOAD,
                 loadpath=paths.USR_SHARE_IPA_DIR)
    try:
        NEW_KRB_HOME = "/var/lib/kerberos"
        OLD_KRB_HOME = "/var/kerberos"
        aug.transform("IPAKrb5", paths.KRB5KDC_KDC_CONF)
        aug.load()

        path = '/files{}/realms/{}'.format(paths.KRB5KDC_KDC_CONF, krb.realm)
        modified = False

        expr = '{}/*[.=~regexp("{}")]'.format(
            path, ".*{}.*".format(OLD_KRB_HOME))
        matches = aug.match(expr)
        for m in matches:
            old_value = aug.get(m)
            new_value = old_value.replace(OLD_KRB_HOME, NEW_KRB_HOME)
            aug.set(m, new_value)
            modified = True

        if modified:
            try:
                aug.save()
            except IOError:
                for error_path in aug.match('/augeas//error'):
                    logger.error('augeas: %s', aug.get(error_path))
                    raise

            kadmin = service.SimpleServiceInstance("kadmin")
            if kadmin.is_configured():
                kadmin.restart()

    finally:
        aug.close()


def setup_pkinit(krb):
    logger.info("[Setup PKINIT]")

    if not krbinstance.is_pkinit_enabled():
        krb.issue_selfsigned_pkinit_certs()

    aug = Augeas(flags=Augeas.NO_LOAD | Augeas.NO_MODL_AUTOLOAD,
                 loadpath=paths.USR_SHARE_IPA_DIR)
    try:
        aug.transform('IPAKrb5', paths.KRB5KDC_KDC_CONF)
        aug.load()

        path = '/files{}/realms/{}'.format(paths.KRB5KDC_KDC_CONF, krb.realm)
        modified = False

        value = 'FILE:{},{}'.format(paths.KDC_CERT, paths.KDC_KEY)
        expr = '{}[count(pkinit_identity)=1][pkinit_identity="{}"]'.format(
            path, value)
        if not aug.match(expr):
            aug.remove('{}/pkinit_identity'.format(path))
            aug.set('{}/pkinit_identity'.format(path), value)
            modified = True

        for value in  ['FILE:{}'.format(paths.KDC_CERT),
                       'FILE:{}'.format(paths.CACERT_PEM)]:
            expr = '{}/pkinit_anchors[.="{}"]'.format(path, value)
            if not aug.match(expr):
                aug.set('{}/pkinit_anchors[last()+1]'.format(path), value)
                modified = True

        value = 'FILE:{}'.format(paths.CA_BUNDLE_PEM)
        expr = '{}/pkinit_pool[.="{}"]'.format(path, value)
        if not aug.match(expr):
            aug.set('{}/pkinit_pool[last()+1]'.format(path), value)
            modified = True

        if modified:
            try:
                aug.save()
            except IOError:
                for error_path in aug.match('/augeas//error'):
                    logger.error('augeas: %s', aug.get(error_path))
                raise

            if krb.is_running():
                krb.stop()
            krb.start()
    finally:
        aug.close()


def setup_spake(krb):
    logger.info("[Setup SPAKE]")

    aug = Augeas(flags=Augeas.NO_LOAD | Augeas.NO_MODL_AUTOLOAD,
                 loadpath=paths.USR_SHARE_IPA_DIR)
    try:
        aug.transform("IPAKrb5", paths.KRB5KDC_KDC_CONF)
        aug.load()

        path = "/files{}/libdefaults/spake_preauth_kdc_challenge"
        path = path.format(paths.KRB5KDC_KDC_CONF)
        value = "edwards25519"
        if aug.match(path):
            return

        aug.remove(path)
        aug.set(path, value)
        try:
            aug.save()
        except IOError:
            for error_path in aug.match('/augeas//error'):
                logger.error('augeas: %s', aug.get(error_path))
                raise

        if krb.is_running():
            krb.stop()
            krb.start()
    finally:
        aug.close()


# Currently, this doesn't support templating.
def enable_server_snippet():
    logger.info("[Enable server krb5.conf snippet]")
    template = os.path.join(
        paths.USR_SHARE_IPA_DIR,
        os.path.basename(paths.KRB5_FREEIPA_SERVER) + ".template"
    )
    shutil.copy(template, paths.KRB5_FREEIPA_SERVER)
    os.chmod(paths.KRB5_FREEIPA_SERVER, 0o644)
<<<<<<< HEAD
=======

    tasks.restore_context(paths.KRB5_FREEIPA_SERVER)
>>>>>>> aa58fad8

    tasks.restore_context(paths.KRB5_FREEIPA_SERVER)


def ntp_cleanup(fqdn):
    try:
        api.Backend.ldap2.delete_entry(DN(('cn', 'NTP'), ('cn', fqdn),
                                       api.env.container_masters))
    except ipalib.errors.NotFound:
        logger.debug("NTP service entry was not found in LDAP.")

    ntp_role_instance = servroles.ServiceBasedRole(
         u"ntp_server_server",
         u"NTP server",
         component_services=['NTP']
    )

    updated_role_instances = tuple()
    for role_instance in servroles.role_instances:
        if role_instance is not ntp_role_instance:
            updated_role_instances += tuple([role_instance])

    servroles.role_instances = updated_role_instances


def update_replica_config(db_suffix):
    dn = DN(
        ('cn', 'replica'), ('cn', db_suffix), ('cn', 'mapping tree'),
        ('cn', 'config')
    )
    try:
        entry = api.Backend.ldap2.get_entry(dn)
    except ipalib.errors.NotFound:
        return  # entry does not exist until a replica is installed

    for key, value in replication.REPLICA_FINAL_SETTINGS.items():
        entry[key] = value
    try:
        api.Backend.ldap2.update_entry(entry)
    except ipalib.errors.EmptyModlist:
        pass
    else:
        logger.info("Updated entry %s", dn)


def migrate_to_authselect():
    logger.info('[Migrating to authselect profile]')
    if sysupgrade.get_upgrade_state('authcfg', 'migrated_to_authselect'):
        logger.info("Already migrated to authselect profile")
        return

    statestore = sysrestore.StateFile(paths.IPA_CLIENT_SYSRESTORE)
    try:
        tasks.migrate_auth_configuration(statestore)
    except ipautil.CalledProcessError as e:
        raise RuntimeError(
            "Failed to migrate to authselect profile: %s" % e, 1)
    sysupgrade.set_upgrade_state('authcfg', 'migrated_to_authselect', True)


def add_systemd_user_hbac():
    logger.info('[Create systemd-user hbac service and rule]')
    rule = u'allow_systemd-user'
    service = u'systemd-user'
    try:
        api.Command.hbacsvc_add(
            service,
            description=u'pam_systemd and systemd user@.service'
        )
    except ipalib.errors.DuplicateEntry:
        logger.info('hbac service %s already exists', service)
        # Don't create hbac rule when hbacsvc already exists, so the rule
        # does not get re-created after it has been deleted by an admin.
        return
    else:
        logger.info('Created hbacsvc %s', service)

    try:
        api.Command.hbacrule_add(
            rule,
            description=(u'Allow pam_systemd to run user@.service to create '
                         'a system user session'),
            usercategory=u'all',
            hostcategory=u'all',
        )
    except ipalib.errors.DuplicateEntry:
        logger.info('hbac rule %s already exists', rule)
    else:
        api.Command.hbacrule_add_service(
            rule,
            hbacsvc=(service,)
        )
        logger.info('Created hbac rule %s with hbacsvc=%s', rule, service)


def add_admin_root_alias():
    """Make root principal an alias of admin

    Fix for CVE-2020-10747
    """
    rootprinc = "root@{}".format(api.env.realm)
    logger.info("[Add %s alias to admin account]", rootprinc)
    try:
        api.Command.user_add_principal("admin", rootprinc)
    except ipalib.errors.DuplicateEntry:
        results = api.Command.user_find(krbprincipalname=rootprinc)
        uid = results["result"][0]["uid"][0]
        logger.warning(
            "WARN: '%s' alias is assigned to user '%s'!", rootprinc, uid
        )
    except ipalib.errors.AlreadyContainsValueError:
        logger.info("Alias already exists")
    else:
        logger.info("Added '%s' alias to admin account", rootprinc)


def fix_permissions():
    """Fix permission of public accessible files and directories

    In case IPA was installed with restricted umask, some public files and
    directories may not be readable and accessible.

    See https://pagure.io/freeipa/issue/7594
    """
    candidates = [
        os.path.dirname(paths.GSSAPI_SESSION_KEY),
        paths.CA_BUNDLE_PEM,
        paths.KDC_CA_BUNDLE_PEM,
        paths.IPA_CA_CRT,
        paths.IPA_P11_KIT,
    ]
    for filename in candidates:
        try:
            s = os.stat(filename)
        except OSError as e:
            if e.errno != errno.ENOENT:
                raise
            continue
        mode = 0o755 if stat.S_ISDIR(s.st_mode) else 0o644
        if mode != stat.S_IMODE(s.st_mode):
            logger.debug("Fix permission of %s to %o", filename, mode)
            os.chmod(filename, mode)


<<<<<<< HEAD
def fix_pki_nssdb_permissions():
    """Fix permission of pki instance's nssdb directory and files.
    Remove this when it will be fixed in dogtag pki upstream.
    """
    shutil.chown(paths.PKI_TOMCAT_ALIAS_DIR, group=constants.PKI_GROUP)

    for basename in certdb.NSS_FILES:
        filename = os.path.join(paths.PKI_TOMCAT_ALIAS_DIR, basename)
        try:
            shutil.chown(filename, group=constants.PKI_GROUP)
        except FileNotFoundError:
            pass


=======
>>>>>>> aa58fad8
def upgrade_bind(fstore):
    """Update BIND named DNS server instance
    """
    bind = bindinstance.BindInstance(fstore, api=api)
    bind.setup_templating(
        fqdn=api.env.host,
        realm_name=api.env.realm,
        domain_name=api.env.domain
    )

    # always executed
    add_ca_dns_records(bind)

    if not bindinstance.named_conf_exists():
        logger.info("DNS service is not configured")
        return False

<<<<<<< HEAD
    # get rid of old upgrade states
    bind_old_upgrade_states()

    changed = bind.setup_named_conf(backup=True)
    if changed:
        logger.info("named.conf has been modified, restarting named")
    try:
        if bind.is_running():
            bind.restart()
    except ipautil.CalledProcessError as e:
        logger.error("Failed to restart %s: %s", bind.service_name, e)
=======
    bind_switch_service(bind)

    # get rid of old states
    bind_old_states(bind)
    bind_old_upgrade_states()

    # only upgrade with drop-in is missing and /etc/resolv.conf is a link to
    # resolve1's stub resolver config file.
    has_resolved_ipa_conf = os.path.isfile(paths.SYSTEMD_RESOLVED_IPA_CONF)
    if not has_resolved_ipa_conf and detect_resolve1_resolv_conf():
        ip_addresses = installutils.resolve_ip_addresses_nss(
            api.env.host
        )
        bind.ip_addresses = ip_addresses
        bind.setup_resolv_conf()
        logger.info("Updated systemd-resolved configuration")

    if bind.is_configured() and not bind.is_running():
        # some upgrade steps may require bind running
        bind_started = True
        bind.start()
    else:
        bind_started = False

    try:
        changed = bind.setup_named_conf(backup=True)
        if changed:
            logger.info("named.conf has been modified, restarting named")
        try:
            if bind.is_running():
                bind.restart()
        except ipautil.CalledProcessError as e:
            logger.error("Failed to restart %s: %s", bind.service_name, e)
    finally:
        if bind_started:
            bind.stop()
>>>>>>> aa58fad8

    return changed


<<<<<<< HEAD
=======
def bind_switch_service(bind):
    """
    Mask either named or named-pkcs11, we need to run only one,
    running both can cause unexpected errors.
    """
    named_conflict_name = bind.named_conflict.systemd_name
    named_conflict_old = sysupgrade.get_upgrade_state('dns', 'conflict_named')

    # nothing changed
    if named_conflict_old and named_conflict_old == named_conflict_name:
        return False

    bind.switch_service()

    sysupgrade.set_upgrade_state('dns', 'conflict_named', named_conflict_name)
    return True


def bind_old_states(bind):
    """Remove old states
    """
    # no longer used states
    old_states = [
        "enabled",
        "running",
        "named-regular-enabled",
        "named-regular-running",
    ]
    for state in old_states:
        bind.delete_state(state)


>>>>>>> aa58fad8
def bind_old_upgrade_states():
    """Remove old upgrade states
    """
    named_conf_states = (
        # old states before 4.8.7
        "gssapi_updated",
        "pid-file_updated",
        "dnssec-enabled_remove",
        "bindkey-file_removed",
        "managed-keys-directory_updated",
        "root_key_updated",
        "forward_policy_conflict_with_empty_zones_handled",
        "add_server_id",
        "add_crypto_policy",
    )
    dns_states = (
        "regular_named_masked",
        "dyndb_ipa_workdir_perm"
    )
    for state in named_conf_states:
        sysupgrade.remove_upgrade_state("named.conf", state)
    for state in dns_states:
        sysupgrade.remove_upgrade_state("dns", state)


def upgrade_configuration():
    """
    Execute configuration upgrade of the IPA services
    """

    logger.debug('IPA version %s', version.VENDOR_VERSION)

    fstore = sysrestore.FileStore(paths.SYSRESTORE)
    sstore = sysrestore.StateFile(paths.SYSRESTORE)

    if not sstore.has_state('installation'):
        if is_ipa_configured():
            sstore.backup_state('installation', 'complete', True)
        else:
            sstore.backup_state('installation', 'complete', False)

    fqdn = api.env.host

    # Ok, we are an IPA server, do the additional tests
    ds = dsinstance.DsInstance(realm_name=api.env.realm)

    # start DS, CA will not start without running DS, and cause error
    ds_running = ds.is_running()
    if not ds_running:
        ds.start(ds.serverid)

    ntp_cleanup(fqdn)

    if tasks.configure_pkcs11_modules(fstore):
        print("Disabled p11-kit-proxy")

    check_certs()
    fix_permissions()
    fix_pki_nssdb_permissions()

    auto_redirect = find_autoredirect(fqdn)
    sub_dict = dict(
        REALM=api.env.realm,
        FQDN=fqdn,
        AUTOREDIR='' if auto_redirect else '#',
        CRL_PUBLISH_PATH=paths.PKI_CA_PUBLISH_DIR,
        DOGTAG_PORT=8009,
        CLONE='#',
        WSGI_PREFIX_DIR=paths.WSGI_PREFIX_DIR,
        WSGI_PROCESSES=constants.WSGI_PROCESSES,
        GSSAPI_SESSION_KEY=paths.GSSAPI_SESSION_KEY,
        FONTS_OPENSANS_DIR=paths.FONTS_OPENSANS_DIR,
        FONTS_FONTAWESOME_DIR=paths.FONTS_FONTAWESOME_DIR,
        IPA_CCACHES=paths.IPA_CCACHES,
        IPA_CUSTODIA_SOCKET=paths.IPA_CUSTODIA_SOCKET,
        KDCPROXY_CONFIG=paths.KDCPROXY_CONFIG,
        DOMAIN=api.env.domain,
    )

    subject_base = find_subject_base()
    if subject_base:
        sub_dict['ISSUER_DN'] = 'CN=Certificate Authority,' + subject_base

    ca = cainstance.CAInstance(
            api.env.realm, host_name=api.env.host)
    ca_running = ca.is_running()

    kra = krainstance.KRAInstance(api.env.realm)

    # create passswd.txt file in PKI_TOMCAT_ALIAS_DIR if it does not exist
    # this file will be required on most actions over this NSS DB in FIPS
    if ca.is_configured() and not os.path.exists(os.path.join(
            paths.PKI_TOMCAT_ALIAS_DIR, 'pwdfile.txt')):
        ca.create_certstore_passwdfile()

    with installutils.stopped_service('pki-tomcatd', 'pki-tomcat'):
        # Dogtag must be stopped to be able to backup CS.cfg config
        if ca.is_configured():
            ca.backup_config()

        # migrate CRL publish dir before the location in ipa.conf is updated
        ca_restart = migrate_crl_publish_dir(ca)

        if ca.is_configured():
            crl = directivesetter.get_directive(
                paths.CA_CS_CFG_PATH, 'ca.crl.MasterCRL.enableCRLUpdates', '=')
            sub_dict['CLONE']='#' if crl.lower() == 'true' else ''

        ds_dirname = dsinstance.config_dirname(ds.serverid)

        upgrade_file(sub_dict, paths.HTTPD_IPA_CONF,
                     os.path.join(paths.USR_SHARE_IPA_DIR,
                                  "ipa.conf.template"))
        # move old config
        if not os.path.exists(paths.HTTPD_IPA_REWRITE_CONF):
            try:
                shutil.move("/etc/httpd2/conf/ipa-rewrite.conf",
                            paths.HTTPD_IPA_REWRITE_CONF)
            except OSError:
                pass
        upgrade_file(sub_dict, paths.HTTPD_IPA_REWRITE_CONF,
                     os.path.join(paths.USR_SHARE_IPA_DIR,
                                  "ipa-rewrite.conf.template"))
        upgrade_file(sub_dict, paths.HTTPD_IPA_KDCPROXY_CONF,
                     os.path.join(paths.USR_SHARE_IPA_DIR,
                                  "ipa-kdc-proxy.conf.template"))
        if ca.is_configured():
            # Handle upgrade of AJP connector configuration
            ca.secure_ajp_connector()
            if ca.ajp_secret:
                sub_dict['DOGTAG_AJP_SECRET'] = "secret={}".format(
                    ca.ajp_secret)
            else:
                sub_dict['DOGTAG_AJP_SECRET'] = ''

            upgrade_file(
                sub_dict,
                paths.HTTPD_IPA_PKI_PROXY_CONF,
                os.path.join(paths.USR_SHARE_IPA_DIR,
                             "ipa-pki-proxy.conf.template"),
                add=True)
        else:
            if os.path.isfile(paths.HTTPD_IPA_PKI_PROXY_CONF):
                os.remove(paths.HTTPD_IPA_PKI_PROXY_CONF)
        if subject_base:
            upgrade_file(
                sub_dict,
                os.path.join(ds_dirname, "certmap.conf"),
                os.path.join(paths.USR_SHARE_IPA_DIR, "certmap.conf.template")
            )

        if kra.is_installed():
            logger.info('[Ensuring ephemeralRequest is enabled in KRA]')
            kra.backup_config()
            value = directivesetter.get_directive(
                paths.KRA_CS_CFG_PATH,
                'kra.ephemeralRequests',
                separator='=')
            if value is None or value.lower() != 'true':
                logger.info('Enabling ephemeralRequest')
                kra.enable_ephemeral()
            else:
                logger.info('ephemeralRequest is already enabled')

    # several upgrade steps require running CA.  If CA is configured,
    # always run ca.start() because we need to wait until CA is really ready
    # by checking status using http
    if ca.is_configured():
        ca.start('pki-tomcat')
    if kra.is_installed() and not kra.is_running():
        # This is for future-proofing in case the KRA is ever standalone.
        kra.start('pki-tomcat')

    certmonger_service = services.knownservices.certmonger
    if ca.is_configured() and not certmonger_service.is_running():
        certmonger_service.start()

    ca.unconfigure_certmonger_renewal_guard()

    update_dbmodules(api.env.realm)
    uninstall_ipa_kpasswd()
    uninstall_ipa_memcached()

    removed_sysconfig_file = paths.SYSCONFIG_HTTPD
    if fstore.has_file(removed_sysconfig_file):
        logger.info('Restoring %s as it is no longer required',
                    removed_sysconfig_file)
        fstore.restore_file(removed_sysconfig_file)

    http = httpinstance.HTTPInstance(fstore)
    http.fqdn = fqdn
    http.realm = api.env.realm
    http.suffix = ipautil.realm_to_suffix(api.env.realm)
    http.configure_selinux_for_httpd()
    http.set_mod_ssl_protocol()

    http.configure_certmonger_renewal_guard()

    http.enable_and_start_oddjobd()

    ds.configure_systemd_ipa_env()

    update_replica_config(ipautil.realm_to_suffix(api.env.realm))
    if ca.is_configured():
        update_replica_config(DN(('o', 'ipaca')))

    ds.stop(ds.serverid)
    fix_schema_file_syntax()
    remove_ds_ra_cert(subject_base)
    ds.start(ds.serverid)

    ds.fqdn = fqdn
    ds.realm = api.env.realm
    ds.suffix = ipautil.realm_to_suffix(api.env.realm)

    ds_enable_sidgen_extdom_plugins(ds)

    if not http.is_kdcproxy_configured():
        logger.info('[Enabling KDC Proxy]')
        http.create_kdcproxy_conf()
        http.enable_kdcproxy()

    http.stop()
    update_ipa_httpd_service_conf(http)
    update_ipa_http_wsgi_conf(http)
    migrate_to_mod_ssl(http)
    tasks.configure_ipa_gssproxy_dir()
    update_http_keytab(http)
    http.configure_gssproxy()
    http.configure_httpd_mods()
    http.start()

    uninstall_selfsign(ds, http)
    uninstall_dogtag_9(ds, http)

    simple_service_list = (
        (otpdinstance.OtpdInstance(), 'OTPD'),
    )

    for svc, ldap_name in simple_service_list:
        try:
            if not svc.is_configured():
                svc.create_instance(ldap_name, fqdn,
                                    ipautil.realm_to_suffix(api.env.realm),
                                    realm=api.env.realm)
        except ipalib.errors.DuplicateEntry:
            pass

    # install DNSKeySync service only if DNS is configured on server
    if bindinstance.named_conf_exists():
            dnskeysyncd = dnskeysyncinstance.DNSKeySyncInstance(fstore)
            if not dnskeysyncd.is_configured():
                dnskeysyncd.create_instance(fqdn, api.env.realm)
                dnskeysyncd.start_dnskeysyncd()
            else:
                if dnssec_set_openssl_engine(dnskeysyncd):
                    dnskeysyncd.start_dnskeysyncd()
            dnskeysyncd.set_dyndb_ldap_workdir_permissions()

    cleanup_kdc(fstore)
    cleanup_adtrust(fstore)
    cleanup_dogtag()
    upgrade_adtrust_config()

    upgrade_bind(fstore)

    custodia = custodiainstance.CustodiaInstance(api.env.host, api.env.realm)
    custodia.upgrade_instance()

    ca_restart = any([
        ca_restart,
        ca_upgrade_schema(ca),
<<<<<<< HEAD
        upgrade_ca_audit_cert_validity(ca),
=======
>>>>>>> aa58fad8
        certificate_renewal_update(ca, kra, ds, http),
        ca_enable_pkix(ca),
        ca_configure_profiles_acl(ca),
        ca_configure_lightweight_ca_acls(ca),
        ca_ensure_lightweight_cas_container(ca),
        ca_add_default_ocsp_uri(ca),
        ca_disable_publish_cert(ca),
    ])

    if ca_restart:
        logger.info(
            'pki-tomcat configuration changed, restart pki-tomcat')
        try:
            ca.restart('pki-tomcat')
        except ipautil.CalledProcessError as e:
            logger.error("Failed to restart %s: %s", ca.service_name, e)

    ca_enable_ldap_profile_subsystem(ca)

    # This step MUST be done after ca_enable_ldap_profile_subsystem and
    # ca_configure_profiles_acl, and the consequent restart, but does not
    # itself require a restart.
    #
    ca_import_included_profiles(ca)
    add_default_caacl(ca)

    if ca.is_configured():
        ca.reindex_task()
        cainstance.repair_profile_caIPAserviceCert()
        ca.setup_lightweight_ca_key_retrieval()
        cainstance.ensure_ipa_authority_entry()
<<<<<<< HEAD
=======
        ca.setup_acme()
>>>>>>> aa58fad8
        ca_initialize_hsm_state(ca)

    migrate_to_authselect()
    add_systemd_user_hbac()
    add_admin_root_alias()

    sssd_update()

    krb = krbinstance.KrbInstance(fstore)
    krb.fqdn = fqdn
    krb.realm = api.env.realm
    krb.suffix = ipautil.realm_to_suffix(krb.realm)
    krb.subject_base = subject_base
    krb.sub_dict = dict(FQDN=krb.fqdn,
                        SUFFIX=krb.suffix,
                        DOMAIN=api.env.domain,
                        HOST=api.env.host,
                        SERVER_ID=ipaldap.realm_to_serverid(krb.realm),
                        REALM=krb.realm,
                        KRB5KDC_KADM5_ACL=paths.KRB5KDC_KADM5_ACL,
                        DICT_WORDS=paths.DICT_WORDS,
                        KRB5KDC_KADM5_KEYTAB=paths.KRB5KDC_KADM5_KEYTAB,
                        KDC_CERT=paths.KDC_CERT,
                        KDC_KEY=paths.KDC_KEY,
                        CACERT_PEM=paths.CACERT_PEM,
                        KDC_CA_BUNDLE_PEM=paths.KDC_CA_BUNDLE_PEM,
                        CA_BUNDLE_PEM=paths.CA_BUNDLE_PEM)
    setup_krb_paths(krb)
    krb.add_anonymous_principal()
    setup_spake(krb)
    setup_pkinit(krb)
    enable_server_snippet()

    # Must be executed after certificate_renewal_update
    # (see function docstring for details)
    http_certificate_ensure_ipa_ca_dnsname(http)
<<<<<<< HEAD
=======

    # Convert configuredService to either enabledService or hiddenService
    # depending on the state of the server role.  This is to fix situations
    # when deployment has happened before introduction of hidden replicas
    # as those services will stay as configuredService and will not get
    # started after upgrade, rendering the system non-functioning
    service.sync_services_state(fqdn)
>>>>>>> aa58fad8

    if not ds_running:
        ds.stop(ds.serverid)

    if ca.is_configured():
        if ca_running and not ca.is_running():
            ca.start('pki-tomcat')
        elif not ca_running and ca.is_running():
            ca.stop('pki-tomcat')


def upgrade_check(options):
    try:
        installutils.check_server_configuration()
        tasks.check_ipv6_stack_enabled()
    except RuntimeError as e:
        logger.error("%s", e)
        sys.exit(1)

    if not options.skip_version_check:
        # check IPA version and data version
        try:
            installutils.check_version()
        except (installutils.UpgradePlatformError,
                installutils.UpgradeDataNewerVersionError) as e:
            raise RuntimeError(
                'Unable to execute IPA upgrade: %s' % e, 1)
        except installutils.UpgradeMissingVersionError as e:
            logger.info("Missing version: %s", e)
        except installutils.UpgradeVersionError:
            # Ignore other errors
            pass
    else:
        logger.info("Skipping version check")
        logger.warning("Upgrade without version check may break your system")


@contextmanager
def empty_ccache():
    # Create temporary directory and use it as a DIR: ccache collection
    # instead of whatever is a default in /etc/krb5.conf
    #
    # In Fedora 28 KCM: became a default credentials cache collection
    # but if KCM daemon (part of SSSD) is not running, libkrb5 will fail
    # to initialize. This causes kadmin.local to fail.
    # Since we are in upgrade, we cannot kinit anyway (KDC is offline).
    # Bug https://bugzilla.redhat.com/show_bug.cgi?id=1558818
    kpath_dir = tempfile.mkdtemp(prefix="upgrade_ccaches",
                                 dir=paths.IPA_CCACHES)
    kpath = "DIR:{}".format(kpath_dir)
    old_path = os.environ.get('KRB5CCNAME')
    try:
        os.environ['KRB5CCNAME'] = kpath
        yield
    finally:
        if old_path:
            os.environ['KRB5CCNAME'] = old_path
        else:
            del os.environ['KRB5CCNAME']
        shutil.rmtree(kpath_dir)


def upgrade():
    realm = api.env.realm
    schema_files = [os.path.join(paths.USR_SHARE_IPA_DIR, f) for f
                    in dsinstance.ALL_SCHEMA_FILES]

    schema_files.extend(dsinstance.get_all_external_schema_files(
                        paths.EXTERNAL_SCHEMA_DIR))
    data_upgrade = IPAUpgrade(realm, schema_files=schema_files)

    try:
        data_upgrade.create_instance()
    except BadSyntax:
        raise RuntimeError(
            'Bad syntax detected in upgrade file(s).', 1)
    except RuntimeError:
        raise RuntimeError('IPA upgrade failed.', 1)
    else:
        if data_upgrade.modified:
            logger.info('Update complete')
        else:
            logger.info('Update complete, no data were modified')

    print('Upgrading IPA services')
    logger.info('Upgrading the configuration of the IPA services')
    with empty_ccache():
        upgrade_configuration()
    logger.info('The IPA services were upgraded')

    # store new data version after upgrade
    installutils.store_version()<|MERGE_RESOLUTION|>--- conflicted
+++ resolved
@@ -27,11 +27,11 @@
 import SSSDConfig
 import ipalib.util
 import ipalib.errors
+from ipaclient.install import timeconf
 from ipaclient.install.client import sssd_enable_ifp
 from ipalib.install.dnsforwarders import detect_resolve1_resolv_conf
 from ipaplatform import services
 from ipaplatform.tasks import tasks
-from ipapython import certdb
 from ipapython import ipautil, version
 from ipapython import ipaldap
 from ipapython import directivesetter
@@ -483,7 +483,6 @@
 def ca_disable_publish_cert(ca):
     logger.info('[Disabling cert publishing]')
     if not ca.is_configured():
-<<<<<<< HEAD
         logger.info('CA is not configured')
         return False
 
@@ -503,40 +502,6 @@
     return True  # restart needed
 
 
-def upgrade_ca_audit_cert_validity(ca):
-    """
-    Update the Dogtag audit signing certificate.
-
-    Returns True if restart is needed, False otherwise.
-    """
-    logger.info('[Verifying that CA audit signing cert has 2 year validity]')
-    if ca.is_configured():
-        return ca.set_audit_renewal()
-    else:
-=======
->>>>>>> aa58fad8
-        logger.info('CA is not configured')
-        return False
-
-    value = directivesetter.get_directive(
-        paths.CA_CS_CFG_PATH,
-        'ca.publish.cert.enable',
-        separator='=')
-    if value:
-        return False  # already set; restart not needed
-
-<<<<<<< HEAD
-=======
-    directivesetter.set_directive(
-        paths.CA_CS_CFG_PATH,
-        'ca.publish.cert.enable',
-        'false',
-        quotes=False,
-        separator='=')
-    return True  # restart needed
-
-
->>>>>>> aa58fad8
 def ca_initialize_hsm_state(ca):
     """Initializse HSM state as False / internal token
     """
@@ -548,8 +513,6 @@
         ca.set_hsm_state(config)
 
 
-<<<<<<< HEAD
-=======
 def dnssec_set_openssl_engine(dnskeysyncd):
     """
     Setup OpenSSL engine for BIND
@@ -568,7 +531,6 @@
 
     return True
 
->>>>>>> aa58fad8
 
 def certificate_renewal_update(ca, kra, ds, http):
     """
@@ -1194,45 +1156,6 @@
     sysupgrade.set_upgrade_state('caacl', 'add_default_caacl', True)
 
 
-def setup_krb_paths(krb):
-    logger.info("[Setup KRB5 paths]")
-
-    aug = Augeas(flags=Augeas.NO_LOAD | Augeas.NO_MODL_AUTOLOAD,
-                 loadpath=paths.USR_SHARE_IPA_DIR)
-    try:
-        NEW_KRB_HOME = "/var/lib/kerberos"
-        OLD_KRB_HOME = "/var/kerberos"
-        aug.transform("IPAKrb5", paths.KRB5KDC_KDC_CONF)
-        aug.load()
-
-        path = '/files{}/realms/{}'.format(paths.KRB5KDC_KDC_CONF, krb.realm)
-        modified = False
-
-        expr = '{}/*[.=~regexp("{}")]'.format(
-            path, ".*{}.*".format(OLD_KRB_HOME))
-        matches = aug.match(expr)
-        for m in matches:
-            old_value = aug.get(m)
-            new_value = old_value.replace(OLD_KRB_HOME, NEW_KRB_HOME)
-            aug.set(m, new_value)
-            modified = True
-
-        if modified:
-            try:
-                aug.save()
-            except IOError:
-                for error_path in aug.match('/augeas//error'):
-                    logger.error('augeas: %s', aug.get(error_path))
-                    raise
-
-            kadmin = service.SimpleServiceInstance("kadmin")
-            if kadmin.is_configured():
-                kadmin.restart()
-
-    finally:
-        aug.close()
-
-
 def setup_pkinit(krb):
     logger.info("[Setup PKINIT]")
 
@@ -1324,16 +1247,31 @@
     )
     shutil.copy(template, paths.KRB5_FREEIPA_SERVER)
     os.chmod(paths.KRB5_FREEIPA_SERVER, 0o644)
-<<<<<<< HEAD
-=======
 
     tasks.restore_context(paths.KRB5_FREEIPA_SERVER)
->>>>>>> aa58fad8
-
-    tasks.restore_context(paths.KRB5_FREEIPA_SERVER)
-
-
-def ntp_cleanup(fqdn):
+
+
+def ntpd_cleanup(fqdn, fstore):
+    sstore = sysrestore.StateFile(paths.SYSRESTORE)
+    timeconf.restore_forced_timeservices(sstore, 'ntpd')
+    if sstore.has_state('ntp'):
+        instance = services.service('ntpd', api)
+        sstore.restore_state(instance.service_name, 'enabled')
+        sstore.restore_state(instance.service_name, 'running')
+        sstore.restore_state(instance.service_name, 'step-tickers')
+        try:
+            instance.disable()
+            instance.stop()
+        except Exception as e:
+            logger.debug("Service ntpd was not disabled or stopped")
+
+    for ntpd_file in [paths.NTP_CONF, paths.NTP_STEP_TICKERS,
+                      paths.SYSCONFIG_NTPD]:
+        try:
+            fstore.restore_file(ntpd_file)
+        except ValueError as e:
+            logger.debug(e)
+
     try:
         api.Backend.ldap2.delete_entry(DN(('cn', 'NTP'), ('cn', fqdn),
                                        api.env.container_masters))
@@ -1352,6 +1290,7 @@
             updated_role_instances += tuple([role_instance])
 
     servroles.role_instances = updated_role_instances
+    sysupgrade.set_upgrade_state('ntpd', 'ntpd_cleaned', True)
 
 
 def update_replica_config(db_suffix):
@@ -1473,23 +1412,6 @@
             os.chmod(filename, mode)
 
 
-<<<<<<< HEAD
-def fix_pki_nssdb_permissions():
-    """Fix permission of pki instance's nssdb directory and files.
-    Remove this when it will be fixed in dogtag pki upstream.
-    """
-    shutil.chown(paths.PKI_TOMCAT_ALIAS_DIR, group=constants.PKI_GROUP)
-
-    for basename in certdb.NSS_FILES:
-        filename = os.path.join(paths.PKI_TOMCAT_ALIAS_DIR, basename)
-        try:
-            shutil.chown(filename, group=constants.PKI_GROUP)
-        except FileNotFoundError:
-            pass
-
-
-=======
->>>>>>> aa58fad8
 def upgrade_bind(fstore):
     """Update BIND named DNS server instance
     """
@@ -1507,19 +1429,6 @@
         logger.info("DNS service is not configured")
         return False
 
-<<<<<<< HEAD
-    # get rid of old upgrade states
-    bind_old_upgrade_states()
-
-    changed = bind.setup_named_conf(backup=True)
-    if changed:
-        logger.info("named.conf has been modified, restarting named")
-    try:
-        if bind.is_running():
-            bind.restart()
-    except ipautil.CalledProcessError as e:
-        logger.error("Failed to restart %s: %s", bind.service_name, e)
-=======
     bind_switch_service(bind)
 
     # get rid of old states
@@ -1556,13 +1465,10 @@
     finally:
         if bind_started:
             bind.stop()
->>>>>>> aa58fad8
 
     return changed
 
 
-<<<<<<< HEAD
-=======
 def bind_switch_service(bind):
     """
     Mask either named or named-pkcs11, we need to run only one,
@@ -1595,7 +1501,6 @@
         bind.delete_state(state)
 
 
->>>>>>> aa58fad8
 def bind_old_upgrade_states():
     """Remove old upgrade states
     """
@@ -1647,14 +1552,14 @@
     if not ds_running:
         ds.start(ds.serverid)
 
-    ntp_cleanup(fqdn)
+    if not sysupgrade.get_upgrade_state('ntpd', 'ntpd_cleaned'):
+        ntpd_cleanup(fqdn, fstore)
 
     if tasks.configure_pkcs11_modules(fstore):
         print("Disabled p11-kit-proxy")
 
     check_certs()
     fix_permissions()
-    fix_pki_nssdb_permissions()
 
     auto_redirect = find_autoredirect(fqdn)
     sub_dict = dict(
@@ -1667,6 +1572,7 @@
         WSGI_PREFIX_DIR=paths.WSGI_PREFIX_DIR,
         WSGI_PROCESSES=constants.WSGI_PROCESSES,
         GSSAPI_SESSION_KEY=paths.GSSAPI_SESSION_KEY,
+        FONTS_DIR=paths.FONTS_DIR,
         FONTS_OPENSANS_DIR=paths.FONTS_OPENSANS_DIR,
         FONTS_FONTAWESOME_DIR=paths.FONTS_FONTAWESOME_DIR,
         IPA_CCACHES=paths.IPA_CCACHES,
@@ -1709,13 +1615,6 @@
         upgrade_file(sub_dict, paths.HTTPD_IPA_CONF,
                      os.path.join(paths.USR_SHARE_IPA_DIR,
                                   "ipa.conf.template"))
-        # move old config
-        if not os.path.exists(paths.HTTPD_IPA_REWRITE_CONF):
-            try:
-                shutil.move("/etc/httpd2/conf/ipa-rewrite.conf",
-                            paths.HTTPD_IPA_REWRITE_CONF)
-            except OSError:
-                pass
         upgrade_file(sub_dict, paths.HTTPD_IPA_REWRITE_CONF,
                      os.path.join(paths.USR_SHARE_IPA_DIR,
                                   "ipa-rewrite.conf.template"))
@@ -1822,10 +1721,8 @@
     update_ipa_httpd_service_conf(http)
     update_ipa_http_wsgi_conf(http)
     migrate_to_mod_ssl(http)
-    tasks.configure_ipa_gssproxy_dir()
     update_http_keytab(http)
     http.configure_gssproxy()
-    http.configure_httpd_mods()
     http.start()
 
     uninstall_selfsign(ds, http)
@@ -1868,10 +1765,6 @@
     ca_restart = any([
         ca_restart,
         ca_upgrade_schema(ca),
-<<<<<<< HEAD
-        upgrade_ca_audit_cert_validity(ca),
-=======
->>>>>>> aa58fad8
         certificate_renewal_update(ca, kra, ds, http),
         ca_enable_pkix(ca),
         ca_configure_profiles_acl(ca),
@@ -1903,10 +1796,7 @@
         cainstance.repair_profile_caIPAserviceCert()
         ca.setup_lightweight_ca_key_retrieval()
         cainstance.ensure_ipa_authority_entry()
-<<<<<<< HEAD
-=======
         ca.setup_acme()
->>>>>>> aa58fad8
         ca_initialize_hsm_state(ca)
 
     migrate_to_authselect()
@@ -1934,7 +1824,6 @@
                         CACERT_PEM=paths.CACERT_PEM,
                         KDC_CA_BUNDLE_PEM=paths.KDC_CA_BUNDLE_PEM,
                         CA_BUNDLE_PEM=paths.CA_BUNDLE_PEM)
-    setup_krb_paths(krb)
     krb.add_anonymous_principal()
     setup_spake(krb)
     setup_pkinit(krb)
@@ -1943,8 +1832,6 @@
     # Must be executed after certificate_renewal_update
     # (see function docstring for details)
     http_certificate_ensure_ipa_ca_dnsname(http)
-<<<<<<< HEAD
-=======
 
     # Convert configuredService to either enabledService or hiddenService
     # depending on the state of the server role.  This is to fix situations
@@ -1952,7 +1839,6 @@
     # as those services will stay as configuredService and will not get
     # started after upgrade, rendering the system non-functioning
     service.sync_services_state(fqdn)
->>>>>>> aa58fad8
 
     if not ds_running:
         ds.stop(ds.serverid)

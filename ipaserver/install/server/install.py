--- conflicted
+++ resolved
@@ -17,17 +17,12 @@
 
 import six
 
-<<<<<<< HEAD
-from ipaclient.install.client import check_ldap_conf
-=======
 from ipaclient.install import timeconf
 from ipaclient.install.client import (
     check_ldap_conf, sync_time, restore_time_sync)
->>>>>>> aa58fad8
 from ipapython.ipachangeconf import IPAChangeConf
 from ipalib.install import certmonger, sysrestore
-from ipapython import ipautil, version, ntpmethods
-from ipapython.ntpmethods import TIME_SERVER
+from ipapython import ipautil, version
 from ipapython.ipautil import (
     ipa_generate_password, run, user_input)
 from ipapython import ipaldap
@@ -35,13 +30,8 @@
 from ipaplatform import services
 from ipaplatform.paths import paths
 from ipaplatform.tasks import tasks
-<<<<<<< HEAD
-from ipalib import api, errors, x509, createntp
-from ipalib.constants import DOMAIN_LEVEL_0
-=======
 from ipalib import api, errors, x509
 from ipalib.constants import DOMAIN_LEVEL_0, FQDN
->>>>>>> aa58fad8
 from ipalib.facts import is_ipa_configured, is_ipa_client_configured
 from ipalib.util import (
     validate_domain_name,
@@ -54,11 +44,7 @@
     otpdinstance, custodiainstance, replication, service,
     sysupgrade, cainstance)
 from ipaserver.install.installutils import (
-<<<<<<< HEAD
-    BadHostError, get_fqdn, get_server_ip_address,
-=======
     BadHostError, get_server_ip_address,
->>>>>>> aa58fad8
     load_pkcs12, read_password, verify_fqdn, update_hosts_file,
     validate_mask)
 
@@ -439,11 +425,6 @@
         raise ScriptError(
             "--setup-kra cannot be used with CA-less installation")
 
-    if TIME_SERVER is None and not options.no_ntp:
-        raise ScriptError(
-            "NTP daemon not found in your system. "
-            "Please, install NTP daemon and try again or use --no-ntp flag.")
-
     print("======================================="
           "=======================================")
     print("This program will set up the FreeIPA Server.")
@@ -454,7 +435,7 @@
         print("  * Configure a stand-alone CA (dogtag) for certificate "
               "management")
     if not options.no_ntp:
-        print("  * Configure the NTP client ({})".format(TIME_SERVER))
+        print("  * Configure the NTP client (chronyd)")
     print("  * Create and configure an instance of Directory Server")
     print("  * Create and configure a Kerberos Key Distribution Center (KDC)")
     print("  * Configure Apache (httpd)")
@@ -469,10 +450,7 @@
     if options.no_ntp:
         print("")
         print("Excluded by options:")
-        if TIME_SERVER is not None:
-            print("  * Configure the NTP client ({})".format(TIME_SERVER))
-        else:
-            print("  * Configure the NTP client.")
+        print("  * Configure the NTP client (chronyd)")
     if installer.interactive:
         print("")
         print("To accept the default shown in brackets, press the Enter key.")
@@ -484,13 +462,15 @@
 
     if not options.no_ntp:
         try:
-            ntpmethods.check_timedate_services()
-        except ntpmethods.NTPConflictingService as e:
-            print("WARNING: conflicting time&date synchronization service '{}'"
-                  " will be disabled".format(e.conflicting_service))
-            print("in favor of {}".format(TIME_SERVER))
-            print("")
-        except ntpmethods.NTPConfigurationError:
+            timeconf.check_timedate_services()
+        except timeconf.NTPConflictingService as e:
+            print(
+                "WARNING: conflicting time&date synchronization service "
+                "'{}' will be disabled in favor of chronyd\n".format(
+                    e.conflicting_service
+                )
+            )
+        except timeconf.NTPConfigurationError:
             pass
 
     if not options.setup_dns and installer.interactive:
@@ -733,8 +713,7 @@
 
     if not options.no_ntp and not options.unattended and not (
             options.ntp_servers or options.ntp_pool):
-        options.ntp_servers, options.ntp_pool = \
-            ntpmethods.get_time_source(logger)
+        options.ntp_servers, options.ntp_pool = timeconf.get_time_source()
 
     print()
     print("The IPA Master Server will be configured with:")
@@ -856,17 +835,11 @@
         # As chrony configuration is moved from client here, unconfiguration of
         # chrony will be handled here in uninstall() method as well by invoking
         # the ipa-server-install --uninstall
-        if not options.no_ntp:
-            if not createntp.sync_time_server(
-                    fstore, sstore, options.ntp_servers, options.ntp_pool):
-                raise ScriptError(
-                    "IPA was unable to sync time with {}! "
-                    "Time synchronization is required for IPA to work "
-                    "correctly".format(TIME_SERVER)
-                )
-            else:
-                print("Successfully synchronized time with {}"
-                      .format(TIME_SERVER))
+        if not options.no_ntp and not sync_time(
+                options.ntp_servers, options.ntp_pool, fstore, sstore):
+            print("Warning: IPA was unable to sync time with chrony!")
+            print("         Time synchronization is required for IPA "
+                  "to work correctly")
 
         if options.dirsrv_cert_files:
             ds = dsinstance.DsInstance(fstore=fstore,
@@ -991,7 +964,7 @@
         kra.install(api, None, options, custodia=custodia)
 
     if options.setup_dns:
-        dns.install(False, False, options, ntp_role=True)
+        dns.install(False, False, options)
 
     if options.setup_adtrust:
         adtrust.install(False, options, fstore, api)
@@ -1070,10 +1043,10 @@
           "user-add)")
     print("\t   and the web user interface.")
 
-    if TIME_SERVER is None or not ntpmethods.SERVICE_API.is_running():
+    if not services.knownservices.chronyd.is_running():
         print("\t3. Kerberos requires time synchronization between clients")
         print("\t   and servers for correct operation. You should consider "
-              "installing and enabling NTP server.")
+              "enabling chronyd.")
 
     print("")
     if setup_ca:
@@ -1202,7 +1175,7 @@
         except Exception:
             pass
 
-    createntp.uninstall_server(fstore, sstore)
+    restore_time_sync(sstore, fstore)
 
     kra.uninstall()
 
@@ -1234,6 +1207,8 @@
 
     sstore._load()
 
+    timeconf.restore_forced_timeservices(sstore)
+
     # Clean up group_exists (unused since IPA 2.2, not being set since 4.1)
     sstore.restore_state("install", "group_exists")
 

#!/usr/bin/python3
#
# Authors:
#   Rob Crittenden <rcritten@redhat.com>
#
# Copyright (C) 2012  Red Hat
# see file 'COPYING' for use and warranty information
#
# This program is free software; you can redistribute it and/or modify
# it under the terms of the GNU General Public License as published by
# the Free Software Foundation, either version 3 of the License, or
# (at your option) any later version.
#
# This program is distributed in the hope that it will be useful,
# but WITHOUT ANY WARRANTY; without even the implied warranty of
# MERCHANTABILITY or FITNESS FOR A PARTICULAR PURPOSE.  See the
# GNU General Public License for more details.
#
# You should have received a copy of the GNU General Public License
# along with this program.  If not, see <http://www.gnu.org/licenses/>.
#
# Configure the automount client for ldap.

from __future__ import print_function

import logging
import sys
import os
import shutil
import time
import tempfile
import gssapi
try:
    from xml.etree import cElementTree as etree
except ImportError:
    from xml.etree import ElementTree as etree
import SSSDConfig
# pylint: disable=import-error
from six.moves.urllib.parse import urlsplit
# pylint: enable=import-error
from optparse import OptionParser  # pylint: disable=deprecated-module
from ipaclient.install import ipachangeconf, ipadiscovery
from ipaclient.install.client import (CLIENT_NOT_CONFIGURED,
    CLIENT_ALREADY_CONFIGURED)
from ipalib import api, errors
from ipalib.install import sysrestore
from ipalib.install.kinit import kinit_keytab
from ipalib.util import check_client_configuration
from ipapython import ipautil
from ipapython.ipa_log_manager import standard_logging_setup
from ipapython.dn import DN
from ipaplatform.tasks import tasks
from ipaplatform import services
from ipaplatform.paths import paths
from ipapython.admintool import ScriptError


logger = logging.getLogger(os.path.basename(__file__))


def parse_options():
    usage = "%prog [options]\n"
    parser = OptionParser(usage=usage)
    parser.add_option(
        "--server", dest="server", help="FQDN of IPA server"
    )
    parser.add_option(
        "--location", dest="location", default="default",
        help="Automount location"
    )
    parser.add_option(
        "-S", "--no-sssd", dest="sssd", action="store_false", default=True,
        help="Do not configure the client to use SSSD for automount"
    )
    parser.add_option(
        "--idmap-domain", dest="idmapdomain", default=None,
        help="nfs domain for idmap.conf"
    )
    parser.add_option(
        "--debug", dest="debug", action="store_true", default=False,
        help="enable debugging"
    )
    parser.add_option(
        "-U", "--unattended", dest="unattended", action="store_true",
        default=False,
        help="unattended installation never prompts the user"
    )
    parser.add_option(
        "--uninstall", dest="uninstall", action="store_true", default=False,
        help="Unconfigure automount"
    )

    options, args = parser.parse_args()
    return options, args

def wait_for_sssd():
    """
    It takes a bit for sssd to get going, lets loop until it is
    serving data.

    This function returns nothing.
    """
    n = 0
    found = False
    time.sleep(1)
    while n < 10 and not found:
        try:
            ipautil.run([paths.GETENT, "passwd", "admin@%s" % api.env.realm])
            found = True
        except Exception:
            time.sleep(1)
            n = n + 1

    # This should never happen but if it does, may as well warn the user
    if not found:
        err_msg = ("Unable to find 'admin' user with "
                   "'getent passwd admin@%s'!" % api.env.realm)
        logger.debug('%s', err_msg)
        print(err_msg)
        print("This may mean that sssd didn't re-start properly after the configuration changes.")

def configure_xml(fstore):
    authconf = paths.AUTOFS_LDAP_AUTH_CONF
    fstore.backup_file(authconf)

    try:
        tree = etree.parse(authconf)
    except IOError as e:
        logger.debug('Unable to open file %s', e)
        logger.debug('Creating new from template')
        tree = etree.ElementTree(
            element=etree.Element('autofs_ldap_sasl_conf')
        )

    element = tree.getroot()
    if element.tag != 'autofs_ldap_sasl_conf':
        raise RuntimeError('Invalid XML root in file %s' % authconf)

    element.set('usetls', 'no')
    element.set('tlsrequired', 'no')
    element.set('authrequired', 'yes')
    element.set('authtype', 'GSSAPI')
    element.set('clientprinc', 'host/%s@%s' % (api.env.host, api.env.realm))

    try:
        tree.write(authconf, xml_declaration=True, encoding='UTF-8')
    except IOError as e:
        print("Unable to write %s: %s" % (authconf, e))
    else:
        print("Configured %s" % authconf)

def configure_nsswitch(fstore, options):
    """
    Point automount to ldap in nsswitch.conf
    """
    fstore.backup_file(paths.NSSWITCH_CONF)

    conf = ipachangeconf.IPAChangeConf("IPA Installer")
    conf.setOptionAssignment(':')

    if options.sssd:
        nss_value = ' sss files'
    else:
        nss_value = ' ldap files'

    opts = [{'name':'automount', 'type':'option', 'action':'set', 'value':nss_value},
            {'name':'empty', 'type':'empty'}]

    conf.changeConf(paths.NSSWITCH_CONF, opts)

    print("Configured %s" % paths.NSSWITCH_CONF)

def configure_autofs_sssd(fstore, statestore, autodiscover, options):
    try:
        sssdconfig = SSSDConfig.SSSDConfig()
        sssdconfig.import_config()
        domains = sssdconfig.list_active_domains()
    except Exception as e:
        sys.exit(e)

    try:
        sssdconfig.new_service('autofs')
    except SSSDConfig.ServiceAlreadyExists:
        pass
    except SSSDConfig.ServiceNotRecognizedError:
        logger.error("Unable to activate the Autofs service in SSSD config.")
        logger.info(
            "Please make sure you have SSSD built with autofs support "
            "installed.")
        logger.info(
            "Configure autofs support manually in /etc/sssd/sssd.conf.")
        sys.exit("Cannot create the autofs service in sssd.conf")

    sssdconfig.activate_service('autofs')

    domain = None
    for name in domains:
        domain = sssdconfig.get_domain(name)
        try:
            provider = domain.get_option('id_provider')
        except SSSDConfig.NoOptionError:
            continue
        if provider == "ipa":
            domain.add_provider('ipa', 'autofs')
            try:
                domain.get_option('ipa_automount_location')
                print('An automount location is already configured')
                sys.exit(CLIENT_ALREADY_CONFIGURED)
            except SSSDConfig.NoOptionError:
                domain.set_option('ipa_automount_location', options.location)
                break

    if domain is None:
        sys.exit('SSSD is not configured.')

    sssdconfig.save_domain(domain)
    sssdconfig.write(paths.SSSD_CONF)
    statestore.backup_state('autofs', 'sssd', True)

    sssd = services.service('sssd', api)
    sssd.restart()
    print("Restarting sssd, waiting for it to become available.")
    wait_for_sssd()

def configure_autofs(fstore, statestore, autodiscover, server, options):
    """
    fstore: the FileStore to back up files in
    options.server: the IPA server to use
    options.location: the Automount location to use
    """
    if not autodiscover:
        ldap_uri = "ldap://%s" % server
    else:
        ldap_uri = "ldap:///%s" % api.env.basedn

    search_base = str(DN(('cn', options.location), api.env.container_automount, api.env.basedn))
    replacevars = {
        'MAP_OBJECT_CLASS': 'automountMap',
        'ENTRY_OBJECT_CLASS': 'automount',
        'MAP_ATTRIBUTE': 'automountMapName',
        'ENTRY_ATTRIBUTE': 'automountKey',
        'VALUE_ATTRIBUTE': 'automountInformation',
        'SEARCH_BASE': search_base,
        'LDAP_URI': ldap_uri,
    }

    ipautil.backup_config_and_replace_variables(fstore,
        paths.SYSCONFIG_AUTOFS, replacevars=replacevars)
    tasks.restore_context(paths.SYSCONFIG_AUTOFS)
    statestore.backup_state('autofs', 'sssd', False)

    print("Configured %s" % paths.SYSCONFIG_AUTOFS)

def configure_autofs_common(fstore, statestore, options):
    autofs = services.knownservices.autofs
    statestore.backup_state('autofs', 'enabled', autofs.is_enabled())
    statestore.backup_state('autofs', 'running', autofs.is_running())
    try:
        autofs.restart()
        print("Started %s" % autofs.service_name)
    except Exception as e:
        logger.error("%s failed to restart: %s", autofs.service_name, e)
    try:
        autofs.enable()
    except Exception as e:
        print("Failed to configure automatic startup of the %s daemon" % (autofs.service_name))
        logger.error("Failed to enable automatic startup of the %s daemon: %s",
                     autofs.service_name, str(e))

def uninstall(fstore, statestore):
    RESTORE_FILES=[
       paths.SYSCONFIG_AUTOFS,
       paths.NSSWITCH_CONF,
       paths.AUTOFS_LDAP_AUTH_CONF,
       paths.SYSCONFIG_NFS,
       paths.IDMAPD_CONF,
    ]
    STATES=['autofs', 'rpcidmapd', 'rpcgssd']

    # automount only touches /etc/nsswitch.conf if LDAP is
    # used. Don't restore it otherwise.
    if (statestore.get_state('authconfig', 'sssd') or
            (statestore.get_state('authselect', 'profile') == 'sssd')):
        RESTORE_FILES.remove(paths.NSSWITCH_CONF)

    if (not any(fstore.has_file(f) for f in RESTORE_FILES) or
             not any(statestore.has_state(s) for s in STATES)):
        print("IPA automount is not configured on this system")
        return CLIENT_NOT_CONFIGURED

    print("Restoring configuration")

    for filepath in RESTORE_FILES:
        if fstore.has_file(filepath):
            fstore.restore_file(filepath)
    if statestore.has_state('autofs'):
        enabled = statestore.restore_state('autofs', 'enabled')
        running = statestore.restore_state('autofs', 'running')
        sssd = statestore.restore_state('autofs', 'sssd')
        autofs = services.knownservices.autofs
        if not enabled:
            autofs.disable()
        if not running:
            autofs.stop()
        if sssd:
            try:
                sssdconfig = SSSDConfig.SSSDConfig()
                sssdconfig.import_config()
                sssdconfig.deactivate_service('autofs')
                domains = sssdconfig.list_active_domains()
                for name in domains:
                    domain = sssdconfig.get_domain(name)
                    try:
                        provider = domain.get_option('id_provider')
                    except SSSDConfig.NoOptionError:
                        continue
                    if provider == "ipa":
                        domain.remove_option('ipa_automount_location')
                        domain.remove_provider('autofs')
                        break
                sssdconfig.save_domain(domain)
                sssdconfig.write(paths.SSSD_CONF)
                sssd = services.service('sssd', api)
                sssd.restart()
                wait_for_sssd()
            except Exception as e:
                print('Unable to restore SSSD configuration: %s' % str(e))
                logger.debug(
                    'Unable to restore SSSD configuration: %s', str(e))

    # rpcidmapd and rpcgssd are static units now
    if statestore.has_state('rpcidmapd'):
        statestore.delete_state('rpcidmapd','enabled')
        statestore.delete_state('rpcidmapd','running')
    if statestore.has_state('rpcgssd'):
        statestore.delete_state('rpcgssd','enabled')
        statestore.delete_state('rpcgssd','running')

    nfsutils = services.knownservices['nfs-utils']
    try:
        nfsutils.restart()
    except Exception as e:
        logger.error("Failed to restart nfs client services (%s)", str(e))
        return 1
    return 0

def configure_nfs(fstore, statestore, options):
    """
    Configure secure NFS
    """
    # Newer Fedora releases ship /etc/nfs.conf instead of /etc/sysconfig/nfs
    # and do not require changes there. On these, SECURE_NFS_VAR == None
    if constants.SECURE_NFS_VAR:
        replacevars = {
            constants.SECURE_NFS_VAR: 'yes',
        }
        ipautil.backup_config_and_replace_variables(fstore,
            paths.SYSCONFIG_NFS, replacevars=replacevars)
        tasks.restore_context(paths.SYSCONFIG_NFS)
        print("Configured %s" % paths.SYSCONFIG_NFS)

    # Prepare the changes
    # We need to use IPAChangeConf as simple regexp substitution
    # does not cut it here
    conf = ipachangeconf.IPAChangeConf("IPA automount installer")
    conf.case_insensitive_sections = False
    conf.setOptionAssignment(" = ")
    conf.setSectionNameDelimiters(("[", "]"))

    if options.idmapdomain is None:
        # Set NFSv4 domain to the IPA domain
        changes = [conf.setOption('Domain', api.env.domain)]
    elif options.idmapdomain == 'DNS':
        # Rely on idmapd auto-detection (DNS)
        changes = [conf.rmOption('Domain')]
    else:
        # Set NFSv4 domain to what was provided
        changes = [conf.setOption('Domain', options.idmapdomain)]

    if changes is not None:
        section_with_changes = [conf.setSection('General', changes)]
        # Backup the file and apply the changes
        fstore.backup_file(paths.IDMAPD_CONF)
        conf.changeConf(paths.IDMAPD_CONF, section_with_changes)
        tasks.restore_context(paths.IDMAPD_CONF)
        print("Configured %s" % paths.IDMAPD_CONF)

    rpcgssd = services.knownservices.rpcgssd
    try:
        rpcgssd.restart()
    except Exception as e:
        logger.error("Failed to restart rpc-gssd (%s)", str(e))
    nfsutils = services.knownservices['nfs-utils']
    try:
        nfsutils.restart()
    except Exception as e:
        logger.error("Failed to restart nfs client services (%s)", str(e))

def main():
    try:
        check_client_configuration()
    except ScriptError as e:
        print(e.msg)
        sys.exit(e.rval)

    fstore = sysrestore.FileStore(paths.IPA_CLIENT_SYSRESTORE)
    statestore = sysrestore.StateFile(paths.IPA_CLIENT_SYSRESTORE)

    options, _args = parse_options()

    standard_logging_setup(
        paths.IPACLIENT_INSTALL_LOG, verbose=False, debug=options.debug,
        filemode='a', console_format='%(message)s')

    cfg = dict(
        context='cli_installer',
        confdir=paths.ETC_IPA,
        in_server=False,
        debug=options.debug,
        verbose=0,
    )

    # Bootstrap API early so that env object is available
    api.bootstrap(**cfg)

    if options.uninstall:
        return uninstall(fstore, statestore)

    ca_cert_path = None
    if os.path.exists(paths.IPA_CA_CRT):
        ca_cert_path = paths.IPA_CA_CRT

    if statestore.has_state('autofs'):
        print('An automount location is already configured')
        sys.exit(CLIENT_ALREADY_CONFIGURED)

    autodiscover = False
    ds = ipadiscovery.IPADiscovery()
    if not options.server:
        print("Searching for IPA server...")
        ret = ds.search(ca_cert_path=ca_cert_path)
        logger.debug('Executing DNS discovery')
        if ret == ipadiscovery.NO_LDAP_SERVER:
            logger.debug('Autodiscovery did not find LDAP server')
            s = urlsplit(api.env.xmlrpc_uri)
            server = [s.netloc]
            logger.debug('Setting server to %s', s.netloc)
        else:
            autodiscover = True
            if not ds.servers:
                sys.exit('Autodiscovery was successful but didn\'t return a server')
            logger.debug('Autodiscovery success, possible servers %s',
                         ','.join(ds.servers))
            server = ds.servers[0]
    else:
        server = options.server
        logger.debug("Verifying that %s is an IPA server", server)
        ldapret = ds.ipacheckldap(server, api.env.realm, ca_cert_path)
        if ldapret[0] == ipadiscovery.NO_ACCESS_TO_LDAP:
            print("Anonymous access to the LDAP server is disabled.")
            print("Proceeding without strict verification.")
            print("Note: This is not an error if anonymous access has been explicitly restricted.")
        elif ldapret[0] == ipadiscovery.NO_TLS_LDAP:
            logger.warning("Unencrypted access to LDAP is not supported.")
        elif ldapret[0] != 0:
            sys.exit('Unable to confirm that %s is an IPA server' % server)

    if not autodiscover:
        print("IPA server: %s" % server)
        logger.debug('Using fixed server %s', server)
    else:
        print("IPA server: DNS discovery")
        logger.debug('Configuring to use DNS discovery')

    print("Location: %s" % options.location)
    logger.debug('Using automount location %s', options.location)

    ccache_dir = tempfile.mkdtemp()
    ccache_name = os.path.join(ccache_dir, 'ccache')
    try:
        try:
            host_princ = str('host/%s@%s' % (api.env.host, api.env.realm))
            kinit_keytab(host_princ, paths.KRB5_KEYTAB, ccache_name)
            os.environ['KRB5CCNAME'] = ccache_name
        except gssapi.exceptions.GSSError as e:
            sys.exit("Failed to obtain host TGT: %s" % e)

        # Finalize API when TGT obtained using host keytab exists
        api.finalize()

        # Now we have a TGT, connect to IPA
        try:
            api.Backend.rpcclient.connect()
        except errors.KerberosError as e:
            sys.exit('Cannot connect to the server due to ' + str(e))
        try:
            # Use the RPC directly so older servers are supported
            api.Backend.rpcclient.forward(
                'automountlocation_show',
                ipautil.fsdecode(options.location),
                version=u'2.0',
            )
        except errors.VersionError as e:
            sys.exit('This client is incompatible: ' + str(e))
        except errors.NotFound:
            sys.exit("Automount location '%s' does not exist" % options.location)
        except errors.PublicError as e:
            sys.exit("Cannot connect to the server due to generic error: %s" % str(e))
    finally:
        shutil.rmtree(ccache_dir)

    if not options.unattended and not ipautil.user_input("Continue to configure the system with these values?", False):
        sys.exit("Installation aborted")

    try:
<<<<<<< HEAD
        configure_nsswitch(fstore, options)
        configure_nfs(fstore, statestore)
=======
        if not options.sssd:
            configure_nsswitch(fstore, options)
        configure_nfs(fstore, statestore, options)
>>>>>>> 2b0a76e6
        if options.sssd:
            configure_autofs_sssd(fstore, statestore, autodiscover, options)
        else:
            configure_xml(fstore)
            configure_autofs(fstore, statestore, autodiscover, server, options)
        configure_autofs_common(fstore, statestore, options)
    except Exception as e:
        logger.debug('Raised exception %s', e)
        print("Installation failed. Rolling back changes.")
        uninstall(fstore, statestore)
        return 1

    return 0

try:
    if not os.geteuid()==0:
        sys.exit("\nMust be run as root\n")

    sys.exit(main())
except SystemExit as e:
    sys.exit(e)
except RuntimeError as e:
    sys.exit(e)
except (KeyboardInterrupt, EOFError):
    sys.exit(1)<|MERGE_RESOLUTION|>--- conflicted
+++ resolved
@@ -49,6 +49,7 @@
 from ipapython import ipautil
 from ipapython.ipa_log_manager import standard_logging_setup
 from ipapython.dn import DN
+from ipaplatform.constants import constants
 from ipaplatform.tasks import tasks
 from ipaplatform import services
 from ipaplatform.paths import paths
@@ -513,14 +514,8 @@
         sys.exit("Installation aborted")
 
     try:
-<<<<<<< HEAD
         configure_nsswitch(fstore, options)
-        configure_nfs(fstore, statestore)
-=======
-        if not options.sssd:
-            configure_nsswitch(fstore, options)
         configure_nfs(fstore, statestore, options)
->>>>>>> 2b0a76e6
         if options.sssd:
             configure_autofs_sssd(fstore, statestore, autodiscover, options)
         else:

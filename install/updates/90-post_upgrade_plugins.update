# first


# middle
plugin: update_ca_topology
plugin: update_ipaconfigstring_dnsversion_to_ipadnsversion
plugin: update_dnszones
plugin: update_dns_limits
plugin: update_sigden_extdom_broken_config
plugin: update_sids
plugin: update_default_range
plugin: update_default_trust_view
plugin: update_tdo_gidnumber
plugin: update_tdo_to_new_layout
plugin: update_host_cifs_keytabs
plugin: update_tdo_default_read_keys_permissions
plugin: update_adtrust_agents_members
plugin: update_ca_renewal_master
plugin: update_idrange_type
plugin: update_pacs
plugin: update_service_principalalias
plugin: update_fix_duplicate_cacrt_in_ldap
plugin: update_upload_cacrt
# update_ra_cert_store has to be executed after update_ca_renewal_master
plugin: update_ra_cert_store
plugin: update_mapping_Guests_to_nobody
plugin: fix_kra_people_entry
<<<<<<< HEAD
=======
plugin: update_pwpolicy
>>>>>>> aa58fad8

# last
# DNS version 1
plugin: update_master_to_dnsforwardzones
# DNS version 2
plugin: update_dnsforward_emptyzones
plugin: update_managed_post
plugin: update_managed_permissions
plugin: update_read_replication_agreements_permission
plugin: update_idrange_baserid
plugin: update_passync_privilege_update
plugin: update_dnsserver_configuration_into_ldap
plugin: update_ldap_server_list
plugin: update_dna_shared_config
plugin: update_unhashed_password<|MERGE_RESOLUTION|>--- conflicted
+++ resolved
@@ -25,10 +25,7 @@
 plugin: update_ra_cert_store
 plugin: update_mapping_Guests_to_nobody
 plugin: fix_kra_people_entry
-<<<<<<< HEAD
-=======
 plugin: update_pwpolicy
->>>>>>> aa58fad8
 
 # last
 # DNS version 1

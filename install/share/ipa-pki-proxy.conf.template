<<<<<<< HEAD
# VERSION 15 - DO NOT REMOVE THIS LINE
=======
# VERSION 16 - DO NOT REMOVE THIS LINE
>>>>>>> aa58fad8

ProxyRequests Off

# matches for ee port
<LocationMatch "^/ca/ee/ca/checkRequest|^/ca/ee/ca/getCertChain|^/ca/ee/ca/getTokenInfo|^/ca/ee/ca/tokenAuthenticate|^/ca/ocsp|^/ca/ee/ca/updateNumberRange|^/ca/ee/ca/getCRL|^/ca/ee/ca/profileSubmit">
    SSLOptions +StdEnvVars +ExportCertData +StrictRequire +OptRenegotiate
    SSLVerifyClient none
    ProxyPassMatch ajp://localhost:$DOGTAG_PORT $DOGTAG_AJP_SECRET
    ProxyPassReverse ajp://localhost:$DOGTAG_PORT
</LocationMatch>

# matches for admin port and installer
<LocationMatch "^/ca/admin/ca/getCertChain|^/ca/admin/ca/getConfigEntries|^/ca/admin/ca/getCookie|^/ca/admin/ca/getStatus|^/ca/admin/ca/securityDomainLogin|^/ca/admin/ca/getDomainXML|^/ca/admin/ca/updateNumberRange|^/ca/admin/ca/tokenAuthenticate|^/ca/admin/ca/updateNumberRange|^/ca/admin/ca/updateDomainXML|^/ca/admin/ca/updateConnector|^/ca/admin/ca/getSubsystemCert|^/kra/admin/kra/updateNumberRange|^/kra/admin/kra/getConfigEntries">
    SSLOptions +StdEnvVars +ExportCertData +StrictRequire +OptRenegotiate
    SSLVerifyClient none
    ProxyPassMatch ajp://localhost:$DOGTAG_PORT $DOGTAG_AJP_SECRET
    ProxyPassReverse ajp://localhost:$DOGTAG_PORT
</LocationMatch>

# matches for agent port and eeca port
<LocationMatch "^/ca/agent/ca/displayBySerial|^/ca/agent/ca/doRevoke|^/ca/agent/ca/doUnrevoke|^/ca/agent/ca/updateDomainXML|^/ca/eeca/ca/profileSubmitSSLClient|^/kra/agent/kra/connector">
    SSLOptions +StdEnvVars +ExportCertData +StrictRequire +OptRenegotiate
    SSLVerifyClient require
    ProxyPassMatch ajp://localhost:$DOGTAG_PORT $DOGTAG_AJP_SECRET
    ProxyPassReverse ajp://localhost:$DOGTAG_PORT
</LocationMatch>

# matches for REST API of CA, KRA, and PKI
<LocationMatch "^/(ca|kra|pki)/rest/">
    SSLOptions +StdEnvVars +ExportCertData +StrictRequire +OptRenegotiate
    SSLVerifyClient optional
    ProxyPassMatch ajp://localhost:$DOGTAG_PORT $DOGTAG_AJP_SECRET
<<<<<<< HEAD
=======
    ProxyPassReverse ajp://localhost:$DOGTAG_PORT
</LocationMatch>

# Matches for ACME service
<LocationMatch "^/acme">
    SSLOptions +StdEnvVars +ExportCertData +StrictRequire +OptRenegotiate
    # RFC 8555 says HTTPS is REQUIRED
    SSLRequireSSL
    SSLVerifyClient none
    ProxyPassMatch ajp://localhost:$DOGTAG_PORT
>>>>>>> aa58fad8
    ProxyPassReverse ajp://localhost:$DOGTAG_PORT
</LocationMatch>

# Only enable this on servers that are not generating a CRL
${CLONE}RewriteRule ^/ipa/crl/MasterCRL.bin http://$FQDN/ca/ee/ca/getCRL?op=getCRL&crlIssuingPoint=MasterCRL [L,R=301,NC]<|MERGE_RESOLUTION|>--- conflicted
+++ resolved
@@ -1,8 +1,4 @@
-<<<<<<< HEAD
-# VERSION 15 - DO NOT REMOVE THIS LINE
-=======
 # VERSION 16 - DO NOT REMOVE THIS LINE
->>>>>>> aa58fad8
 
 ProxyRequests Off
 
@@ -35,8 +31,6 @@
     SSLOptions +StdEnvVars +ExportCertData +StrictRequire +OptRenegotiate
     SSLVerifyClient optional
     ProxyPassMatch ajp://localhost:$DOGTAG_PORT $DOGTAG_AJP_SECRET
-<<<<<<< HEAD
-=======
     ProxyPassReverse ajp://localhost:$DOGTAG_PORT
 </LocationMatch>
 
@@ -47,7 +41,6 @@
     SSLRequireSSL
     SSLVerifyClient none
     ProxyPassMatch ajp://localhost:$DOGTAG_PORT
->>>>>>> aa58fad8
     ProxyPassReverse ajp://localhost:$DOGTAG_PORT
 </LocationMatch>
 

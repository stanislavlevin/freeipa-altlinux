--- conflicted
+++ resolved
@@ -44,10 +44,6 @@
 	dnssec.ldif			\
 	domainlevel.ldif			\
 	kerberos.ldif			\
-<<<<<<< HEAD
-	indices.ldif			\
-=======
->>>>>>> aa58fad8
 	bind.ipa-ext.conf.template		\
 	bind.ipa-options-ext.conf.template	\
 	bind.named.conf.template	\

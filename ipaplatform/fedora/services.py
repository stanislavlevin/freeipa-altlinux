--- conflicted
+++ resolved
@@ -29,11 +29,8 @@
 # Mappings from service names as FreeIPA code references to these services
 # to their actual systemd service names
 fedora_system_units = redhat_services.redhat_system_units.copy()
-<<<<<<< HEAD
-=======
 fedora_system_units['named'] = fedora_system_units['named-regular']
 fedora_system_units['named-conflict'] = fedora_system_units['named-pkcs11']
->>>>>>> aa58fad8
 
 
 # Service classes that implement Fedora-specific behaviour
@@ -46,11 +43,8 @@
 # of specified name
 
 def fedora_service_class_factory(name, api=None):
-<<<<<<< HEAD
-=======
     if name in ['named', 'named-conflict']:
         return FedoraService(name, api)
->>>>>>> aa58fad8
     return redhat_services.redhat_service_class_factory(name, api)
 
 

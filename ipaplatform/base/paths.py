--- conflicted
+++ resolved
@@ -42,7 +42,6 @@
     ETC_HOSTNAME = "/etc/hostname"
     HOSTS = "/etc/hosts"
     ETC_HTTPD_DIR = "/etc/httpd"
-    FONTS_AWESOME_DIR = None
     HTTPD_ALIAS_DIR = "/etc/httpd/alias"
     GSSAPI_SESSION_KEY = "/etc/httpd/alias/ipasession.key"
     OLD_KRA_AGENT_PEM = "/etc/httpd/alias/kra-agent.pem"
@@ -115,7 +114,6 @@
     PKI_TOMCAT_PASSWORD_CONF = "/etc/pki/pki-tomcat/password.conf"
     ETC_REDHAT_RELEASE = "/etc/redhat-release"
     RESOLV_CONF = "/etc/resolv.conf"
-    RESOLVCONF_CONF = None
     SAMBA_KEYTAB = "/etc/samba/samba.keytab"
     SMB_CONF = "/etc/samba/smb.conf"
     LIMITS_CONF = "/etc/security/limits.conf"
@@ -402,10 +400,7 @@
     AUTHCONFIG = None
     AUTHSELECT = None
     SYSCONF_NETWORK = None
-<<<<<<< HEAD
-=======
     ETC_PKCS11_MODULES_DIR = "/etc/pkcs11/modules"
->>>>>>> 2b0a76e6
     SLAPD_INSTANCE_SYSTEMD_IPA_ENV_TEMPLATE = \
         "/etc/systemd/system/dirsrv@%s.service.d/ipa-env.conf"
     IPA_SERVER_UPGRADE = '/usr/sbin/ipa-server-upgrade'

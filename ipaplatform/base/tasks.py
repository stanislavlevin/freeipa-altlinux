--- conflicted
+++ resolved
@@ -272,8 +272,6 @@
         """Tell systemd to reload config files"""
         raise NotImplementedError
 
-<<<<<<< HEAD
-=======
     def configure_dns_resolver(self, nameservers, searchdomains, fstore=None):
         """Configure global DNS resolver (e.g. /etc/resolv.conf)
 
@@ -342,6 +340,5 @@
         """
         raise NotImplementedError
 
->>>>>>> 2b0a76e6
 
 tasks = BaseTaskNamespace()
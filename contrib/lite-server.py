--- conflicted
+++ resolved
@@ -4,49 +4,7 @@
 #
 """In-tree development server
 
-<<<<<<< HEAD
-The dev server requires a Kerberos TGT and a file based credential cache:
-
-    $ mkdir -p ~/.ipa
-    $ export KRB5CCNAME=~/.ipa/ccache
-    $ kinit admin
-    $ make lite-server
-
-Optionally you can set KRB5_CONFIG to use a custom Kerberos configuration
-instead of /etc/krb5.conf.
-
-To run the lite-server with another Python interpreter:
-
-    $ make lite-server PYTHON=/path/to/bin/python
-
-To enable profiling:
-
-    $ make lite-server LITESERVER_ARGS='--enable-profiler=-'
-
-By default the dev server supports HTTP only. To switch to HTTPS, you can put
-a PEM file at ~/.ipa/lite.pem. The PEM file must contain a server certificate,
-its unencrypted private key and intermediate chain certs (if applicable).
-
-Prerequisite
-------------
-
-Additionally to build and runtime requirements of FreeIPA, the dev server
-depends on the werkzeug framework and optionally watchdog for auto-reloading.
-You may also have to enable a development COPR.
-
-    $ sudo dnf install -y dnf-plugins-core
-    $ sudo dnf builddep --spec freeipa.spec.in
-    $ sudo dnf install -y python3-werkzeug python3-watchdog
-    $ ./autogen.sh
-
-For more information see
-
-  * http://www.freeipa.org/page/Build
-  * http://www.freeipa.org/page/Testing
-
-=======
 See README.md for more details.
->>>>>>> aa58fad8
 """
 import logging
 import linecache

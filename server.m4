dnl server dependencies

dnl ---------------------------------------------------------------------------
dnl - Check for DS slapi plugin
dnl ---------------------------------------------------------------------------

# 389-ds headers depend on NSPR
PKG_CHECK_MODULES([NSPR], [nspr])

# Need to hack CPPFLAGS to be able to correctly detect slapi-plugin.h
SAVE_CPPFLAGS=$CPPFLAGS
CPPFLAGS=$NSPR_CFLAGS
AC_CHECK_HEADER(dirsrv/slapi-plugin.h)
if test "x$ac_cv_header_dirsrv_slapi-plugin_h" = "xno" ; then
    AC_MSG_ERROR([Required 389-ds header not available (389-ds-base-devel)])
fi
AC_CHECK_HEADER(dirsrv/repl-session-plugin.h)
if test "x$ac_cv_header_dirsrv_repl_session_plugin_h" = "xno" ; then
    AC_MSG_ERROR([Required 389-ds header not available (389-ds-base-devel)])
fi
CPPFLAGS=$SAVE_CPPFLAGS

if test "x$ac_cv_header_dirsrv_slapi_plugin_h" = "xno" ; then
    AC_MSG_ERROR([Required DS slapi plugin header not available (fedora-ds-base-devel)])
fi

AC_CHECK_FUNC(timegm, [], [AC_MSG_ERROR([timegm not found])])

dnl -- dirsrv is needed for the extdom unit tests --
PKG_CHECK_MODULES([DIRSRV], [dirsrv  >= 1.3.0])
# slapi-plugin.h includes nspr.h
DIRSRV_CFLAGS="$DIRSRV_CFLAGS $NSPR_CFLAGS"

dnl -- sss_idmap is needed by the extdom exop --
PKG_CHECK_MODULES([SSSIDMAP], [sss_idmap])
PKG_CHECK_MODULES([SSSNSSIDMAP], [sss_nss_idmap >= 1.15.2])
AC_CHECK_LIB([sss_nss_idmap],
             [sss_nss_getlistbycert],
             [ ],
             [AC_MSG_ERROR([Required sss_nss_getlistbycert symbol in sss_nss_idmap not found])],
             [])

dnl --- if sss_nss_idmap provides _timeout() API, use it
bck_cflags="$CFLAGS"
CFLAGS="$CFLAGS -DIPA_389DS_PLUGIN_HELPER_CALLS"
AC_CHECK_DECLS([sss_nss_getpwnam_timeout], [], [], [[#include <sss_nss_idmap.h>]])
CFLAGS="$bck_cflags"

if test "x$ac_cv_have_decl_sss_nss_getpwnam_timeout" = xyes ; then
    AC_DEFINE(USE_SSS_NSS_TIMEOUT,1,[Use extended NSS API provided by SSSD])
fi

dnl -- sss_certmap and certauth.h are needed by the IPA KDB certauth plugin --
PKG_CHECK_EXISTS([sss_certmap],
                 [PKG_CHECK_MODULES([SSSCERTMAP], [sss_certmap])],
                 [AC_MSG_NOTICE([sss_certmap not found])])
AC_CHECK_HEADER([krb5/certauth_plugin.h],
                [have_certauth_plugin=yes],
                [have_certauth_plugin=no])

dnl -- Check if we can build the kdcpolicy plugin
AC_CHECK_HEADER([krb5/kdcpolicy_plugin.h],
                [have_kdcpolicy_plugin=yes],
                [have_kdcpolicy_plugin=no])

dnl ---------------------------------------------------------------------------
dnl - Check for KRB5 krad
dnl ---------------------------------------------------------------------------

AC_CHECK_HEADER(krad.h, [], [AC_MSG_ERROR([krad.h not found])])
AC_CHECK_LIB(krad, main, [ ], [AC_MSG_ERROR([libkrad not found])])
KRAD_LIBS="-lkrad"
krb5rundir="${runstatedir}/krb5kdc"
AC_SUBST(KRAD_LIBS)
AC_SUBST(krb5rundir)

dnl ---------------------------------------------------------------------------
dnl - Check for UUID library
dnl ---------------------------------------------------------------------------
PKG_CHECK_MODULES([UUID], [uuid])

dnl ---------------------------------------------------------------------------
dnl Check for ndr_krb5pac and other samba libraries
dnl ---------------------------------------------------------------------------

PKG_CHECK_MODULES([TALLOC], [talloc])
PKG_CHECK_MODULES([TEVENT], [tevent])
PKG_CHECK_MODULES([NDRPAC], [ndr_krb5pac])
PKG_CHECK_MODULES([NDRNBT], [ndr_nbt])
PKG_CHECK_MODULES([NDR], [ndr])
PKG_CHECK_MODULES([SAMBAUTIL], [samba-util])
SAMBA40EXTRA_LIBPATH="-L`$PKG_CONFIG --variable=libdir samba-util`/samba -Wl,-rpath=`$PKG_CONFIG --variable=libdir samba-util`/samba"
AC_SUBST(SAMBA40EXTRA_LIBPATH)

bck_cflags="$CFLAGS"
CFLAGS="$NDRPAC_CFLAGS"
AC_CHECK_MEMBER(
    [struct PAC_DOMAIN_GROUP_MEMBERSHIP.domain_sid],
    [AC_DEFINE([HAVE_STRUCT_PAC_DOMAIN_GROUP_MEMBERSHIP], [1],
               [struct PAC_DOMAIN_GROUP_MEMBERSHIP is available.])],
    [AC_MSG_NOTICE([struct PAC_DOMAIN_GROUP_MEMBERSHIP is not available])],
                 [[#include <ndr.h>
                   #include <gen_ndr/krb5pac.h>]])

CFLAGS="$bck_cflags"

LIBPDB_NAME=""
AC_CHECK_LIB([samba-passdb],
             [make_pdb_method],
             [LIBPDB_NAME="samba-passdb"; HAVE_LIBPDB=1],
             [LIBPDB_NAME="pdb"],
             [$SAMBA40EXTRA_LIBPATH])

if test "x$LIB_PDB_NAME" = "xpdb" ; then
  AC_CHECK_LIB([$LIBPDB_NAME],
               [make_pdb_method],
               [HAVE_LIBPDB=1],
               [AC_MSG_ERROR([Neither libpdb nor libsamba-passdb does have make_pdb_method])],
               [$SAMBA40EXTRA_LIBPATH])
fi

AC_SUBST(LIBPDB_NAME)

AC_CHECK_LIB([$LIBPDB_NAME],[pdb_enum_upn_suffixes],
             [AC_DEFINE([HAVE_PDB_ENUM_UPN_SUFFIXES], [1], [Ability to enumerate UPN suffixes])],
             [AC_MSG_WARN([libpdb does not have pdb_enum_upn_suffixes, no support for realm domains in ipasam])],
             [$SAMBA40EXTRA_LIBPATH])

AC_CHECK_LIB([smbldap],[smbldap_get_ldap],
             [AC_DEFINE([HAVE_SMBLDAP_GET_LDAP], [1], [struct smbldap_state is opaque])],
             [AC_MSG_WARN([libsmbldap is not opaque, not using smbldap_get_ldap])],
             [$SAMBA40EXTRA_LIBPATH])

AC_CHECK_LIB([smbldap],[smbldap_set_bind_callback],
             [AC_DEFINE([HAVE_SMBLDAP_SET_BIND_CALLBACK], [1], [struct smbldap_state is opaque])],
             [AC_MSG_WARN([libsmbldap is not opaque, not using smbldap_set_bind_callback])],
             [$SAMBA40EXTRA_LIBPATH])

dnl ---------------------------------------------------------------------------
dnl Check for libunistring
dnl ---------------------------------------------------------------------------

AC_CHECK_HEADERS([unicase.h],,AC_MSG_ERROR([Could not find unicase.h]))
AC_CHECK_LIB([unistring],
             [ulc_casecmp],
             [UNISTRING_LIBS="-lunistring"],
             [AC_MSG_ERROR([libunistring does not have ulc_casecmp])])
AC_SUBST(UNISTRING_LIBS)


dnl ---------------------------------------------------------------------------
dnl Check for libverto
dnl ---------------------------------------------------------------------------

<<<<<<< HEAD
PKG_CHECK_MODULES([LIBVERTO], [libverto])
=======
PKG_CHECK_MODULES([LIBVERTO], [libverto])

dnl ---------------------------------------------------------------------------
dnl Check for unshare(2) - Linux-only. We also check for chroot(2) as we use both
dnl ---------------------------------------------------------------------------

AC_CHECK_HEADER(sched.h, [
    AC_CHECK_FUNC(unshare, [], [AC_MSG_WARN([unshare not found, no extdom unit tests to be run])])
    AC_CHECK_FUNC(chroot, [], [AC_MSG_WARN([chroot not found, no extdom unit tests to be run])])
], [AC_MSG_WARN([sched.h not found, unshare is not available])])
>>>>>>> c409fc65
<|MERGE_RESOLUTION|>--- conflicted
+++ resolved
@@ -152,9 +152,6 @@
 dnl Check for libverto
 dnl ---------------------------------------------------------------------------
 
-<<<<<<< HEAD
-PKG_CHECK_MODULES([LIBVERTO], [libverto])
-=======
 PKG_CHECK_MODULES([LIBVERTO], [libverto])
 
 dnl ---------------------------------------------------------------------------
@@ -164,5 +161,4 @@
 AC_CHECK_HEADER(sched.h, [
     AC_CHECK_FUNC(unshare, [], [AC_MSG_WARN([unshare not found, no extdom unit tests to be run])])
     AC_CHECK_FUNC(chroot, [], [AC_MSG_WARN([chroot not found, no extdom unit tests to be run])])
-], [AC_MSG_WARN([sched.h not found, unshare is not available])])
->>>>>>> c409fc65
+], [AC_MSG_WARN([sched.h not found, unshare is not available])])
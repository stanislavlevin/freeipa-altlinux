# Authors: Rob Crittenden <rcritten@redhat.com>
#          David Kupka <dkupka@redhat.com>
#
# Copyright (C) 2010  Red Hat
# see file 'COPYING' for use and warranty information
#
# This program is free software; you can redistribute it and/or modify
# it under the terms of the GNU General Public License as published by
# the Free Software Foundation, either version 3 of the License, or
# (at your option) any later version.
#
# This program is distributed in the hope that it will be useful,
# but WITHOUT ANY WARRANTY; without even the implied warranty of
# MERCHANTABILITY or FITNESS FOR A PARTICULAR PURPOSE.  See the
# GNU General Public License for more details.
#
# You should have received a copy of the GNU General Public License
# along with this program.  If not, see <http://www.gnu.org/licenses/>.
#

# Some certmonger functions, mostly around updating the request file.
# This is used so we can add tracking to the Apache and 389-ds
# server certificates created during the IPA server installation.

from __future__ import print_function, absolute_import

import logging
import os
import time
import dbus
import shlex
import subprocess
import tempfile
from ipalib import api
from ipalib.constants import CA_DBUS_TIMEOUT
from ipapython.dn import DN
from ipapython.ipautil import Sleeper
from ipaplatform.paths import paths
from ipaplatform import services

logger = logging.getLogger(__name__)

DBUS_CM_PATH = '/org/fedorahosted/certmonger'
DBUS_CM_IF = 'org.fedorahosted.certmonger'
DBUS_CM_NAME = 'org.fedorahosted.certmonger'
DBUS_CM_REQUEST_IF = 'org.fedorahosted.certmonger.request'
DBUS_CM_CA_IF = 'org.fedorahosted.certmonger.ca'
DBUS_PROPERTY_IF = 'org.freedesktop.DBus.Properties'

# These properties, if encountered in search criteria, result in a
# subset test instead of equality test.
ARRAY_PROPERTIES = ['template-hostname']


"""
Certmonger helper routines.

Search criteria
---------------

Functions that look up requests take a ``dict`` of search criteria.
In general, the key is a name of a property in the request property
interface.  But there are some special cases with different
behaviour:

``nickname``
  a.k.a. "request ID".  If given, only the specified request is
  retrieved (if it exists), and it is still tested against other
  criteria.

``ca-name``
  Test equality against the nickname of the CA (a.k.a. request
  helper) object for the request.

``template-hostname``
  Must be an iterable of DNS names.  Tests that the given values
  are a subset of the values defined on the Certmonger request.

"""


class _cm_dbus_object:
    """
    Auxiliary class for convenient DBus object handling.
    """
    def __init__(self, bus, parent, object_path, object_dbus_interface,
                 parent_dbus_interface=None, property_interface=False):
        """
        bus - DBus bus object, result of dbus.SystemBus() or dbus.SessionBus()
              Object is accesible over this DBus bus instance.
        object_path - path to requested object on DBus bus
        object_dbus_interface
        parent_dbus_interface
        property_interface - create DBus property interface? True or False
        """
        if bus is None or object_path is None or object_dbus_interface is None:
            raise RuntimeError(
                "bus, object_path and dbus_interface must not be None.")
        if parent_dbus_interface is None:
            parent_dbus_interface = object_dbus_interface
        self.bus = bus
        self.parent = parent
        self.path = object_path
        self.obj_dbus_if = object_dbus_interface
        self.parent_dbus_if = parent_dbus_interface
        self.obj = bus.get_object(parent_dbus_interface, object_path)
        self.obj_if = dbus.Interface(self.obj, object_dbus_interface)
        if property_interface:
            self.prop_if = dbus.Interface(self.obj, DBUS_PROPERTY_IF)


class _certmonger(_cm_dbus_object):
    """
    Create a connection to certmonger.
    By default use SystemBus. When not available use private connection
    over Unix socket.
    This solution is really ugly and should be removed as soon as DBus
    SystemBus is available at system install time.
    """
    timeout = 300

    def _start_private_conn(self):
        sock_filename = os.path.join(tempfile.mkdtemp(), 'certmonger')
        self._proc = subprocess.Popen([paths.CERTMONGER, '-n', '-L', '-P',
                                       sock_filename])
        for _t in range(0, self.timeout, 5):
            if os.path.exists(sock_filename):
                return "unix:path=%s" % sock_filename
            time.sleep(5)
        self._stop_private_conn()
        raise RuntimeError("Failed to start certmonger: Timed out")

    def _stop_private_conn(self):
        if self._proc:
            retcode = self._proc.poll()
            if retcode is not None:
                return
            self._proc.terminate()
            for _t in range(0, self.timeout, 5):
                retcode = self._proc.poll()
                if retcode is not None:
                    return
                time.sleep(5)
            logger.error("Failed to stop certmonger.")

    def __del__(self):
        self._stop_private_conn()

    def __init__(self):
        self._proc = None
        self._bus = None
        try:
            self._bus = dbus.SystemBus()
        except dbus.DBusException as e:
            err_name = e.get_dbus_name()
            if err_name not in ['org.freedesktop.DBus.Error.NoServer',
                                'org.freedesktop.DBus.Error.FileNotFound']:
                logger.error("Failed to connect to certmonger over "
                             "SystemBus: %s", e)
                raise
            try:
                self._private_sock = self._start_private_conn()
                self._bus = dbus.connection.Connection(self._private_sock)
            except dbus.DBusException as e:
                logger.error("Failed to connect to certmonger over "
                             "private socket: %s", e)
                raise
        else:
            try:
                self._bus.get_name_owner(DBUS_CM_NAME)
            except dbus.DBusException:
                try:
                    services.knownservices.certmonger.start()
                except Exception as e:
                    logger.error("Failed to start certmonger: %s", e)
                    raise

                for _t in range(0, self.timeout, 5):
                    try:
                        self._bus.get_name_owner(DBUS_CM_NAME)
                        break
                    except dbus.DBusException:
                        pass
                    time.sleep(5)
                    raise RuntimeError('Failed to start certmonger')

        super(_certmonger, self).__init__(self._bus, None, DBUS_CM_PATH,
                                          DBUS_CM_IF)


def _get_requests(criteria):
    """
    Get all requests that matches the provided criteria.

    :param criteria: dict of criteria; see module doc for details

    """
    if not isinstance(criteria, dict):
        raise TypeError('"criteria" must be dict.')

    cm = _certmonger()
    requests = []
    requests_paths = []
    if 'nickname' in criteria:
        request_path = cm.obj_if.find_request_by_nickname(criteria['nickname'])
        if request_path:
            requests_paths = [request_path]
    else:
        requests_paths = cm.obj_if.get_requests()

    for request_path in requests_paths:
        request = _cm_dbus_object(cm.bus, cm, request_path, DBUS_CM_REQUEST_IF,
                                  DBUS_CM_IF, True)
        for criterion in criteria:
            if criterion == 'ca-name':
                ca_path = request.obj_if.get_ca()
                if ca_path is None:
                    raise RuntimeError("certmonger CA '%s' is not defined" %
                                       criteria.get('ca-name'))
                ca = _cm_dbus_object(cm.bus, cm, ca_path, DBUS_CM_CA_IF,
                                     DBUS_CM_IF)
                if criteria[criterion] != ca.obj_if.get_nickname():
                    break
            elif criterion in ARRAY_PROPERTIES:
                # perform subset test
                expect = set(criteria[criterion])
                got = request.prop_if.Get(DBUS_CM_REQUEST_IF, criterion)
                if not expect.issubset(got):
                    break
            else:
                value = request.prop_if.Get(DBUS_CM_REQUEST_IF, criterion)
                if criteria[criterion] != value:
                    break
        else:
            requests.append(request)

    return requests


def _get_request(criteria):
    """
    Find request that matches criteria.  Return ``None`` if no match.
    Raise ``RuntimeError`` if there is more than one matching request.

    :param criteria: dict of criteria; see module doc for details

    """
    requests = _get_requests(criteria)
    if len(requests) == 0:
        return None
    elif len(requests) == 1:
        return requests[0]
    else:
        raise RuntimeError("Criteria expected to be met by 1 request, got %s."
                           % len(requests))


def get_request_value(request_id, directive):
    """
    Get property of request.
    """
    try:
        request = _get_request(dict(nickname=request_id))
    except RuntimeError as e:
        logger.error('Failed to get request: %s', e)
        raise
    if request:
        if directive == 'ca-name':
            ca_path = request.obj_if.get_ca()
            ca = _cm_dbus_object(request.bus, request, ca_path, DBUS_CM_CA_IF,
                                 DBUS_CM_IF)
            return ca.obj_if.get_nickname()
        else:
            return request.prop_if.Get(DBUS_CM_REQUEST_IF, directive)
    else:
        return None


def get_request_id(criteria):
    """
    If you don't know the certmonger request_id then try to find it by looking
    through all the requests.

    Return ``None`` if no match.  Raise ``RuntimeError`` if there is
    more than one matching request.

    :param criteria: dict of criteria; see module doc for details

    """
    try:
        request = _get_request(criteria)
    except RuntimeError as e:
        logger.error('Failed to get request: %s', e)
        raise
    if request:
        return request.prop_if.Get(DBUS_CM_REQUEST_IF, 'nickname')
    else:
        return None


def get_requests_for_dir(dir):
    """
    Return a list containing the request ids for a given NSS database
    directory.
    """
    reqid = []
    criteria = {'cert-storage': 'NSSDB', 'key-storage': 'NSSDB',
                'cert-database': dir, 'key-database': dir, }
    requests = _get_requests(criteria)
    for request in requests:
        reqid.append(request.prop_if.Get(DBUS_CM_REQUEST_IF, 'nickname'))

    return reqid


def add_request_value(request_id, directive, value):
    """
    Add a new directive to a certmonger request file.
    """
    try:
        request = _get_request({'nickname': request_id})
    except RuntimeError as e:
        logger.error('Failed to get request: %s', e)
        raise
    if request:
        request.obj_if.modify({directive: value})


def add_principal(request_id, principal):
    """
    In order for a certmonger request to be renewable it needs a principal.

    When an existing certificate is added via start-tracking it won't have
    a principal.
    """
    add_request_value(request_id, 'template-principal', [principal])


def add_subject(request_id, subject):
    """
    In order for a certmonger request to be renwable it needs the subject
    set in the request file.

    When an existing certificate is added via start-tracking it won't have
    a subject_template set.
    """
    add_request_value(request_id, 'template-subject', subject)


def request_and_wait_for_cert(
        certpath, subject, principal, nickname=None, passwd_fname=None,
        dns=None, ca='IPA', profile=None,
        pre_command=None, post_command=None, storage='NSSDB', perms=None,
        resubmit_timeout=0, stop_tracking_on_error=False):
    """Request certificate, wait and possibly resubmit failing requests

    Submit a cert request to certmonger and wait until the request has
    finished.

    With timeout, a failed request is resubmitted. During parallel replica
    installation, a request sometimes fails with CA_REJECTED or
    CA_UNREACHABLE. The error occurs when the master is either busy or some
    information haven't been replicated yet. Even a stuck request can be
    recovered, e.g. when permission and group information have been
    replicated.
    """
    req_id = request_cert(
        certpath, subject, principal, nickname, passwd_fname, dns, ca,
        profile, pre_command, post_command, storage, perms
    )
    # Don't wait longer than resubmit timeout if it is configured
    certmonger_timeout = api.env.certmonger_wait_timeout
    if resubmit_timeout and resubmit_timeout < certmonger_timeout:
        certmonger_timeout = resubmit_timeout

    deadline = time.time() + resubmit_timeout
    while True:  # until success, timeout, or error
        try:
<<<<<<< HEAD
            state = wait_for_request(req_id, api.env.http_timeout)
=======
            state = wait_for_request(req_id, certmonger_timeout)
>>>>>>> aa58fad8
        except RuntimeError as e:
            logger.debug("wait_for_request raised %s", e)
            state = 'TIMEOUT'
        ca_error = get_request_value(req_id, 'ca-error')
        if state == 'MONITORING' and ca_error is None:
            # we got a winner, exiting
            logger.debug("Cert request %s was successful", req_id)
            return req_id

        logger.debug(
            "Cert request %s failed: %s (%s)", req_id, state, ca_error
        )
        if state in {'CA_REJECTED', 'CA_UNREACHABLE'}:
            # probably unrecoverable error
            logger.debug("Giving up on cert request %s", req_id)
            break
        if not resubmit_timeout:
            # no resubmit
            break
        if time.time() > deadline:
            logger.debug("Request %s reached resubmit deadline", req_id)
            break
        if state == 'TIMEOUT':
            logger.debug("%s not in final state, continue waiting", req_id)
            time.sleep(10)
        else:
            # sleep and resubmit
            logger.debug("Sleep and resubmit cert request %s", req_id)
            time.sleep(10)
            resubmit_request(req_id)

    if stop_tracking_on_error:
        stop_tracking(request_id=req_id)

    raise RuntimeError(
        "Certificate issuance failed ({}: {})".format(state, ca_error)
    )


def request_cert(
        certpath, subject, principal, nickname=None, passwd_fname=None,
        dns=None, ca='IPA', profile=None,
        pre_command=None, post_command=None, storage='NSSDB', perms=None):
    """
    Execute certmonger to request a server certificate.

    ``dns``
        A sequence of DNS names to appear in SAN request extension.
    ``perms``
        A tuple of (cert, key) permissions in e.g., (0644,0660)
    """
    if storage == 'FILE':
        certfile, keyfile = certpath
        # This is a workaround for certmonger having different Subject
        # representation with NSS and OpenSSL
        # https://pagure.io/certmonger/issue/62
        subject = str(DN(*reversed(DN(subject))))
    else:
        certfile = certpath
        keyfile = certpath

    cm = _certmonger()
    ca_path = cm.obj_if.find_ca_by_nickname(ca)
    if not ca_path:
        raise RuntimeError('{} CA not found'.format(ca))
    request_parameters = dict(KEY_STORAGE=storage, CERT_STORAGE=storage,
                              CERT_LOCATION=certfile, KEY_LOCATION=keyfile,
                              SUBJECT=subject, CA=ca_path)
    if nickname:
        request_parameters["CERT_NICKNAME"] = nickname
        request_parameters["KEY_NICKNAME"] = nickname
    if principal:
        request_parameters['PRINCIPAL'] = [principal]
    if dns is not None and len(dns) > 0:
        request_parameters['DNS'] = dns
    if passwd_fname:
        request_parameters['KEY_PIN_FILE'] = passwd_fname
    if profile:
        request_parameters['ca-profile'] = profile

    certmonger_cmd_template = paths.CERTMONGER_COMMAND_TEMPLATE
    if pre_command:
        if not os.path.isabs(pre_command):
            pre_command = certmonger_cmd_template % (pre_command)
        request_parameters['cert-presave-command'] = pre_command
    if post_command:
        if not os.path.isabs(post_command):
            post_command = certmonger_cmd_template % (post_command)
        request_parameters['cert-postsave-command'] = post_command

    if perms:
        request_parameters['cert-perms'] = perms[0]
        request_parameters['key-perms'] = perms[1]

    result = cm.obj_if.add_request(request_parameters)
    try:
        if result[0]:
            request = _cm_dbus_object(cm.bus, cm, result[1], DBUS_CM_REQUEST_IF,
                                      DBUS_CM_IF, True)
        else:
            raise RuntimeError('add_request() returned False')
    except Exception as e:
        logger.error('Failed to create a new request: %s', e)
        raise
    return request.obj_if.get_nickname()


def start_tracking(
        certpath, ca='IPA', nickname=None, pin=None, pinfile=None,
        pre_command=None, post_command=None, profile=None, storage="NSSDB",
        token_name=None, dns=None):
    """
    Tell certmonger to track the given certificate in either a file or an NSS
    database. The certificate access can be protected by a password_file.

    This uses the generic certmonger command getcert so we can specify
    a different helper.

    :param certpath:
        The path to an NSS database or a tuple (PEM certificate, private key).
    :param ca:
        Nickanme of the CA for which the given certificate should be tracked.
    :param nickname:
        Nickname of the NSS certificate in ``certpath`` to be tracked.
    :param pin:
        The passphrase for either NSS database containing ``nickname`` or
        for the encrypted key in the ``certpath`` tuple.
    :param pinfile:
        Similar to ``pin`` parameter except this is a path to a file containing
        the required passphrase.
    :param pre_command:
        Specifies a command for certmonger to run before it renews a
        certificate. This command must reside in /usr/lib/ipa/certmonger
        to work with SELinux.
    :param post_command:
        Specifies a command for certmonger to run after it has renewed a
        certificate. This command must reside in /usr/lib/ipa/certmonger
        to work with SELinux.
    :param storage:
        One of "NSSDB" or "FILE", describes whether certmonger should use
        NSS or OpenSSL backend to track the certificate in ``certpath``
    :param profile:
        Which certificate profile should be used.
    :param token_name:
        Hardware token name for HSM support
    :param dns:
        List of DNS names
    :returns: certificate tracking nickname.
    """
    if storage == 'FILE':
        certfile, keyfile = certpath
    else:
        certfile = certpath
        keyfile = certpath

    cm = _certmonger()
    certmonger_cmd_template = paths.CERTMONGER_COMMAND_TEMPLATE

    ca_path = cm.obj_if.find_ca_by_nickname(ca)
    if not ca_path:
        raise RuntimeError('{} CA not found'.format(ca))

    params = {
        'TRACK': True,
        'CERT_STORAGE': storage,
        'KEY_STORAGE': storage,
        'CERT_LOCATION': certfile,
        'KEY_LOCATION': keyfile,
        'CA': ca_path
    }
    if nickname:
        params['CERT_NICKNAME'] = nickname
        params['KEY_NICKNAME'] = nickname
    if pin:
        params['KEY_PIN'] = pin
    if pinfile:
        params['KEY_PIN_FILE'] = os.path.abspath(pinfile)
    if pre_command:
        if not os.path.isabs(pre_command):
            pre_command = certmonger_cmd_template % (pre_command)
        params['cert-presave-command'] = pre_command
    if post_command:
        if not os.path.isabs(post_command):
            post_command = certmonger_cmd_template % (post_command)
        params['cert-postsave-command'] = post_command
    if profile:
        params['ca-profile'] = profile
    if token_name not in {None, "internal"}:
        # only pass token names for external tokens (e.g. HSM)
        params['key-token'] = token_name
        params['cert-token'] = token_name
    if dns is not None and len(dns) > 0:
        params['DNS'] = dns

    result = cm.obj_if.add_request(params)
    try:
        if result[0]:
            request = _cm_dbus_object(cm.bus, cm, result[1], DBUS_CM_REQUEST_IF,
                                      DBUS_CM_IF, True)
        else:
            raise RuntimeError('add_request() returned False')
    except Exception as e:
        logger.error('Failed to add new request: %s', e)
        raise
    return request.prop_if.Get(DBUS_CM_REQUEST_IF, 'nickname')


def stop_tracking(secdir=None, request_id=None, nickname=None, certfile=None):
    """
    Stop tracking the current request using either the request_id or nickname.

    Returns True or False
    """
    if request_id is None and nickname is None and certfile is None:
        raise RuntimeError('One of request_id, nickname and certfile is'
                           ' required.')
    if secdir is not None and certfile is not None:
        raise RuntimeError("Can't specify both secdir and certfile.")

    criteria = dict()
    if secdir:
        criteria['cert-database'] = secdir
    if request_id:
        criteria['nickname'] = request_id
    if nickname:
        criteria['cert-nickname'] = nickname
    if certfile:
        criteria['cert-file'] = certfile
    try:
        request = _get_request(criteria)
    except RuntimeError as e:
        logger.error('Failed to get request: %s', e)
        raise
    if request:
        request.parent.obj_if.remove_request(request.path)


def modify(request_id, ca=None, profile=None, template_v2=None):
    update = {}
    if ca is not None:
        cm = _certmonger()
        update['CA'] = cm.obj_if.find_ca_by_nickname(ca)
    if profile is not None:
        update['template-profile'] = profile
    if template_v2 is not None:
        update['template-ms-certificate-template'] = template_v2

    if len(update) > 0:
        request = _get_request({'nickname': request_id})
        request.obj_if.modify(update)


def resubmit_request(
        request_id,
        ca=None,
        profile=None,
        template_v2=None,
        is_ca=False):
    """
    :param request_id: the certmonger numeric request ID
    :param ca: the nickname for the certmonger CA, e.g. IPA or SelfSign
    :param profile: the profile to use, e.g. SubCA.  For requests using the
                    Dogtag CA, this is the profile to use.  This also causes
                    the Microsoft certificate tempalte name extension to the
                    CSR (for telling AD CS what template to use).
    :param template_v2: Microsoft V2 template specifier extension value.
                        Format: <oid>:<major-version>[:<minor-version>]
    :param is_ca: boolean that if True adds the CA basic constraint
    """
    request = _get_request({'nickname': request_id})
    if request:
        update = {}
        if ca is not None:
            cm = _certmonger()
            update['CA'] = cm.obj_if.find_ca_by_nickname(ca)
        if profile is not None:
            update['template-profile'] = profile
        if template_v2 is not None:
            update['template-ms-certificate-template'] = template_v2
        if is_ca:
            update['template-is-ca'] = True
            update['template-ca-path-length'] = -1  # no path length

        # TODO: certmonger assumes some hard-coded defaults like RSA 2048.
        # Try to fetch values from current cert rather.
        for key, convert in [('key-size', int), ('key-type', str)]:
            try:
                value = request.prop_if.Get(DBUS_CM_REQUEST_IF, key)
            except dbus.DBusException:
                continue
            else:
                if value:
                    # convert dbus.Int64() to int, dbus.String() to str
                    update[key] = convert(value)

        if len(update) > 0:
            request.obj_if.modify(update)
        request.obj_if.resubmit()


def _find_IPA_ca():
    """
    Look through all the certmonger CA files to find the one that
    has id=IPA

    We can use find_request_value because the ca files have the
    same file format.
    """
    cm = _certmonger()
    ca_path = cm.obj_if.find_ca_by_nickname('IPA')
    return _cm_dbus_object(cm.bus, cm, ca_path, DBUS_CM_CA_IF, DBUS_CM_IF, True)


def add_principal_to_cas(principal):
    """
    If the hostname we were passed to use in ipa-client-install doesn't
    match the value of gethostname() then we need to append
    -k host/HOSTNAME@REALM to the ca helper defined for
    /usr/libexec/certmonger/ipa-submit.

    We also need to restore this on uninstall.
    """
    ca = _find_IPA_ca()
    if ca:
        ext_helper = ca.prop_if.Get(DBUS_CM_CA_IF, 'external-helper')
        if ext_helper and '-k' not in shlex.split(ext_helper):
            ext_helper = '%s -k %s' % (ext_helper.strip(), principal)
            ca.prop_if.Set(DBUS_CM_CA_IF, 'external-helper', ext_helper)


def remove_principal_from_cas():
    """
    Remove any -k principal options from the ipa_submit helper.
    """
    ca = _find_IPA_ca()
    if ca:
        ext_helper = ca.prop_if.Get(DBUS_CM_CA_IF, 'external-helper')
        if ext_helper and '-k' in shlex.split(ext_helper):
            ext_helper = shlex.split(ext_helper)[0]
            ca.prop_if.Set(DBUS_CM_CA_IF, 'external-helper', ext_helper)


def modify_ca_helper(ca_name, helper):
    """
    Modify certmonger CA helper.

    Applies the new helper and return the previous configuration.
    """
    bus = dbus.SystemBus()
    obj = bus.get_object('org.fedorahosted.certmonger',
                         '/org/fedorahosted/certmonger')
    iface = dbus.Interface(obj, 'org.fedorahosted.certmonger')
    path = iface.find_ca_by_nickname(ca_name)
    if not path:
        raise RuntimeError("{} is not configured".format(ca_name))
    else:
        ca_obj = bus.get_object('org.fedorahosted.certmonger', path)
        ca_iface = dbus.Interface(ca_obj,
                                  'org.freedesktop.DBus.Properties')
        old_helper = ca_iface.Get('org.fedorahosted.certmonger.ca',
                                  'external-helper')
        ca_iface.Set('org.fedorahosted.certmonger.ca',
                     'external-helper', helper,
                     # Give dogtag extra time to generate cert
                     timeout=CA_DBUS_TIMEOUT)
        return old_helper


def get_pin(token="internal"):
    """
    Dogtag stores its NSS pin in a file formatted as token:PIN.

    The caller is expected to handle any exceptions raised.
    """
    with open(paths.PKI_TOMCAT_PASSWORD_CONF, 'r') as f:
        for line in f:
            (tok, pin) = line.split('=', 1)
            if token == tok:
                return pin.strip()
    return None


def check_state(dirs):
    """
    Given a set of directories and nicknames verify that we are no longer
    tracking certificates.

    dirs is a list of directories to test for. We will return a tuple
    of nicknames for any tracked certificates found.

    This can only check for NSS-based certificates.
    """
    reqids = []
    for dir in dirs:
        reqids.extend(get_requests_for_dir(dir))

    return reqids


def wait_for_request(request_id, timeout=120):
    sleep = Sleeper(
        sleep=0.5,  # getcert.c:waitfor() uses 125ms
        timeout=timeout,
        raises=RuntimeError("request timed out")
    )
    last_state = None
    while True:
        state = str(get_request_value(request_id, 'status'))
        if state != last_state:
            logger.debug("certmonger request is in state %r", state)
        if state in {'CA_REJECTED', 'CA_UNREACHABLE', 'CA_UNCONFIGURED',
                     'NEED_GUIDANCE', 'NEED_CA', 'MONITORING'}:
            break
        last_state = state
        sleep()

    return state<|MERGE_RESOLUTION|>--- conflicted
+++ resolved
@@ -376,11 +376,7 @@
     deadline = time.time() + resubmit_timeout
     while True:  # until success, timeout, or error
         try:
-<<<<<<< HEAD
-            state = wait_for_request(req_id, api.env.http_timeout)
-=======
             state = wait_for_request(req_id, certmonger_timeout)
->>>>>>> aa58fad8
         except RuntimeError as e:
             logger.debug("wait_for_request raised %s", e)
             state = 'TIMEOUT'

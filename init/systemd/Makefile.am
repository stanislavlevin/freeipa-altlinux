--- conflicted
+++ resolved
@@ -7,21 +7,15 @@
 dist_noinst_DATA = 			\
 	ipa-custodia.service.in		\
 	ipa.service.in			\
-<<<<<<< HEAD
-=======
 	ipa-ccache-sweep.service.in	\
 	ipa-ccache-sweep.timer.in	\
->>>>>>> aa58fad8
 	$(NULL)
 
 systemdsystemunit_DATA = 	\
 	ipa-custodia.service	\
 	ipa.service				\
-<<<<<<< HEAD
-=======
 	ipa-ccache-sweep.service	\
 	ipa-ccache-sweep.timer	\
->>>>>>> aa58fad8
 	$(NULL)
 
 CLEANFILES = $(systemdsystemunit_DATA)

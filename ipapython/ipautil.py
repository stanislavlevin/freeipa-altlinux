# Authors: Simo Sorce <ssorce@redhat.com>
#
# Copyright (C) 2007-2016  Red Hat, Inc.
# see file 'COPYING' for use and warranty information
#
# This program is free software; you can redistribute it and/or modify
# it under the terms of the GNU General Public License as published by
# the Free Software Foundation, either version 3 of the License, or
# (at your option) any later version.
#
# This program is distributed in the hope that it will be useful,
# but WITHOUT ANY WARRANTY; without even the implied warranty of
# MERCHANTABILITY or FITNESS FOR A PARTICULAR PURPOSE.    See the
# GNU General Public License for more details.
#
# You should have received a copy of the GNU General Public License
# along with this program.  If not, see <http://www.gnu.org/licenses/>.
#

from __future__ import print_function

import codecs
import logging
import string
import tempfile
import subprocess
import random
import math
import os
import sys
import errno
import copy
import shutil
import socket
import re
import datetime
import netaddr
import time
import textwrap
import io
from contextlib import contextmanager
import locale
import collections
import urllib

import six
from six.moves import input

try:
    import netifaces
except ImportError:
    netifaces = None

from ipapython.dn import DN
from ipaplatform.paths import paths
from ipaplatform.constants import User, Group


logger = logging.getLogger(__name__)

# only for OTP password that is manually retyped by user
TMP_PWD_ENTROPY_BITS = 128


PROTOCOL_NAMES = {
    socket.SOCK_STREAM: 'tcp',
    socket.SOCK_DGRAM: 'udp'
}

InterfaceDetails = collections.namedtuple(
    'InterfaceDetails', [
        'name',  # interface name
        'ifnet'  # network details of interface
    ])


class UnsafeIPAddress(netaddr.IPAddress):
    """Any valid IP address with or without netmask."""

    # Use inet_pton() rather than inet_aton() for IP address parsing. We
    # will use the same function in IPv4/IPv6 conversions + be stricter
    # and don't allow IP addresses such as '1.1.1' in the same time
    netaddr_ip_flags = netaddr.INET_PTON

    def __init__(self, addr):
        if isinstance(addr, UnsafeIPAddress):
            self._net = addr._net
            super(UnsafeIPAddress, self).__init__(addr,
                                                  flags=self.netaddr_ip_flags)
            return

        elif isinstance(addr, netaddr.IPAddress):
            self._net = None  # no information about netmask
            super(UnsafeIPAddress, self).__init__(addr,
                                                  flags=self.netaddr_ip_flags)
            return

        elif isinstance(addr, netaddr.IPNetwork):
            self._net = addr
            super(UnsafeIPAddress, self).__init__(self._net.ip,
                                                  flags=self.netaddr_ip_flags)
            return

        # option of last resort: parse it as string
        self._net = None
        addr = str(addr)
        try:
            try:
                addr = netaddr.IPAddress(addr, flags=self.netaddr_ip_flags)
            except netaddr.AddrFormatError:
                # netaddr.IPAddress doesn't handle zone indices in textual
                # IPv6 addresses. Try removing zone index and parse the
                # address again.
                addr, sep, _foo = addr.partition('%')
                if sep != '%':
                    raise
                addr = netaddr.IPAddress(addr, flags=self.netaddr_ip_flags)
                if addr.version != 6:
                    raise
        except ValueError:
            self._net = netaddr.IPNetwork(addr, flags=self.netaddr_ip_flags)
            addr = self._net.ip
        super(UnsafeIPAddress, self).__init__(addr,
                                              flags=self.netaddr_ip_flags)

    def __getstate__(self):
        state = {
            '_net': self._net,
            'super_state': super(UnsafeIPAddress, self).__getstate__(),
        }
        return state

    def __setstate__(self, state):
        super(UnsafeIPAddress, self).__setstate__(state['super_state'])
        self._net = state['_net']


class CheckedIPAddress(UnsafeIPAddress):
    """IPv4 or IPv6 address with additional constraints.

    Reserved or link-local addresses are never accepted.
    """
    def __init__(self, addr, parse_netmask=True,
                 allow_loopback=False, allow_multicast=False):
        try:
            super(CheckedIPAddress, self).__init__(addr)
        except netaddr.core.AddrFormatError as e:
            raise ValueError(e)

        if isinstance(addr, CheckedIPAddress):
            self.prefixlen = addr.prefixlen
            return

        if not parse_netmask and self._net:
            raise ValueError(
                "netmask and prefix length not allowed here: {}".format(addr))

        if self.version not in (4, 6):
            raise ValueError("unsupported IP version {}".format(self.version))

        if not allow_loopback and self.is_loopback():
            raise ValueError("cannot use loopback IP address {}".format(addr))
        if (not self.is_loopback() and self.is_reserved()) \
                or self in netaddr.ip.IPV4_6TO4:
            raise ValueError(
                "cannot use IANA reserved IP address {}".format(addr))

        if self.is_link_local():
            raise ValueError(
                "cannot use link-local IP address {}".format(addr))
        if not allow_multicast and self.is_multicast():
            raise ValueError("cannot use multicast IP address {}".format(addr))

        if self._net is None:
            if self.version == 4:
                self._net = netaddr.IPNetwork(
                    netaddr.cidr_abbrev_to_verbose(str(self)))
            elif self.version == 6:
                self._net = netaddr.IPNetwork(str(self) + '/64')

        self.prefixlen = self._net.prefixlen

    def __getstate__(self):
        state = {
            'prefixlen': self.prefixlen,
            'super_state': super(CheckedIPAddress, self).__getstate__(),
        }
        return state

    def __setstate__(self, state):
        super(CheckedIPAddress, self).__setstate__(state['super_state'])
        self.prefixlen = state['prefixlen']

    def is_network_addr(self):
        return self == self._net.network

    def is_broadcast_addr(self):
        return self.version == 4 and self == self._net.broadcast

    def get_matching_interface(self):
        """Find matching local interface for address
        :return: InterfaceDetails named tuple or None if no interface has
        this address
        """
        if netifaces is None:
            raise ImportError("netifaces")
        logger.debug("Searching for an interface of IP address: %s", self)
        if self.version == 4:
            family = netifaces.AF_INET
        elif self.version == 6:
            family = netifaces.AF_INET6
        else:
            raise ValueError(
                "Unsupported address family ({})".format(self.version)
            )

        for interface in netifaces.interfaces():
            for ifdata in netifaces.ifaddresses(interface).get(family, []):

                # link-local addresses contain '%suffix' that causes parse
                # errors in IPNetwork
                ifaddr = ifdata['addr'].split(u'%', 1)[0]

                # newer versions of netifaces provide IPv6 netmask in format
                # 'ffff:ffff:ffff:ffff::/64'. We have to split and use prefix
                # or the netmask with older versions
                ifmask = ifdata['netmask'].split(u'/')[-1]

                ifaddrmask = '{addr}/{netmask}'.format(
                    addr=ifaddr,
                    netmask=ifmask
                )
                logger.debug(
                    "Testing local IP address: %s (interface: %s)",
                    ifaddrmask, interface)

                ifnet = netaddr.IPNetwork(ifaddrmask)

                if ifnet.ip == self:
                    return InterfaceDetails(interface, ifnet)
        return None

    def set_ip_net(self, ifnet):
        """Set IP Network details for this address. IPNetwork is valid only
        locally, so this should be set only for local IP addresses

        :param ifnet: netaddr.IPNetwork object with information about IP
        network where particula address belongs locally
        """
        assert isinstance(ifnet, netaddr.IPNetwork)
        self._net = ifnet


class CheckedIPAddressLoopback(CheckedIPAddress):
    """IPv4 or IPv6 address with additional constraints with
    possibility to use a loopback IP.
    Reserved or link-local addresses are never accepted.
    """
    def __init__(self, addr, parse_netmask=True, allow_multicast=False):

        super(CheckedIPAddressLoopback, self).__init__(
                addr, parse_netmask=parse_netmask,
                allow_multicast=allow_multicast,
                allow_loopback=True)

        if self.is_loopback():
            # print is being used instead of a logger, because at this
            # moment, in execution process, there is no logger configured
            print("WARNING: You are using a loopback IP: {}".format(addr),
                  file=sys.stderr)


def valid_ip(addr):
    return netaddr.valid_ipv4(addr) or netaddr.valid_ipv6(addr)

def format_netloc(host, port=None):
    """
    Format network location (host:port).

    If the host part is a literal IPv6 address, it must be enclosed in square
    brackets (RFC 2732).
    """
    host = str(host)
    try:
        socket.inet_pton(socket.AF_INET6, host)
        host = '[%s]' % host
    except socket.error:
        pass
    if port is None:
        return host
    else:
        return '%s:%s' % (host, str(port))

def realm_to_suffix(realm_name):
    'Convert a kerberos realm to a IPA suffix.'
    s = realm_name.split(".")
    suffix_dn = DN(*[('dc', x.lower()) for x in s])
    return suffix_dn

def suffix_to_realm(suffix_dn):
    'Convert a IPA suffix to a kerberos realm.'
    assert isinstance(suffix_dn, DN)
    realm = '.'.join([x.value for x in suffix_dn])
    return realm

def template_str(txt, vars):
    val = string.Template(txt).substitute(vars)

    # eval() is a special string one can insert into a template to have the
    # Python interpreter evaluate the string. This is intended to allow
    # math to be performed in templates.
    pattern = re.compile(r'(eval\s*\(([^()]*)\))')
    val = pattern.sub(lambda x: str(eval(x.group(2))), val)

    return val

def template_file(infilename, vars):
    """Read a file and perform template substitutions"""
    with open(infilename) as f:
        return template_str(f.read(), vars)

def copy_template_file(infilename, outfilename, vars):
    """Copy a file, performing template substitutions"""
    txt = template_file(infilename, vars)
    with open(outfilename, 'w') as file:
        file.write(txt)


def write_tmp_file(txt):
    fd = tempfile.NamedTemporaryFile('w+')
    fd.write(txt)
    fd.flush()

    return fd


def flush_sync(f):
    """Flush and fsync file to disk

    :param f: a file object with fileno and name
    """
    # flush file buffer to file descriptor
    f.flush()
    # flush Kernel buffer to disk
    os.fsync(f.fileno())
    # sync metadata in directory
    dirname = os.path.dirname(os.path.abspath(f.name))
    dirfd = os.open(dirname, os.O_RDONLY | os.O_DIRECTORY)
    try:
        os.fsync(dirfd)
    finally:
        os.close(dirfd)


def shell_quote(string):
    if isinstance(string, str):
        return "'" + string.replace("'", "'\\''") + "'"
    else:
        return b"'" + string.replace(b"'", b"'\\''") + b"'"


class _RunResult(collections.namedtuple('_RunResult',
                                        'output error_output returncode')):
    """Result of ipautil.run"""


class CalledProcessError(subprocess.CalledProcessError):
    """CalledProcessError with stderr

    Hold stderr of failed call and print it in repr() to simplify debugging.
    """
    def __init__(self, returncode, cmd, output=None, stderr=None):
        super(CalledProcessError, self).__init__(returncode, cmd, output)
        self.stderr = stderr

    def __str__(self):
        args = [
            self.__class__.__name__, '('
            'Command {!s} '.format(self.cmd),
            'returned non-zero exit status {!r}'.format(self.returncode)
        ]
        if self.stderr is not None:
            args.append(': {!r}'.format(self.stderr))
        args.append(')')
        return ''.join(args)

    __repr__ = __str__


def run(args, stdin=None, raiseonerr=True, nolog=(), env=None,
        capture_output=False, skip_output=False, cwd=None,
        runas=None, suplementary_groups=(),
        capture_error=False, encoding=None, redirect_output=False,
        umask=None, nolog_output=False, nolog_error=False):
    """
    Execute an external command.

    :param args: List of arguments for the command
    :param stdin: Optional input to the command
    :param raiseonerr: If True, raises an exception if the return code is
        not zero
    :param nolog: Tuple of strings that shouldn't be logged, like passwords.
        Each tuple consists of a string to be replaced by XXXXXXXX.

        Example:
        We have a command
            ['/usr/bin/setpasswd', '--password', 'Secret123', 'someuser']
        and we don't want to log the password so nolog would be set to:
        ('Secret123',)
        The resulting log output would be:

        /usr/bin/setpasswd --password XXXXXXXX someuser

        If a value isn't found in the list it is silently ignored.
    :param env: Dictionary of environment variables passed to the command.
        When None, current environment is copied
    :param capture_output: Capture stdout
    :param skip_output: Redirect the output to /dev/null and do not log it
    :param cwd: Current working directory
    :param runas: Name or User object of a user that the command should be
        run as. The spawned process will have both real and effective UID and
        GID set.
    :param suplementary_groups: List of group names or Group object that will
        be used as suplementary groups for subporcess. The option runas must
        be specified together with this option.
    :param capture_error: Capture stderr
    :param nolog_output: do not log stdout even if it is being captured
    :param nolog_error: do not log stderr even if it is being captured
    :param encoding: For Python 3, the encoding to use for output,
        error_output, and (if it's not bytes) stdin.
        If None, the current encoding according to locale is used.
    :param redirect_output: Redirect (error) output to standard (error) output.
    :param umask: Set file-creation mask before running the command.

    :return: An object with these attributes:

        `returncode`: The process' exit status

        `output` and `error_output`: captured output, as strings. Under
        Python 3, these are encoded with the given `encoding`.
        None unless `capture_output` or `capture_error`, respectively, are
        given

        `raw_output`, `raw_error_output`: captured output, as bytes.

        `output_log` and `error_log`: The captured output, as strings, with any
        unencodable characters discarded. These should only be used
        for logging or error messages.

    If skip_output is given, all output-related attributes on the result
    (that is, all except `returncode`) are None.

    For backwards compatibility, the return value can also be used as a
    (output, error_output, returncode) triple.
    """
    assert isinstance(suplementary_groups, (tuple, list))
    p_in = None
    p_out = None
    p_err = None

    if isinstance(nolog, str):
        # We expect a tuple (or list, or other iterable) of nolog strings.
        # Passing just a single string is bad: strings are iterable, so this
        # would result in every individual character of that string being
        # replaced by XXXXXXXX.
        # This is a sanity check to prevent that.
        raise ValueError('nolog must be a tuple of strings.')

    if skip_output and (capture_output or capture_error):
        raise ValueError('skip_output is incompatible with '
                         'capture_output or capture_error')

    if redirect_output and (capture_output or capture_error):
        raise ValueError('redirect_output is incompatible with '
                         'capture_output or capture_error')

    if skip_output and redirect_output:
        raise ValueError('skip_output is incompatible with redirect_output')

    if env is None:
        # copy default env
        env = copy.deepcopy(os.environ)
        env["PATH"] = "/bin:/sbin:/usr/kerberos/bin:/usr/kerberos/sbin:/usr/bin:/usr/sbin"
    if stdin:
        p_in = subprocess.PIPE
    if skip_output:
        p_out = p_err = open(os.devnull, 'w')
    elif redirect_output:
        p_out = sys.stdout
        p_err = sys.stderr
    else:
        p_out = subprocess.PIPE
        p_err = subprocess.PIPE

    if encoding is None:
        encoding = locale.getpreferredencoding()

    if six.PY3 and isinstance(stdin, str):
        stdin = stdin.encode(encoding)

    arg_string = nolog_replace(repr(args), nolog)
    logger.debug('Starting external process')
    logger.debug('args=%s', arg_string)

    if runas is not None:
        runas = User(runas)
        suplementary_groups = [Group(group) for group in suplementary_groups]
        suplementary_gids = [group.gid for group in suplementary_groups]

        logger.debug(
            'runas=%s (UID %d, GID %s)', runas, runas.uid, runas.pgid
        )
        if suplementary_groups:
            for group in suplementary_groups:
                logger.debug(
                    'supplementary_group=%s (GID %d)', group, group.gid
                )

    if runas is not None or umask is not None:
        # preexec function is not supported in WSGI environment
        def preexec_fn():
            if runas is not None:
                os.setgroups(suplementary_gids)
<<<<<<< HEAD
                os.setregid(pent.pw_gid, pent.pw_gid)
                os.setreuid(pent.pw_uid, pent.pw_uid)
=======
                os.setregid(runas.pgid, runas.pgid)
                os.setreuid(runas.uid, runas.uid)
>>>>>>> aa58fad8

            if umask is not None:
                os.umask(umask)
    else:
        preexec_fn = None

    try:
        # pylint: disable=subprocess-popen-preexec-fn
        p = subprocess.Popen(args, stdin=p_in, stdout=p_out, stderr=p_err,
                             close_fds=True, env=env, cwd=cwd,
                             preexec_fn=preexec_fn)
        stdout, stderr = p.communicate(stdin)
    except KeyboardInterrupt:
        logger.debug('Process interrupted')
        p.wait()
        raise
    except BaseException:
        logger.debug('Process execution failed')
        raise
    finally:
        if skip_output:
            p_out.close()   # pylint: disable=E1103

    logger.debug('Process finished, return code=%s', p.returncode)

    # The command and its output may include passwords that we don't want
    # to log. Replace those.
    if skip_output or redirect_output:
        output_log = None
        error_log = None
    else:
        if six.PY3:
            output_log = stdout.decode(locale.getpreferredencoding(),
                                       errors='replace')
        else:
            output_log = stdout

        if six.PY3:
            error_log = stderr.decode(locale.getpreferredencoding(),
                                      errors='replace')
        else:
            error_log = stderr

        output_log = nolog_replace(output_log, nolog)
        if nolog_output:
            logger.debug('stdout=<REDACTED>')
        else:
            logger.debug('stdout=%s', output_log)

        error_log = nolog_replace(error_log, nolog)
        if nolog_error:
            logger.debug('stderr=<REDACTED>')
        else:
            logger.debug('stderr=%s', error_log)

    if capture_output:
        if six.PY2:
            output = stdout
        else:
            output = stdout.decode(encoding)
    else:
        output = None

    if capture_error:
        if six.PY2:
            error_output = stderr
        else:
            error_output = stderr.decode(encoding)
    else:
        error_output = None

    if p.returncode != 0 and raiseonerr:
        raise CalledProcessError(
            p.returncode, arg_string, output_log, error_log
        )

    result = _RunResult(output, error_output, p.returncode)
    result.raw_output = stdout
    result.raw_error_output = stderr
    result.output_log = output_log
    result.error_log = error_log
    return result


def nolog_replace(string, nolog):
    """Replace occurences of strings given in `nolog` with XXXXXXXX"""
    for value in nolog:
        if not value or not isinstance(value, str):
            continue

        quoted = urllib.parse.quote(value)
        shquoted = shell_quote(value)
        for nolog_value in (shquoted, value, quoted):
            string = string.replace(nolog_value, 'XXXXXXXX')
    return string


def install_file(fname, dest):
    # SELinux: use copy to keep the right context
    if os.path.isfile(dest):
        os.rename(dest, dest + ".orig")
    shutil.copy(fname, dest)
    os.remove(fname)


def backup_file(fname):
    if os.path.isfile(fname):
        os.rename(fname, fname + ".orig")


class CIDict(dict):
    """
    Case-insensitive but case-respecting dictionary.

    This code is derived from python-ldap's cidict.py module,
    written by stroeder: http://python-ldap.sourceforge.net/

    This version extends 'dict' so it works properly with TurboGears.
    If you extend UserDict, isinstance(foo, dict) returns false.
    """

    def __init__(self, default=None, **kwargs):
        super(CIDict, self).__init__()
        self._keys = {}  # mapping of lowercased keys to proper case
        if default:
            self.update(default)
        if kwargs:
            self.update(kwargs)

    def __getitem__(self, key):
        return super(CIDict, self).__getitem__(key.lower())

    def __setitem__(self, key, value, seen_keys=None):
        """cidict[key] = value

        The ``seen_keys`` argument is used by ``update()`` to keep track of
        duplicate keys. It should be an initially empty set that is
        passed to all calls to __setitem__ that should not set duplicate keys.
        """
        lower_key = key.lower()
        if seen_keys is not None:
            if lower_key in seen_keys:
                raise ValueError('Duplicate key in update: %s' % key)
            seen_keys.add(lower_key)
        self._keys[lower_key] = key
        return super(CIDict, self).__setitem__(lower_key, value)

    def __delitem__(self, key):
        lower_key = key.lower()
        del self._keys[lower_key]
        return super(CIDict, self).__delitem__(lower_key)

    def update(self, new=None, **kwargs):
        """Update self from dict/iterable new and kwargs

        Functions like ``dict.update()``.

        Neither ``new`` nor ``kwargs`` may contain two keys that only differ in
        case, as this situation would result in loss of data.
        """
        seen = set()
        if new:
            try:
                keys = new.keys
            except AttributeError:
                self.update(dict(new))
            else:
                for key in keys():
                    self.__setitem__(key, new[key], seen)
        seen = set()
        for key, value in kwargs.items():
            self.__setitem__(key, value, seen)

    def __contains__(self, key):
        return super(CIDict, self).__contains__(key.lower())

    if six.PY2:
        def has_key(self, key):
            # pylint: disable=no-member
            return super(CIDict, self).has_key(key.lower())  # noqa
            # pylint: enable=no-member

    def get(self, key, failobj=None):
        try:
            return self[key]
        except KeyError:
            return failobj

    def __iter__(self):
        return six.itervalues(self._keys)

    def keys(self):
        if six.PY2:
            return list(self.iterkeys())
        else:
            return self.iterkeys()

    def items(self):
        if six.PY2:
            return list(self.iteritems())
        else:
            return self.iteritems()

    def values(self):
        if six.PY2:
            return list(self.itervalues())
        else:
            return self.itervalues()

    def copy(self):
        """Returns a shallow copy of this CIDict"""
        return CIDict(list(self.items()))

    def iteritems(self):
        return ((k, self[k]) for k in six.itervalues(self._keys))

    def iterkeys(self):
        return six.itervalues(self._keys)

    def itervalues(self):
        return (v for k, v in six.iteritems(self))

    def setdefault(self, key, value=None):
        try:
            return self[key]
        except KeyError:
            self[key] = value
            return value

    def pop(self, key, *args):
        try:
            value = self[key]
            del self[key]
            return value
        except KeyError:
            if len(args) == 1:
                return args[0]
            raise

    def popitem(self):
        (lower_key, value) = super(CIDict, self).popitem()
        key = self._keys[lower_key]
        del self._keys[lower_key]

        return (key, value)

    def clear(self):
        self._keys.clear()
        return super(CIDict, self).clear()

    def viewitems(self):
        raise NotImplementedError('CIDict.viewitems is not implemented')

    def viewkeys(self):
        raise NotImplementedError('CIDict.viewkeys is not implemented')

    def viewvvalues(self):
        raise NotImplementedError('CIDict.viewvvalues is not implemented')


class GeneralizedTimeZone(datetime.tzinfo):
    """This class is a basic timezone wrapper for the offset specified
       in a Generalized Time.  It is dst-ignorant."""
    def __init__(self,offsetstr="Z"):
        super(GeneralizedTimeZone, self).__init__()

        self.name = offsetstr
        self.houroffset = 0
        self.minoffset = 0

        if offsetstr == "Z":
            self.houroffset = 0
            self.minoffset = 0
        else:
            if (len(offsetstr) >= 3) and re.match(r'[-+]\d\d', offsetstr):
                self.houroffset = int(offsetstr[0:3])
                offsetstr = offsetstr[3:]
            if (len(offsetstr) >= 2) and re.match(r'\d\d', offsetstr):
                self.minoffset = int(offsetstr[0:2])
                offsetstr = offsetstr[2:]
            if len(offsetstr) > 0:
                raise ValueError()
        if self.houroffset < 0:
            self.minoffset *= -1

    def utcoffset(self, dt):
        return datetime.timedelta(hours=self.houroffset, minutes=self.minoffset)

    def dst(self):
        return datetime.timedelta(0)

    def tzname(self):
        return self.name


def parse_generalized_time(timestr):
    """Parses are Generalized Time string (as specified in X.680),
       returning a datetime object.  Generalized Times are stored inside
       the krbPasswordExpiration attribute in LDAP.

       This method doesn't attempt to be perfect wrt timezones.  If python
       can't be bothered to implement them, how can we..."""

    if len(timestr) < 8:
        return None
    try:
        date = timestr[:8]
        time = timestr[8:]

        year = int(date[:4])
        month = int(date[4:6])
        day = int(date[6:8])

        hour = min = sec = msec = 0
        tzone = None

        if (len(time) >= 2) and re.match(r'\d', time[0]):
            hour = int(time[:2])
            time = time[2:]
            if len(time) >= 2 and (time[0] == "," or time[0] == "."):
                hour_fraction = "."
                time = time[1:]
                while (len(time) > 0) and re.match(r'\d', time[0]):
                    hour_fraction += time[0]
                    time = time[1:]
                total_secs = int(float(hour_fraction) * 3600)
                min, sec = divmod(total_secs, 60)

        if (len(time) >= 2) and re.match(r'\d', time[0]):
            min = int(time[:2])
            time = time[2:]
            if len(time) >= 2 and (time[0] == "," or time[0] == "."):
                min_fraction = "."
                time = time[1:]
                while (len(time) > 0) and re.match(r'\d', time[0]):
                    min_fraction += time[0]
                    time = time[1:]
                sec = int(float(min_fraction) * 60)

        if (len(time) >= 2) and re.match(r'\d', time[0]):
            sec = int(time[:2])
            time = time[2:]
            if len(time) >= 2 and (time[0] == "," or time[0] == "."):
                sec_fraction = "."
                time = time[1:]
                while (len(time) > 0) and re.match(r'\d', time[0]):
                    sec_fraction += time[0]
                    time = time[1:]
                msec = int(float(sec_fraction) * 1000000)

        if (len(time) > 0):
            tzone = GeneralizedTimeZone(time)

        return datetime.datetime(year, month, day, hour, min, sec, msec, tzone)

    except ValueError:
        return None


def ipa_generate_password(entropy_bits=256, uppercase=1, lowercase=1, digits=1,
                          special=1, min_len=0):
    """
    Generate token containing at least `entropy_bits` bits and with the given
    character restraints.

    :param entropy_bits:
        The minimal number of entropy bits attacker has to guess:
           128 bits entropy: secure
           256 bits of entropy: secure enough if you care about quantum
                                computers

    Integer values specify minimal number of characters from given
    character class and length.
    Value None prevents given character from appearing in the token.

    Example:
    TokenGenerator(uppercase=3, lowercase=3, digits=0, special=None)

    At least 3 upper and 3 lower case ASCII chars, may contain digits,
    no special chars.
    """
    special_chars = '!$%&()*+,-./:;<>?@[]^_{|}~'
    pwd_charsets = {
        'uppercase': {
            'chars': string.ascii_uppercase,
            'entropy': math.log(len(string.ascii_uppercase), 2)
        },
        'lowercase': {
            'chars': string.ascii_lowercase,
            'entropy': math.log(len(string.ascii_lowercase), 2)
        },
        'digits': {
            'chars': string.digits,
            'entropy': math.log(len(string.digits), 2)
        },
        'special': {
            'chars': special_chars,
            'entropy': math.log(len(special_chars), 2)
        },
    }
    req_classes = dict(
        uppercase=uppercase,
        lowercase=lowercase,
        digits=digits,
        special=special
    )
    # 'all' class is used when adding entropy to too-short tokens
    # it contains characters from all allowed classes
    pwd_charsets['all'] = {
        'chars': ''.join([
            charclass['chars'] for charclass_name, charclass
            in pwd_charsets.items()
            if req_classes[charclass_name] is not None
        ])
    }
    pwd_charsets['all']['entropy'] = math.log(
            len(pwd_charsets['all']['chars']), 2)
    rnd = random.SystemRandom()

    todo_entropy = entropy_bits
    password = u''
    # Generate required character classes:
    # The order of generated characters is fixed to comply with check in
    # NSS function sftk_newPinCheck() in nss/lib/softoken/fipstokn.c.
    for charclass_name in ['digits', 'uppercase', 'lowercase', 'special']:
        charclass = pwd_charsets[charclass_name]
        todo_characters = req_classes[charclass_name]
        if todo_characters is None:
            continue
        while todo_characters > 0:
            password += rnd.choice(charclass['chars'])
            todo_entropy -= charclass['entropy']
            todo_characters -= 1

    # required character classes do not provide sufficient entropy
    # or does not fulfill minimal length constraint
    allchars = pwd_charsets['all']
    while todo_entropy > 0 or len(password) < min_len:
        password += rnd.choice(allchars['chars'])
        todo_entropy -= allchars['entropy']

    return password


def user_input(prompt, default = None, allow_empty = True):
    if default is None:
        while True:
            try:
                ret = input("%s: " % prompt)
                if allow_empty or ret.strip():
                    return ret.strip()
            except EOFError:
                if allow_empty:
                    return ''
                raise RuntimeError("Failed to get user input")

    if isinstance(default, str):
        while True:
            try:
                ret = input("%s [%s]: " % (prompt, default))
                if not ret and (allow_empty or default):
                    return default
                elif ret.strip():
                    return ret.strip()
            except EOFError:
                return default

    if isinstance(default, bool):
        choice = "yes" if default else "no"
        while True:
            try:
                ret = input("%s [%s]: " % (prompt, choice))
                ret = ret.strip()
                if not ret:
                    return default
                elif ret.lower()[0] == "y":
                    return True
                elif ret.lower()[0] == "n":
                    return False
            except EOFError:
                return default

    if isinstance(default, int):
        while True:
            try:
                ret = input("%s [%s]: " % (prompt, default))
                ret = ret.strip()
                if not ret:
                    return default
                ret = int(ret)
            except ValueError:
                pass
            except EOFError:
                return default
            else:
                return ret

    return None


def host_port_open(host, port, socket_type=socket.SOCK_STREAM,
                   socket_timeout=None, log_errors=False,
                   log_level=logging.DEBUG):
    """
    host: either hostname or IP address;
          if hostname is provided, port MUST be open on ALL resolved IPs

    returns True is port is open, False otherwise
    """
    port_open = True

    # port has to be open on ALL resolved IPs
    for res in socket.getaddrinfo(host, port, socket.AF_UNSPEC, socket_type):
        af, socktype, proto, _canonname, sa = res
        s = None
        try:
            s = socket.socket(af, socktype, proto)

            if socket_timeout is not None:
                s.settimeout(socket_timeout)

            s.connect(sa)

            if socket_type == socket.SOCK_DGRAM:
                s.send(b'')
                s.recv(512)
        except socket.error:
            port_open = False
            if log_errors:
                msg = ('Failed to connect to port %(port)s %(proto)s on '
                       '%(addr)s' % dict(port=port,
                                         proto=PROTOCOL_NAMES[socket_type],
                                         addr=sa[0]))
                logger.log(log_level, msg)
        finally:
            if s is not None:
                s.close()

    return port_open


def check_port_bindable(port, socket_type=socket.SOCK_STREAM):
    """Check if a port is free and not bound by any other application

    :param port: port number
    :param socket_type: type (SOCK_STREAM for TCP, SOCK_DGRAM for UDP)

    Returns True if the port is free, False otherwise
    """
    if socket_type == socket.SOCK_STREAM:
        proto = 'TCP'
    elif socket_type == socket.SOCK_DGRAM:
        proto = 'UDP'
    else:
        raise ValueError(socket_type)

    # Detect dual stack or IPv4 single stack
    try:
        s = socket.socket(socket.AF_INET6, socket_type)
        anyaddr = '::'
        logger.debug(
            "check_port_bindable: Checking IPv4/IPv6 dual stack and %s",
            proto
        )
    except socket.error:
        s = socket.socket(socket.AF_INET, socket_type)
        anyaddr = ''
        logger.debug("check_port_bindable: Checking IPv4 only and %s", proto)

    # Attempt to bind
    try:
        if socket_type == socket.SOCK_STREAM:
            # reuse TCP sockets in TIME_WAIT state
            s.setsockopt(socket.SOL_SOCKET, socket.SO_REUSEADDR, True)
        s.bind((anyaddr, port))
    except socket.error as e:
        logger.debug(
            "check_port_bindable: failed to bind to port %i/%s: %s",
            port, proto, e
        )
        return False
    else:
        logger.debug(
            "check_port_bindable: bind success: %i/%s", port, proto
        )
        return True
    finally:
        s.close()


def config_replace_variables(filepath, replacevars=dict(), appendvars=dict(),
                             removevars=None):
    """
    Take a key=value based configuration file, and write new version
    with certain values replaced, appended, or removed.

    All (key,value) pairs from replacevars and appendvars that were not found
    in the configuration file, will be added there.

    All entries in set removevars are removed.

    It is responsibility of a caller to ensure that replacevars and
    appendvars do not overlap.

    It is responsibility of a caller to back up file.

    returns dictionary of affected keys and their previous values

    One have to run restore_context(filepath) afterwards or
    security context of the file will not be correct after modification
    """
    pattern = re.compile(r'''
(^
                        \s*
        (?P<option>     [^\#;]+?)
                        (\s*=\s*)
        (?P<value>      .+?)?
                        (\s*((\#|;).*)?)?
$)''', re.VERBOSE)
    orig_stat = os.stat(filepath)
    old_values = dict()
    temp_filename = None
    with tempfile.NamedTemporaryFile(mode="w", delete=False) as new_config:
        temp_filename = new_config.name
        with open(filepath, 'r') as f:
            for line in f:
                new_line = line
                m = pattern.match(line)
                if m:
                    option, value = m.group('option', 'value')
                    if option is not None:
                        if replacevars and option in replacevars:
                            # replace value completely
                            new_line = u"%s=%s\n" % (option, replacevars[option])
                            old_values[option] = value
                        if appendvars and option in appendvars:
                            # append new value unless it is already existing in the original one
                            if not value:
                                new_line = u"%s=%s\n" % (option, appendvars[option])
                            elif value.find(appendvars[option]) == -1:
                                new_line = u"%s=%s %s\n" % (option, value, appendvars[option])
                            old_values[option] = value
                        if removevars and option in removevars:
                            old_values[option] = value
                            new_line = None
                if new_line is not None:
                    new_config.write(new_line)
        # Now add all options from replacevars and appendvars that were not found in the file
        new_vars = replacevars.copy()
        new_vars.update(appendvars)
        newvars_view = set(new_vars.keys()) - set(old_values.keys())
        append_view = (set(appendvars.keys()) - newvars_view)
        for item in newvars_view:
            new_config.write("%s=%s\n" % (item,new_vars[item]))
        for item in append_view:
            new_config.write("%s=%s\n" % (item,appendvars[item]))
        new_config.flush()
        # Make sure the resulting file is readable by others before installing it
        os.fchmod(new_config.fileno(), orig_stat.st_mode)
        os.fchown(new_config.fileno(), orig_stat.st_uid, orig_stat.st_gid)

    # At this point new_config is closed but not removed due to 'delete=False' above
    # Now, install the temporary file as configuration and ensure old version is available as .orig
    # While .orig file is not used during uninstall, it is left there for administrator.
    install_file(temp_filename, filepath)

    return old_values

def inifile_replace_variables(filepath, section, replacevars=dict(), appendvars=dict()):
    """
    Take a section-structured key=value based configuration file, and write new version
    with certain values replaced or appended within the section

    All (key,value) pairs from replacevars and appendvars that were not found
    in the configuration file, will be added there.

    It is responsibility of a caller to ensure that replacevars and
    appendvars do not overlap.

    It is responsibility of a caller to back up file.

    returns dictionary of affected keys and their previous values

    One have to run restore_context(filepath) afterwards or
    security context of the file will not be correct after modification
    """
    pattern = re.compile(r'''
(^
                        \[
        (?P<section>    .+) \]
                        (\s+((\#|;).*)?)?
$)|(^
                        \s*
        (?P<option>     [^\#;]+?)
                        (\s*=\s*)
        (?P<value>      .+?)?
                        (\s*((\#|;).*)?)?
$)''', re.VERBOSE)
    def add_options(config, replacevars, appendvars, oldvars):
        # add all options from replacevars and appendvars that were not found in the file
        new_vars = replacevars.copy()
        new_vars.update(appendvars)
        newvars_view = set(new_vars.keys()) - set(oldvars.keys())
        append_view = (set(appendvars.keys()) - newvars_view)
        for item in newvars_view:
            config.write("%s=%s\n" % (item,new_vars[item]))
        for item in append_view:
            config.write("%s=%s\n" % (item,appendvars[item]))

    orig_stat = os.stat(filepath)
    old_values = dict()
    temp_filename = None
    with tempfile.NamedTemporaryFile(mode='w', delete=False) as new_config:
        temp_filename = new_config.name
        with open(filepath, 'r') as f:
            in_section = False
            finished = False
            line_idx = 1
            for line in f:
                line_idx = line_idx + 1
                new_line = line
                m = pattern.match(line)
                if m:
                    sect, option, value = m.group('section', 'option', 'value')
                    if in_section and sect is not None:
                        # End of the searched section, add remaining options
                        add_options(new_config, replacevars, appendvars, old_values)
                        finished = True
                    if sect is not None:
                        # New section is found, check whether it is the one we are looking for
                        in_section = (str(sect).lower() == str(section).lower())
                    if option is not None and in_section:
                        # Great, this is an option from the section we are loking for
                        if replacevars and option in replacevars:
                            # replace value completely
                            new_line = u"%s=%s\n" % (option, replacevars[option])
                            old_values[option] = value
                        if appendvars and option in appendvars:
                            # append a new value unless it is already existing in the original one
                            if not value:
                                new_line = u"%s=%s\n" % (option, appendvars[option])
                            elif value.find(appendvars[option]) == -1:
                                new_line = u"%s=%s %s\n" % (option, value, appendvars[option])
                            old_values[option] = value
                    new_config.write(new_line)
            # We have finished parsing the original file.
            # There are two remaining cases:
            # 1. Section we were looking for was not found, we need to add it.
            if not (in_section or finished):
                new_config.write("[%s]\n" % (section))
            # 2. The section is the last one but some options were not found, add them.
            if in_section or not finished:
                add_options(new_config, replacevars, appendvars, old_values)

        new_config.flush()
        # Make sure the resulting file is readable by others before installing it
        os.fchmod(new_config.fileno(), orig_stat.st_mode)
        os.fchown(new_config.fileno(), orig_stat.st_uid, orig_stat.st_gid)

    # At this point new_config is closed but not removed due to 'delete=False' above
    # Now, install the temporary file as configuration and ensure old version is available as .orig
    # While .orig file is not used during uninstall, it is left there for administrator.
    install_file(temp_filename, filepath)

    return old_values

def backup_config_and_replace_variables(
        fstore, filepath, replacevars=dict(), appendvars=dict()):
    """
    Take a key=value based configuration file, back up it, and
    write new version with certain values replaced or appended

    All (key,value) pairs from replacevars and appendvars that
    were not found in the configuration file, will be added there.
    The file must exist before this function is called.

    It is responsibility of a caller to ensure that replacevars and
    appendvars do not overlap.

    returns dictionary of affected keys and their previous values

    One have to run restore_context(filepath) afterwards or
    security context of the file will not be correct after modification
    """
    # Backup original filepath
    fstore.backup_file(filepath)
    old_values = config_replace_variables(filepath, replacevars, appendvars)

    return old_values


def wait_for_open_ports(host, ports, timeout=0):
    """
    Wait until the specified port(s) on the remote host are open. Timeout
    in seconds may be specified to limit the wait. If the timeout is
    exceeded, socket.timeout exception is raised.
    """
    timeout = float(timeout)
    if not isinstance(ports, (tuple, list)):
        ports = [ports]

    logger.debug('wait_for_open_ports: %s %s timeout %d', host, ports, timeout)
    op_timeout = time.time() + timeout

    for port in ports:
        logger.debug('waiting for port: %s', port)
        log_error = True
        while True:
            port_open = host_port_open(host, port, log_errors=log_error)
            log_error = False  # Log only first err so that the log is readable

            if port_open:
                logger.debug('SUCCESS: port: %s', port)
                break
            if timeout and time.time() > op_timeout: # timeout exceeded
                raise socket.timeout("Timeout exceeded")
            time.sleep(1)


def wait_for_open_socket(socket_name, timeout=0):
    """
    Wait until the specified socket on the local host is open. Timeout
    in seconds may be specified to limit the wait.
    """
    timeout = float(timeout)
    op_timeout = time.time() + timeout

    while True:
        try:
            s = socket.socket(socket.AF_UNIX)
            s.connect(socket_name)
            s.close()
            break
        except socket.error as e:
            if e.errno in (2,111):  # 111: Connection refused, 2: File not found
                if timeout and time.time() > op_timeout: # timeout exceeded
                    raise e
                time.sleep(1)
            else:
                raise e


def dn_attribute_property(private_name):
    '''
    Create a property for a dn attribute which assures the attribute
    is a DN or None. If the value is not None the setter converts it to
    a DN. The getter assures it's either None or a DN instance.

    The private_name parameter is the class internal attribute the property
    shadows.

    For example if a class has an attribute called base_dn, then:

        base_dn = dn_attribute_property('_base_dn')

    Thus the class with have an attriubte called base_dn which can only
    ever be None or a DN instance. The actual value is stored in _base_dn.
    '''

    def setter(self, value):
        if value is not None:
            value = DN(value)
        setattr(self, private_name, value)

    def getter(self):
        value = getattr(self, private_name)
        if value is not None:
            assert isinstance(value, DN)
        return value

    return property(getter, setter)

def posixify(string):
    """
    Convert a string to a more strict alpha-numeric representation.

    - Alpha-numeric, underscore, dot and dash characters are accepted
    - Space is converted to underscore
    - Other characters are omitted
    - Leading dash is stripped

    Note: This mapping is not one-to-one and may map different input to the
    same result. When using posixify, make sure the you do not map two different
    entities to one unintentionally.
    """

    def valid_char(char):
        return char.isalnum() or char in ('_', '.', '-')

    # First replace space characters
    replaced = string.replace(' ','_')
    omitted = ''.join(filter(valid_char, replaced))

    # Leading dash is not allowed
    return omitted.lstrip('-')

@contextmanager
def private_ccache(path=None):

    if path is None:
        dir_path = tempfile.mkdtemp(prefix='krbcc')
        path = os.path.join(dir_path, 'ccache')
    else:
        dir_path = None

    original_value = os.environ.get('KRB5CCNAME', None)

    os.environ['KRB5CCNAME'] = path

    try:
        yield path
    finally:
        if original_value is not None:
            os.environ['KRB5CCNAME'] = original_value
        else:
            os.environ.pop('KRB5CCNAME', None)

        if os.path.exists(path):
            os.remove(path)
        if dir_path is not None:
            try:
                os.rmdir(dir_path)
            except OSError:
                pass


@contextmanager
def private_krb5_config(realm, server, dir="/run/ipa"):
    """Generate override krb5 config file for a trusted domain DC access
    Provide a context where environment variable KRB5_CONFIG is set
    with the overlay on top of paths.KRB5_CONF. Overlay's file path
    is passed to the context in case it is needed for something else

    :param realm: realm of the trusted AD domain
    :param server: server to override KDC to
    :param dir: path where to create a temporary krb5.conf overlay
    """
    cfg = paths.KRB5_CONF
    tcfg = None
    if server:
        content = textwrap.dedent(u"""
            [realms]
               %s = {
                   kdc = %s
               }
            """) % (
            realm.upper(),
            server,
        )

        (fd, tcfg) = tempfile.mkstemp(dir=dir, prefix="krb5conf", text=True)

        with io.open(fd, mode='w', encoding='utf-8') as o:
            o.write(content)
        cfg = ":".join([tcfg, cfg])

    original_value = os.environ.get('KRB5_CONFIG', None)

    os.environ['KRB5_CONFIG'] = cfg

    try:
        yield tcfg
    except GeneratorExit:
        pass
    finally:
        if original_value is not None:
            os.environ['KRB5_CONFIG'] = original_value
        else:
            os.environ.pop('KRB5_CONFIG', None)

        if tcfg is not None and os.path.exists(tcfg):
            os.remove(tcfg)


if six.PY2:
    def fsdecode(value):
        """
        Decode argument using the file system encoding, as returned by
        `sys.getfilesystemencoding()`.
        """
        if isinstance(value, bytes):
            return value.decode(sys.getfilesystemencoding())
        elif isinstance(value, str):
            return value
        else:
            raise TypeError("expect {0} or {1}, not {2}".format(
                bytes.__name__,
                str.__name__,
                type(value).__name__))
else:
    fsdecode = os.fsdecode  #pylint: disable=no-member


def unescape_seq(seq, *args):
    """
    unescape (remove '\\') all occurences of sequence in input strings.

    :param seq: sequence to unescape
    :param args: input string to process

    :returns: tuple of strings with unescaped sequences
    """
    unescape_re = re.compile(r'\\{}'.format(seq))

    return tuple(re.sub(unescape_re, seq, a) for a in args)


def escape_seq(seq, *args):
    """
    escape (prepend '\\') all occurences of sequence in input strings

    :param seq: sequence to escape
    :param args: input string to process

    :returns: tuple of strings with escaped sequences
    """

    return tuple(a.replace(seq, u'\\{}'.format(seq)) for a in args)


def decode_json(data):
    """Decode JSON bytes to string with proper encoding

    Only for supporting Py 3.5

    Py 3.6 supports bytes as parameter for json.load, we can drop this when
    there is no need for python 3.5 anymore

    Code from:
        https://bugs.python.org/file43513/json_detect_encoding_3.patch

    :param data: JSON bytes
    :return: return JSON string
    """

    def detect_encoding(b):
        bstartswith = b.startswith
        if bstartswith((codecs.BOM_UTF32_BE, codecs.BOM_UTF32_LE)):
            return 'utf-32'
        if bstartswith((codecs.BOM_UTF16_BE, codecs.BOM_UTF16_LE)):
            return 'utf-16'
        if bstartswith(codecs.BOM_UTF8):
            return 'utf-8-sig'

        if len(b) >= 4:
            if not b[0]:
                # 00 00 -- -- - utf-32-be
                # 00 XX -- -- - utf-16-be
                return 'utf-16-be' if b[1] else 'utf-32-be'
            if not b[1]:
                # XX 00 00 00 - utf-32-le
                # XX 00 XX XX - utf-16-le
                return 'utf-16-le' if b[2] or b[3] else 'utf-32-le'
        elif len(b) == 2:
            if not b[0]:
                # 00 XX - utf-16-be
                return 'utf-16-be'
            if not b[1]:
                # XX 00 - utf-16-le
                return 'utf-16-le'
        # default
        return 'utf-8'

    if isinstance(data, str):
        return data

    return data.decode(detect_encoding(data), 'surrogatepass')


class APIVersion(tuple):
    """API version parser and handler

    The class is used to parse ipapython.version.API_VERSION and plugin
    versions.
    """
    __slots__ = ()

    def __new__(cls, version):
        major, dot, minor = version.partition(u'.')
        major = int(major)
        minor = int(minor) if dot else 0
        return tuple.__new__(cls, (major, minor))

    def __str__(self):
        return '{}.{}'.format(*self)

    def __repr__(self):
        return "<APIVersion('{}.{}')>".format(*self)

    def __getnewargs__(self):
        return (str(self),)

    @property
    def major(self):
        return self[0]

    @property
    def minor(self):
        return self[1]


def remove_keytab(keytab_path):
    """
    Remove Kerberos keytab and issue a warning if the procedure fails

    :param keytab_path: path to the keytab file
    """
    try:
        logger.debug("Removing service keytab: %s", keytab_path)
        os.remove(keytab_path)
    except OSError as e:
        if e.errno != errno.ENOENT:
            logger.warning("Failed to remove Kerberos keytab '%s': %s",
                           keytab_path, e)
            logger.warning("You may have to remove it manually")


def remove_ccache(ccache_path=None, run_as=None):
    """
    remove Kerberos credential cache, essentially a wrapper around kdestroy.

    :param ccache_path: path to the ccache file
    :param run_as: run kdestroy as this user
    """
    logger.debug("Removing service credentials cache")
    kdestroy_cmd = [paths.KDESTROY]
    if ccache_path is not None:
        logger.debug("Ccache path: '%s'", ccache_path)
        kdestroy_cmd.extend(['-c', ccache_path])

    try:
        run(kdestroy_cmd, runas=run_as, env={})
    except CalledProcessError as e:
        logger.warning(
            "Failed to clear Kerberos credentials cache: %s", e)


def remove_file(filename):
    """Remove a file and log any exceptions raised.
    """
    try:
        os.unlink(filename)
    except Exception as e:
        # ignore missing file
        if getattr(e, 'errno', None) != errno.ENOENT:
            logger.error('Error removing %s: %s', filename, str(e))


def rmtree(path):
    """
    Remove a directory structure and log any exceptions raised.
    """
    try:
        if os.path.exists(path):
            shutil.rmtree(path)
    except Exception as e:
        logger.error('Error removing %s: %s', path, str(e))


def datetime_from_utctimestamp(t, units=1):
    """
    Convert a timestamp or a time.struct_time to a datetime.datetime
    object down to seconds, with UTC timezone

    The conversion is safe for year 2038 problem

    :param t: int or float timestamp in (milli)seconds since UNIX epoch
              or time.struct_time
    :param units: normalizing factor for the timestamp
                  (1 for seconds, 1000 for milliseconds)
                  defaults to 1
    :return: datetime.datetime object in UTC timezone
    """
    if isinstance(t, time.struct_time):
        v = int(time.mktime(t))
    elif isinstance(t, (float, int)):
        v = int(t)
    else:
        raise TypeError(t)
    epoch = datetime.datetime(1970, 1, 1, tzinfo=datetime.timezone.utc)
    return epoch + datetime.timedelta(seconds=v // units)


class Sleeper:
    """Helper for time.sleep() loop with timeout

    A sleeper object sleeps *sleep* seconds when it is called. Close to its
    deadline it sleeps shorter to not oversleep the *timeout* deadline. A
    sleeper object is *True* and returns *True* before it reaches *timeout*
    deadline. After its deadline a sleeper raises the exception object/class
    in *raises*. If *raises* is not given, it returns False instead.

    sleep = Sleeper(sleep=1, timeout=60, raises=TimeoutError)
    while True:
        do_something()
        sleep()

    sleep = Sleeper(sleep=0.5, timeout=60)
    while True:
        do_something
        if not sleep():
            log.info("timeout")
            break

    longsleep = Sleeper(sleep=1, timeout=sys.maxsize)
    """
    multiplier = 2

    def __init__(self, *, sleep, timeout, raises=None):
        if timeout <= 0:
            raise ValueError(f"invalid timeout {timeout}")
        if sleep < 0.01:
            raise ValueError(f"sleep duration {sleep} is too short.")

        self.timeout = timeout
        self.sleep = sleep
        self.raises = raises

        self.deadline = time.monotonic() + self.timeout

    def __bool__(self):
        return time.monotonic() < self.deadline

    def __call__(self):
        now = time.monotonic()
        if now >= self.deadline:
            if self.raises is not None:
                raise self.raises
            else:
                return False
        # don't sleep over deadline
        dur = min(self.deadline - now, self.sleep)
        time.sleep(dur)
        return True<|MERGE_RESOLUTION|>--- conflicted
+++ resolved
@@ -521,13 +521,8 @@
         def preexec_fn():
             if runas is not None:
                 os.setgroups(suplementary_gids)
-<<<<<<< HEAD
-                os.setregid(pent.pw_gid, pent.pw_gid)
-                os.setreuid(pent.pw_uid, pent.pw_uid)
-=======
                 os.setregid(runas.pgid, runas.pgid)
                 os.setreuid(runas.uid, runas.uid)
->>>>>>> aa58fad8
 
             if umask is not None:
                 os.umask(umask)

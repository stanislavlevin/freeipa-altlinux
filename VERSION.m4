--- conflicted
+++ resolved
@@ -20,13 +20,8 @@
 #  ->  "1.0.0"                                         #
 ########################################################
 define(IPA_VERSION_MAJOR, 4)
-<<<<<<< HEAD
-define(IPA_VERSION_MINOR, 8)
-define(IPA_VERSION_RELEASE, 9)
-=======
 define(IPA_VERSION_MINOR, 9)
 define(IPA_VERSION_RELEASE, 1)
->>>>>>> aa58fad8
 
 ########################################################
 # For 'pre' releases the version will be               #
@@ -91,13 +86,8 @@
 #                                                      #
 ########################################################
 define(IPA_API_VERSION_MAJOR, 2)
-<<<<<<< HEAD
-define(IPA_API_VERSION_MINOR, 239)
-# Last change: allow ID overrides for users to be members of groups and roles
-=======
 define(IPA_API_VERSION_MINOR, 240)
 # Last change: add pwquality options to pwpolicy
->>>>>>> aa58fad8
 
 
 ########################################################

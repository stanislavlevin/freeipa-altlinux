--- conflicted
+++ resolved
@@ -207,15 +207,9 @@
 	@echo "ERROR: jslint not available"; exit 1
 endif
 	@ # just tests, aci, api and pylint on Python 3
-<<<<<<< HEAD
-	PYTHONPATH=$(abspath $(top_srcdir)) $(PYTHON) ipatests/ipa-run-tests \
-	    --ipaclient-unittests
-	$(MAKE) $(AM_MAKEFLAGS) acilint apilint polint pylint jslint yamllint check
-=======
 	PATH=$(abspath ipatests):$$PATH PYTHONPATH=$(abspath $(top_srcdir)) \
 	    $(PYTHON) ipatests/ipa-run-tests --ipaclient-unittests
-	$(MAKE) $(AM_MAKEFLAGS) acilint apilint polint pylint jslint rpmlint yamllint check
->>>>>>> 86ab7590
+	$(MAKE) $(AM_MAKEFLAGS) acilint apilint polint pylint jslint yamllint check
 	@echo "All tests passed."
 
 .PHONY: fastcheck fasttest fastlint
